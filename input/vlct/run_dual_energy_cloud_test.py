--- conflicted
+++ resolved
@@ -80,11 +80,7 @@
 def analyze_tests():
     r = []
     r += check_cloud_asym('hlld_cloud_0.0625/hlld_cloud_0.0625.block_list',
-<<<<<<< HEAD
                           'hlld_cloud', 7.3e-13)
-=======
-                          'hlld_cloud', 5.9e-13)
->>>>>>> 614ef5ca
     r += check_cloud_asym('hllc_cloud_0.0625/hllc_cloud_0.0625.block_list',
                           'hllc_cloud', 4.6e-13)
     r += check_cloud_asym('hlle_cloud_0.0625/hlle_cloud_0.0625.block_list',
