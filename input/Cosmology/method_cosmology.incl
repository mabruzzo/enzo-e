--- conflicted
+++ resolved
@@ -324,13 +324,8 @@
                         "is_local", "default"];
          position = [ "x", "y", "z" ];
 	 velocity = [ "vx", "vy", "vz" ];
-<<<<<<< HEAD
-         constants = [ "mass", "default", .8382456140 ];
-         group_list = [ "has_mass" ];
-=======
          constants = [ "mass", "double", 2.5581226e-5 ];
          group_list = [ "is_gravitating" ];
->>>>>>> 3f7f33f4
      }
  }
 
