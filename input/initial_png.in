### Problem: Hello World
### Summary: Evolve high-pressure region shaped as text Hello World
###          using the accompanying Cello.png mask file
###    Date: 2011-10-18
###  Author: James Bordner (jobordner@ucsd.edu)

# Define the problem domain to be 0.0 < x,y < 1.0

Domain { 
   lower = [ 0.0, 0.0 ];
   upper = [ 1.0, 1.0 ];
} 

# Define the computational domain

Mesh { 
   root_rank   = 2;
   root_size   = [ 256,256 ];
   root_blocks = [   2,  4 ];
}

# Declare fields, ghost zone depth, and CFL condition

Field {

   ghost_depth  = 3;

   list = [ 
      "density",
      "velocity_x",
      "velocity_y",
      "total_energy",
      "internal_energy",
      "pressure"
    ];
    gamma = 1.4;
}

# Define list of numerical methods

Method {

   list = [ "ppm" ];

   ppm {
      courant = 0.8;
      diffusion   = true;
      flattening  = 3;
      steepening  = true;
      dual_energy = false;
   }
}
 include "input/flux_correct.incl"

# Define initial conditions

include "input/initial-cello.incl"

# Define boundary conditions

Boundary { type = "reflecting"; }

# Define stopping criteria

Stopping {
   cycle = 50;
}

Testing {
   cycle_final = 50;
<<<<<<< HEAD
   time_final  = [0.0292418235330842];
=======
   time_final = [0.0292738156844948]; # only applies to PPM_NEW
>>>>>>> c3eb193f
}

# Output image dumps every 10 cycles

Output { 

   list = [ "cycle_group" ];

   cycle_group {
      field_list = [ "density" ];
      type       = "image";
      name       = [ "initial_png-%02d.png","cycle" ];
      include "input/schedule_cycle_10.incl"
      colormap = [0.00, 0.00, 0.00,  
                  1.00, 0.00, 0.00, 
                  1.00, 1.00, 0.00, 
                  1.00, 1.00, 1.00];
   }
}<|MERGE_RESOLUTION|>--- conflicted
+++ resolved
@@ -68,11 +68,8 @@
 
 Testing {
    cycle_final = 50;
-<<<<<<< HEAD
-   time_final  = [0.0292418235330842];
-=======
-   time_final = [0.0292738156844948]; # only applies to PPM_NEW
->>>>>>> c3eb193f
+
+   time_final  = [0.0292738249991089];
 }
 
 # Output image dumps every 10 cycles
