--- conflicted
+++ resolved
@@ -25,11 +25,8 @@
     all_particles_(false),
     all_particles_copy_(false),
     particle_list_(),
-<<<<<<< HEAD
     particle_list_copy_(),
-=======
     all_fluxes_(false),
->>>>>>> 1a79e211
     ghost_depth_(0),
     min_face_rank_(0),
     neighbor_type_(neighbor_leaf),
@@ -58,11 +55,8 @@
       all_particles_(false),
       all_particles_copy_(false),
       particle_list_(),
-<<<<<<< HEAD
       particle_list_copy_(),
-=======
       all_fluxes_(false),
->>>>>>> 1a79e211
       ghost_depth_(ghost_depth),
       min_face_rank_(min_face_rank),
       neighbor_type_(neighbor_type),
@@ -89,11 +83,8 @@
     all_particles_(false),
     all_particles_copy_(false),
     particle_list_(),
-<<<<<<< HEAD
     particle_list_copy_(),
-=======
     all_fluxes_(false),
->>>>>>> 1a79e211
     ghost_depth_(0),
     min_face_rank_(0),
     neighbor_type_(0),
@@ -120,11 +111,8 @@
     p | all_particles_;
     p | all_particles_copy_;
     p | particle_list_;
-<<<<<<< HEAD
     p | particle_list_copy_;
-=======
     p | all_fluxes_;
->>>>>>> 1a79e211
     p | ghost_depth_;
     p | min_face_rank_;
     p | neighbor_type_;
@@ -170,17 +158,10 @@
       field_list_dst_.push_back(id_field_dst);
     }
   }
-<<<<<<< HEAD
 
   /// Add named fields to the list of fields to refresh
   void add_field_src_dst(std::string field_src, std::string field_dst);
 
-=======
-  
-  /// Add named fields to the list of fields to refresh
-  void add_field_src_dst(std::string field_src, std::string field_dst);
-  
->>>>>>> 1a79e211
   /// All fields are refreshed
   void add_all_fields(std::string field_group = "");
 
@@ -246,14 +227,12 @@
     return particle_list_;
   }
 
-<<<<<<< HEAD
   /// Return the list of particles participating in the copy Refresh operation
   std::vector<int> & particle_list_copy() {
     return particle_list_copy_;
   }
 
   /// Add all data
-=======
   /// Add flux data
   void add_all_fluxes()
   { all_fluxes_ = true; }
@@ -263,7 +242,6 @@
   { return all_fluxes_; }
 
     /// Add all data
->>>>>>> 1a79e211
   void add_all_data()
   {
     add_all_fields();
@@ -272,15 +250,9 @@
   }
 
   /// Return whether there are any data to be refreshed
-<<<<<<< HEAD
-  bool any_data()
-  { return (any_fields() || any_particles()); }
-
-=======
   bool any_data() const
   { return (any_fields() || any_particles() || any_fluxes()); }
-  
->>>>>>> 1a79e211
+
   /// Whether this particular Block is participating in the Refresh operation
   void set_active (bool active)
   { active_ = active; }
@@ -340,22 +312,15 @@
   int sync_type() const
   { return sync_type_; }
 
-<<<<<<< HEAD
-  int sync_exit() const
-  { return 3*sync_id_+2; }
-
-  void print() const
-=======
   // Return the id of the synchronization object (used for debugging
   // only)
   int sync_id() const
   { return sync_id_; }
-  
+
   int sync_exit() const
   { return 3*sync_id_+2; }
 
-  void print() const 
->>>>>>> 1a79e211
+  void print() const
   {
     CkPrintf ("Refresh %p\n",(void*)this);
     CkPrintf ("     all_fields = %d\n",all_fields_);
@@ -367,26 +332,6 @@
     for (size_t i=0; i<field_list_dst_.size(); i++)
       CkPrintf (" %d",field_list_dst_[i]);
     CkPrintf ("\n");
-<<<<<<< HEAD
-    CkPrintf ("Refresh %p all_particles = %d\n",this,all_particles_);
-    CkPrintf ("Refresh %p all_particles_copy = %d\n",this,all_particles_copy_);
-    CkPrintf ("Refresh %p particles:",this);
-    for (size_t i=0; i<particle_list_.size(); i++)
-      CkPrintf (" %d",particle_list_[i]);
-    CkPrintf ("\n");
-    for (size_t i=0; i<particle_list_copy_.size(); i++)
-      CkPrintf (" %d",particle_list_copy_[i]);
-    CkPrintf ("\n");
-    CkPrintf ("Refresh %p ghost_depth = %d\n",this,ghost_depth_);
-    CkPrintf ("Refresh %p min_face_rank: %d\n",this,min_face_rank_);
-    CkPrintf ("Refresh %p neighbor_type: %d\n",this,neighbor_type_);
-    CkPrintf ("Refresh %p accumulate: %d\n",this,accumulate_);
-    CkPrintf ("Refresh %p sync_type: %d\n",this,sync_type_);
-    CkPrintf ("Refresh %p sync_id: %d\n",this,sync_id_);
-    CkPrintf ("Refresh %p active: %d\n",this,active_);
-    CkPrintf ("Refresh %p callback: %d\n",this,callback_);
-    CkPrintf ("Refresh %p root_level: %d\n",this,root_level_);
-=======
     CkPrintf ("     all_particles = %d\n",all_particles_);
     CkPrintf ("     particles:");
     for (size_t i=0; i<particle_list_.size(); i++)
@@ -403,7 +348,6 @@
     CkPrintf ("     active: %d\n",active_);
     CkPrintf ("     callback: %d\n",callback_);
     CkPrintf ("     root_level: %d\n",root_level_);
->>>>>>> 1a79e211
     fflush(stdout);
   }
 
@@ -457,11 +401,7 @@
   /// return the solver id (-1 if not initialized)
   int solver_id() const
   { return id_solver_; }
-<<<<<<< HEAD
-
-=======
-  
->>>>>>> 1a79e211
+
   //--------------------------------------------------
 
   /// Return the number of bytes required to serialize the data object
@@ -504,15 +444,12 @@
   /// Indicies of particles to include
   std::vector <int> particle_list_;
 
-<<<<<<< HEAD
   /// Indicies of particles to copy all to neighboring grids
   std::vector <int> particle_list_copy_;
 
-=======
   /// Whether to refresh flux data
   int all_fluxes_;
-  
->>>>>>> 1a79e211
+
   /// Ghost zone depth
   int ghost_depth_;
 
