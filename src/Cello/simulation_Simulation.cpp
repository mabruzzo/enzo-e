// See LICENSE_CELLO file for license and copyright information

/// @file      simulation_Simulation.cpp
/// @author    James Bordner (jobordner@ucsd.edu)
/// @date      2010-11-10
/// @brief     Implementation of the Simulation class

#include "cello.hpp"

#include "main.hpp"

#include "simulation.hpp"
#include "charm_simulation.hpp"

// #define DEBUG_SIMULATION
// #define DEBUG_MSG_REFINE

Simulation::Simulation
(
 const char *   parameter_file,
 int            n
 )
/// Initialize the Simulation object
:
#if defined(CELLO_DEBUG) || defined(CELLO_VERBOSE)
  fp_debug_(NULL),
#endif
  factory_(NULL),
  parameters_(&g_parameters),
  parameter_file_(parameter_file),
  rank_(0),
  cycle_(0),
  cycle_watch_(-1),
  time_(0.0),
  dt_(0),
  stop_(false),
  phase_(phase_unknown),
  config_(&g_config),
  problem_(NULL),
  timer_(),
  performance_(NULL),
#ifdef CONFIG_USE_PROJECTIONS
  projections_tracing_(false),
  projections_schedule_on_(NULL),
  projections_schedule_off_(NULL),
#endif
  schedule_balance_(NULL),
  monitor_(NULL),
  hierarchy_(NULL),
  scalar_descr_long_double_(NULL),
  scalar_descr_double_(NULL),
  scalar_descr_int_(NULL),
  scalar_descr_sync_(NULL),
  scalar_descr_void_(NULL),
  field_descr_(NULL),
  particle_descr_(NULL),
  sync_output_begin_(),
  sync_output_write_(),
  sync_new_output_start_(),
  sync_new_output_next_(),
<<<<<<< HEAD
  index_output_(-1)
#ifdef NEW_REFRESH
  , new_refresh_list_()
#endif  
=======
  index_output_(-1),
  new_refresh_list_()
>>>>>>> d7cd212a
{
  for (int i=0; i<256; i++) dir_checkpoint_[i] = '\0';
#ifdef DEBUG_SIMULATION
  CkPrintf ("%d DEBUG_SIMULATION Simulation(parameter_file,n)\n",CkMyPe());
  fflush(stdout);
  char name[40];
  sprintf (name,"parameters-%02d.text",CkMyPe());
  parameters_->write(name);
#endif
  
  debug_open();

  monitor_ = Monitor::instance();
#ifdef CELLO_DEBUG
  monitor_->set_mode(monitor_mode_all);
#else
  monitor_->set_mode(monitor_mode_root);
#endif

}

//----------------------------------------------------------------------

Simulation::Simulation()
  :
#if defined(CELLO_DEBUG) || defined(CELLO_VERBOSE)
  fp_debug_(NULL),
#endif
  factory_(NULL),
  parameters_(&g_parameters),
  parameter_file_(""),
  rank_(0),
  cycle_(0),
  cycle_watch_(-1),
  time_(0.0),
  dt_(0),
  stop_(false),
  phase_(phase_unknown),
  config_(&g_config),
  problem_(NULL),
  timer_(),
  performance_(NULL),
#ifdef CONFIG_USE_PROJECTIONS
  projections_tracing_(false),
  projections_schedule_on_(NULL),
  projections_schedule_off_(NULL),
#endif
  schedule_balance_(NULL),
  monitor_(NULL),
  hierarchy_(NULL),
  scalar_descr_long_double_(NULL),
  scalar_descr_double_(NULL),
  scalar_descr_int_(NULL),
  scalar_descr_sync_(NULL),
  scalar_descr_void_(NULL),
  field_descr_(NULL),
  particle_descr_(NULL),
  sync_output_begin_(),
  sync_output_write_(),
  sync_new_output_start_(),
  sync_new_output_next_(),
<<<<<<< HEAD
  index_output_(-1)
#ifdef NEW_REFRESH
  , new_refresh_list_()
#endif  
=======
  index_output_(-1),
  new_refresh_list_()
>>>>>>> d7cd212a
{
  for (int i=0; i<256; i++) dir_checkpoint_[i] = '\0';
#ifdef DEBUG_SIMULATION
  CkPrintf ("%d DEBUG_SIMULATION Simulation()\n",CkMyPe());
  fflush(stdout);
#endif  
  TRACE("Simulation()");
}

//----------------------------------------------------------------------

Simulation::Simulation (CkMigrateMessage *m)
  : CBase_Simulation(m),
#if defined(CELLO_DEBUG) || defined(CELLO_VERBOSE)
    fp_debug_(NULL),
#endif
    factory_(NULL),
    parameters_(&g_parameters),
    parameter_file_(""),
    rank_(0),
    cycle_(0),
    cycle_watch_(-1),
    time_(0.0),
    dt_(0),
    stop_(false),
    phase_(phase_unknown),
    config_(&g_config),
    problem_(NULL),
    timer_(),
    performance_(NULL),
#ifdef CONFIG_USE_PROJECTIONS
    projections_tracing_(false),
    projections_schedule_on_(NULL),
    projections_schedule_off_(NULL),
#endif
    schedule_balance_(NULL),
    monitor_(NULL),
    hierarchy_(NULL),
    scalar_descr_long_double_(NULL),
    scalar_descr_double_(NULL),
    scalar_descr_int_(NULL),
    scalar_descr_sync_(NULL),
    scalar_descr_void_(NULL),
    field_descr_(NULL),
    particle_descr_(NULL),
    sync_output_begin_(),
    sync_output_write_(),
    sync_new_output_start_(),
    sync_new_output_next_(),
<<<<<<< HEAD
    index_output_(-1)
#ifdef NEW_REFRESH
  , new_refresh_list_()
#endif  
=======
    index_output_(-1),
    new_refresh_list_()
>>>>>>> d7cd212a
{
  for (int i=0; i<256; i++) dir_checkpoint_[i] = '\0';
#ifdef DEBUG_SIMULATION
  CkPrintf ("%d DEBUG_SIMULATION Simulation(msg)\n",CkMyPe());
  fflush(stdout);
#endif  
  TRACE("Simulation(CkMigrateMessage)");
}

//----------------------------------------------------------------------

Simulation::~Simulation()
{
  deallocate_();
}

//----------------------------------------------------------------------

void Simulation::pup (PUP::er &p)
{
#ifdef DEBUG_SIMULATION
  CkPrintf ("%d DEBUG_SIMULATION Simulation::pup()\n",CkMyPe());
  fflush(stdout);
#endif  
  // NOTE: change this function whenever attributes change

  TRACEPUP;

  CBase_Simulation::pup(p);

  bool up = p.isUnpacking();

  if (up) debug_open();

  p | factory_; // PUP::able

  p | config_;

  p | parameter_file_;

  p | rank_; 
  p | cycle_;
  p | cycle_watch_;
  p | time_;
  p | dt_;
  p | stop_;
  p | phase_;

  p | problem_; // PUPable

  if (up) performance_ = new Performance;
  p | *performance_;

  if (up) monitor_ = Monitor::instance();
  p | *monitor_;

  if (up) hierarchy_ = new Hierarchy;
  p | *hierarchy_;

  if (up) scalar_descr_long_double_ = new ScalarDescr;
  p | *scalar_descr_long_double_;
  if (up) scalar_descr_double_ = new ScalarDescr;
  p | *scalar_descr_double_;
  if (up) scalar_descr_int_ = new ScalarDescr;
  p | *scalar_descr_int_;
  if (up) scalar_descr_sync_ = new ScalarDescr;
  p | *scalar_descr_sync_;
  if (up) scalar_descr_void_ = new ScalarDescr;
  p | *scalar_descr_void_;

  if (up) field_descr_ = new FieldDescr;
  p | *field_descr_;

  if (up) particle_descr_ = new ParticleDescr;
  p | *particle_descr_;

  if (up && (phase_ == phase_restart)) {
    monitor_->header();
    monitor_->print ("Simulation","restarting");
  }

  p | sync_output_begin_;
  p | sync_output_write_;

  if (up) sync_output_begin_.set_stop(0);
  if (up) sync_output_write_.set_stop(0);

  p | sync_new_output_start_;
  p | sync_new_output_next_;

  if (up) sync_new_output_start_.set_stop(0);
  if (up) sync_new_output_next_.set_stop(0);

#ifdef CONFIG_USE_PROJECTIONS
  p | projections_tracing_;
  if (projections_tracing_) {
    p | projections_schedule_on_;
    p | projections_schedule_off_;
  }
#endif

  p | schedule_balance_;

  PUParray(p,dir_checkpoint_,256);

  ASSERT1("Simulation::pup()",
	  "msg_refine_map_ is assumed to be empty but has size %lu",
	  msg_refine_map_.size(),
	  (msg_refine_map_.size() == 0));
	  
  //  p | msg_refine_map_;
  p | index_output_;
<<<<<<< HEAD
  
#ifdef NEW_REFRESH
  p | new_refresh_list_;
#endif  
=======
  p | new_refresh_list_;
  p | new_refresh_name_;
>>>>>>> d7cd212a
}

//----------------------------------------------------------------------

void Simulation::finalize() throw()
{
  TRACE0;

  performance_->stop_region(perf_simulation);

  performance_->end();

}

//----------------------------------------------------------------------

void Simulation::p_get_msg_refine(Index index)
{
  MsgRefine * msg = get_msg_refine(index);
#ifdef DEBUG_MSG_REFINE  
  CkPrintf ("%d DEBUG_MSG_REFINE sending %p\n",CkMyPe(),msg);
#endif
  hierarchy_->block_array()[index].p_set_msg_refine(msg);
}

//----------------------------------------------------------------------

void Simulation::set_msg_refine(Index index, MsgRefine * msg)
{
  if (msg_refine_map_[index] != NULL) {
   
    int v3[3];
    index.values(v3);
    ASSERT3 ("Simulation::p_set_msg_refine",
	    "index %08x %08x %08x is already in the msg_refine mapping",
	    v3[0],v3[1],v3[2],
	    (msg == NULL));
  }
  msg_refine_map_[index] = msg;
}

//----------------------------------------------------------------------

MsgRefine * Simulation::get_msg_refine(Index index)
{
  int v3[3];
  index.values(v3);
  MsgRefine * msg = msg_refine_map_[index];
  if (msg == NULL) {
    int v3[3];
    index.values(v3);
    
    ASSERT3 ("Simulation::get_msg_refine",
	    "index %08x %08x %08x is not in the msg_refine mapping",
	    v3[0],v3[1],v3[2],
	    (msg != NULL));
  }
  msg_refine_map_.erase(index);
  return msg;
}

//======================================================================

void Simulation::initialize_simulation_() throw()
{

#ifdef DEBUG_SIMULATION
  CkPrintf ("%d DEBUG_SIMULATION Simulation::initialize_simulation_()\n",CkMyPe());
  fflush(stdout);
#endif  

  rank_ = config_->mesh_root_rank;

  ASSERT ("Simulation::initialize_simulation_()", 
	  "Parameter 'Mesh:root_rank' must be specified",
	  rank_ != 0);
  
  ASSERT ("Simulation::initialize_simulation_()", 
	  "Parameter 'Mesh:root_rank' must be 1, 2, or 3",
	  (1 <= rank_) && (rank_ <= 3));

  cycle_ = config_->initial_cycle;
  cycle_watch_ = cycle_ - 1;
  time_  = config_->initial_time;
  dt_ = 0;
}

//----------------------------------------------------------------------

void Simulation::initialize_memory_() throw()
{
  Memory * memory = Memory::instance();
  if (memory) {
    memory->set_active(config_->memory_active);
    memory->set_warning_mb (config_->memory_warning_mb);
    memory->set_limit_gb (config_->memory_limit_gb);
  }
  
}
//----------------------------------------------------------------------

void Simulation::initialize_performance_() throw()
{

  performance_ = new Performance (config_);

  const bool in_charm = true;
  Performance * p = performance_;
  p->new_region(perf_unknown,            "unknown");
  p->new_region(perf_simulation,         "simulation");
  p->new_region(perf_cycle,              "cycle");
  p->new_region(perf_initial,            "initial");
  p->new_region(perf_adapt_apply,        "adapt_apply");
  p->new_region(perf_adapt_apply_sync,   "adapt_apply_sync",in_charm);
  p->new_region(perf_adapt_notify,       "adapt_notify");
  p->new_region(perf_adapt_notify_sync,  "adapt_notify_sync",in_charm);
  p->new_region(perf_adapt_update,       "adapt_update");
  p->new_region(perf_adapt_update_sync,  "adapt_update_sync",in_charm);
  p->new_region(perf_adapt_end,          "adapt_end");
  p->new_region(perf_adapt_end_sync,     "adapt_end_sync",in_charm);
  p->new_region(perf_refresh_store,      "refresh_store");
  p->new_region(perf_refresh_child,      "refresh_child");
  p->new_region(perf_refresh_exit,       "refresh_exit");
  p->new_region(perf_refresh_store_sync, "refresh_store_sync",in_charm);
  p->new_region(perf_refresh_child_sync, "refresh_child_sync",in_charm);
  p->new_region(perf_refresh_exit_sync,  "refresh_exit_sync",in_charm);
  p->new_region(perf_compute,            "compute");
  p->new_region(perf_control,            "control");
  p->new_region(perf_output,             "output");
  p->new_region(perf_stopping,           "stopping");
  p->new_region(perf_block,              "block");
  p->new_region(perf_exit,               "exit");
#ifdef CONFIG_USE_GRACKLE
  p->new_region(perf_grackle,            "grackle");
#endif

  timer_.start();

#ifdef CONFIG_USE_PAPI  
  for (size_t i=0; i<config_->performance_papi_counters.size(); i++) {
    p->new_counter(counter_type_papi, 
		   config_->performance_papi_counters[i]);
  }
#endif  

#ifdef CONFIG_USE_PROJECTIONS
  int index_on = config_->performance_on_schedule_index;
  if (index_on >= 0) {
    projections_schedule_on_ = Schedule::create
      ( config_->schedule_var[index_on],
	config_->schedule_type[index_on],
	config_->schedule_start[index_on],
	config_->schedule_stop[index_on],
	config_->schedule_step[index_on],
	config_->schedule_list[index_on]);
  }
  int index_off = config_->performance_off_schedule_index;
  if (index_off >= 0) {
    projections_schedule_off_ = Schedule::create
      ( config_->schedule_var[index_off],
	config_->schedule_type[index_off],
	config_->schedule_start[index_off],
	config_->schedule_stop[index_off],
	config_->schedule_step[index_off],
	config_->schedule_list[index_off]);
    
  }
#endif

  p->begin();

  p->start_region(perf_simulation);

}

//----------------------------------------------------------------------

void Simulation::initialize_config_() throw()
{
  TRACE("BEGIN Simulation::initialize_config_");
  TRACE("END   Simulation::initialize_config_");
}

//----------------------------------------------------------------------

void Simulation::initialize_monitor_() throw()
{
  bool debug = config_->monitor_debug;
  int debug_mode = debug ? monitor_mode_all : monitor_mode_none;
  monitor_->set_mode("DEBUG",debug_mode);
  monitor_->set_verbose(config_->monitor_verbose);
}

//----------------------------------------------------------------------

void Simulation::initialize_data_descr_() throw()
{
  scalar_descr_long_double_ = new ScalarDescr;
  scalar_descr_double_      = new ScalarDescr;
  scalar_descr_int_         = new ScalarDescr;
  scalar_descr_sync_        = new ScalarDescr;
  scalar_descr_void_        = new ScalarDescr;

  //--------------------------------------------------
  // parameter: Field : list
  //--------------------------------------------------

  field_descr_ = new FieldDescr;

  // Add data fields

  for (size_t i=0; i<config_->field_list.size(); i++) {
    field_descr_->insert_permanent (config_->field_list[i]);
  }

  // Define default ghost zone depth for all fields, default value of 1

  int gx = config_->field_ghost_depth[0];
  int gy = config_->field_ghost_depth[1];
  int gz = config_->field_ghost_depth[2];

  field_descr_->set_default_ghost_depth (gx,gy,gz);

  // Default precision

  for (int i=0; i<field_descr_->field_count(); i++) {
    field_descr_->set_precision(i,config_->field_precision);
  }

  //--------------------------------------------------
  // parameter: Field : alignment
  //--------------------------------------------------

  int alignment = config_->field_alignment;

  ASSERT1 ("Simulation::initialize_data_descr_",
	  "Illegal Field:alignment parameter value %d",
	   alignment,
	   1 <= alignment );
	  
  field_descr_->set_alignment (alignment);
  
  field_descr_->set_padding (config_->field_padding);

  field_descr_->set_history (config_->field_history);

  for (int i=0; i<field_descr_->field_count(); i++) {

    std::string field_name = field_descr_->field_name(i);

    const int cx = config_->field_centering[0][i];
    const int cy = config_->field_centering[1][i];
    const int cz = config_->field_centering[2][i];

    field_descr_->set_centering(i,cx,cy,cz);

  }

  // field groups

  int num_fields = config_->field_group_list.size();
  for (int index_field=0; index_field<num_fields; index_field++) {
    std::string field = config_->field_list[index_field];
    int num_groups = config_->field_group_list[index_field].size();
   
    for (int index_group=0; index_group<num_groups; index_group++) {
      std::string group = config_->field_group_list[index_field][index_group];
      field_descr_->groups()->add(field,group);
    }
  }

  //--------------------------------------------------
  // parameter: Particle : list
  //--------------------------------------------------

  particle_descr_ = new ParticleDescr;

  // Set particle batch size
  particle_descr_->set_batch_size(config_->particle_batch_size);

  // Add particle types

  // ... first map attribute scalar type name to type_enum int
  std::map<std::string,int> type_val;
  for (int i=0; i<NUM_TYPES; i++) {
    type_val[cello::type_name[i]] = i;
  }
#ifdef CONFIG_PRECISION_SINGLE	
  type_val["default"] = type_float;
#endif  
#ifdef CONFIG_PRECISION_DOUBLE
  type_val["default"] = type_double;
#endif  
  for (size_t it=0; it<config_->particle_list.size(); it++) {

    particle_descr_->new_type (config_->particle_list[it]);

    // Add particle constants
    int nc = config_->particle_constant_name[it].size();
    for (int ic=0; ic<nc; ic++) {
      std::string name = config_->particle_constant_name[it][ic];
      int         type = type_val[config_->particle_constant_type[it][ic]];
      ASSERT3 ("Simulation::initialize_data_descr_()",
	       "Unknown Particle type \"%s\" constant \"%s\" "
	       "has unknown type \"%s\"",
	       config_->particle_list[it].c_str(),
	       name.c_str(),
	       config_->particle_attribute_type[it][ic].c_str(),
	       cello::type_is_valid(type));
      particle_descr_->new_constant(it,name,type);
      union {
	char * c;
	long long * ill;
	float * f4;
	double * f8;
	long double * f16;
	int8_t * i8;
	int16_t * i16;
	int32_t * i32;
	int64_t * i64;
      };
      c = particle_descr_->constant_value(it,ic);
      if (type == type_default) type = default_type;
      switch (type) {
      case type_single:     *f4 = config_->particle_constant_value[it][ic];
	break;
      case type_double:     *f8 = config_->particle_constant_value[it][ic];
	break;
      case type_quadruple:  *f16 = config_->particle_constant_value[it][ic];
	break;
      case type_int8:       *i8 = config_->particle_constant_value[it][ic];
	break;
      case type_int16:      *i16 = config_->particle_constant_value[it][ic];
	break;
      case type_int32:      *i32 = config_->particle_constant_value[it][ic];
	break;
      case type_int64:      *i64 = config_->particle_constant_value[it][ic];
	break;
      default:
	ERROR3 ("Simulation::initialize_data_descr_()",
		"Unrecognized type %d for particle constant %s in type %s",
		type,name.c_str(),config_->particle_list[it].c_str());
	break;
      }
    }

    // Add particle attributes
    int na = config_->particle_attribute_name[it].size();
    for (int ia=0; ia<na; ia++) {
      std::string name = config_->particle_attribute_name[it][ia];
      int type         = type_val[config_->particle_attribute_type[it][ia]];
      ASSERT3 ("Simulation::initialize_data_descr_()",
	       "Unknown Particle type \"%s\" attribute \"%s\" has unknown type \"%s\"",
	       config_->particle_list[it].c_str(),
	       name.c_str(),
	       config_->particle_attribute_type[it][ia].c_str(),
	       cello::type_is_valid(type));
      particle_descr_->new_attribute(it,name,type);
    }

    // position and velocity attributes
    particle_descr_->set_position 
      (it,
       config_->particle_attribute_position[0][it],
       config_->particle_attribute_position[1][it],
       config_->particle_attribute_position[2][it]);
    particle_descr_->set_velocity 
      (it,
       config_->particle_attribute_velocity[0][it],
       config_->particle_attribute_velocity[1][it],
       config_->particle_attribute_velocity[2][it]);
  }

  // particle groups

  int num_particles = config_->particle_group_list.size();
  for (int index_particle=0; index_particle<num_particles; index_particle++) {
    std::string particle = config_->particle_list[index_particle];
    int num_groups = config_->particle_group_list[index_particle].size();
   
    for (int index_group=0; index_group<num_groups; index_group++) {
      std::string group = config_->particle_group_list[index_particle][index_group];
      particle_descr_->groups()->add(particle,group);
    }
  }

}
//----------------------------------------------------------------------

void Simulation::initialize_hierarchy_() throw()
{
#ifdef DEBUG_SIMULATION
  CkPrintf ("%d DEBUG_SIMULATION Simulation::initialize_hierarchy_()\n",CkMyPe());
  fflush(stdout);
#endif  

  ASSERT("Simulation::initialize_hierarchy_",
	 "data must be initialized before hierarchy",
	 field_descr_ != NULL);

  //----------------------------------------------------------------------
  // Create and initialize Hierarchy
  //----------------------------------------------------------------------

  const int refinement = 2;

  hierarchy_ = factory()->create_hierarchy 
    (refinement,
     config_->mesh_min_level,
     config_->mesh_max_level);

  // Domain extents

  hierarchy_->set_lower
    (config_->domain_lower[0], 
     config_->domain_lower[1], 
     config_->domain_lower[2]);
  hierarchy_->set_upper
    (config_->domain_upper[0], 
     config_->domain_upper[1], 
     config_->domain_upper[2]);

  //----------------------------------------------------------------------
  // Create and initialize root Patch in Hierarchy
  //----------------------------------------------------------------------

  //--------------------------------------------------
  // parameter: Mesh : root_size
  // parameter: Mesh : root_blocks
  //--------------------------------------------------

  hierarchy_->set_root_size(config_->mesh_root_size[0],
			    config_->mesh_root_size[1],
			    config_->mesh_root_size[2]);

  hierarchy_->set_blocking(config_->mesh_root_blocks[0],
			   config_->mesh_root_blocks[1],
			   config_->mesh_root_blocks[2]);

}

//----------------------------------------------------------------------

void Simulation::initialize_balance_() throw()
{
  int index = config_->balance_schedule_index;

  schedule_balance_ = (index == -1) ? NULL : Schedule::create
    ( config_->schedule_var[index],
      config_->schedule_type[index],
      config_->schedule_start[index],
      config_->schedule_stop[index],
      config_->schedule_step[index],
      config_->schedule_list[index]);

}

//----------------------------------------------------------------------

void Simulation::initialize_block_array_() throw()
{
  bool allocate_blocks = (CkMyPe() == 0);

  // Don't allocate blocks if reading data from files

  //  bool allocate_data = ! ( config_->initial_type == "file" || 
  //			   config_->initial_type == "checkpoint" );
  bool allocate_data = true;

  if (allocate_blocks) {

    // Create the root-level blocks for level = 0
    hierarchy_->create_block_array (allocate_data);

    // Create the "sub-root" blocks if mesh_min_level < 0
    if (hierarchy_->min_level() < 0) {
      hierarchy_->create_subblock_array	(allocate_data);
    }

    hierarchy_->block_array().doneInserting();
  }
}

//----------------------------------------------------------------------

void Simulation::p_set_block_array(CProxy_Block block_array)
{
  if (CkMyPe() != 0) hierarchy_->set_block_array(block_array);
}

  //----------------------------------------------------------------------

void Simulation::deallocate_() throw()
{
  delete factory_;       factory_     = 0;
  delete parameters_;    parameters_  = 0;
  delete hierarchy_;     hierarchy_ = 0;
  delete field_descr_;   field_descr_ = 0;
  delete performance_;   performance_ = 0;
}

//----------------------------------------------------------------------

const Factory * Simulation::factory() const throw()
{
  TRACE("Simulation::factory()");
  if (factory_ == NULL) factory_ = new Factory;
  return factory_;
}

//======================================================================

void Simulation::update_state(int cycle, double time, double dt, double stop) 
{
  cycle_ = cycle;
  time_  = time;
  dt_    = dt;
  stop_  = stop != 0;
}

//======================================================================

void Simulation::data_insert_block(Block * block) 
{
 
#ifdef CELLO_DEBUG
  PARALLEL_PRINTF ("%d: ++sync_output_begin_ %d %lu\n",
		   CkMyPe(),sync_output_begin_.stop(),hierarchy_->num_blocks());
#endif
  if (hierarchy_) {
    hierarchy_->insert_block(block);
    hierarchy_->increment_block_count(1,block->level());
  }
  ++sync_output_begin_;
  ++sync_output_write_;
  ++sync_new_output_start_;
  ++sync_new_output_next_;
}

//----------------------------------------------------------------------

void Simulation::data_delete_block(Block * block) 
{
  if (hierarchy_) {
    hierarchy_->delete_block(block);
    hierarchy_->increment_block_count(-1,block->level());
  }
  --sync_output_begin_;
  --sync_output_write_;
  --sync_new_output_start_;
  --sync_new_output_next_;
}

//----------------------------------------------------------------------

void Simulation::data_insert_particles(int64_t count)
{
  if (hierarchy_) hierarchy_->increment_particle_count(count);
}

//----------------------------------------------------------------------

void Simulation::data_delete_particles(int64_t count)
{
  if (hierarchy_) hierarchy_->increment_particle_count(-count);
}

//----------------------------------------------------------------------

void Simulation::monitor_output()
{
  monitor()-> print("", "-------------------------------------");
  monitor()-> print("Simulation", "cycle %04d", cycle_);
  monitor()-> print("Simulation", "time-sim %15.12e",time_);
  monitor()-> print("Simulation", "dt %15.12e", dt_);
  thisProxy.p_monitor_performance();
}

//----------------------------------------------------------------------

void Simulation::monitor_performance()
{
  int nr  = performance_->num_regions();
  int nc =  performance_->num_counters();

  // 0 num_sum
  // 1 num_max
  // 2 msg_coarsen
  // 3 msg_refine
  // 4 msg_refresh
  // 5 data_msg
  // 6 field_face
  // 7 particle_data
  // 8 num-particles
  // NL num-blocks-<L>
  // 9 num_blocks_total
  // + performance counters
  // 10 max_proc_blocks
  // 11 max_proc_particles
<<<<<<< HEAD
  
  int n = 12 + ( hierarchy_->max_level() - hierarchy_->min_level() + 1) + nr*nc;
=======
  // 12 max_node_blocks
  // 13 max_node_particles
  
  int n = 14 + ( hierarchy_->max_level() - hierarchy_->min_level() + 1) + nr*nc;
>>>>>>> d7cd212a

  long long * counters_region = new long long [nc];
  long long * counters_reduce = new long long [n];

  const int in = cello::index_static();

  int m=0;
<<<<<<< HEAD
  counters_reduce[m++] = n - 4; // 0
  counters_reduce[m++] = 2;     // 1
  
  // accumulated metrics
  
  counters_reduce[m++] = MsgCoarsen::counter[in];     // 2
  counters_reduce[m++] = MsgRefine::counter[in];      // 3
  counters_reduce[m++] = MsgRefresh::counter[in];     // 4
  counters_reduce[m++] = DataMsg::counter[in];        // 5
  counters_reduce[m++] = FieldFace::counter[in];      // 6
  counters_reduce[m++] = ParticleData::counter[in];   // 7
  counters_reduce[m++] = hierarchy_->num_particles(); // 8

  const int min_level = hierarchy_->min_level();

  int num_blocks_total = 0;
  for (int i=min_level; i<=hierarchy_->max_level(); i++) {
    num_blocks_total +=  hierarchy_->num_blocks(i);
    counters_reduce[m++] = hierarchy_->num_blocks(i); // NL
  }
  counters_reduce[m++] = num_blocks_total;            // 9  num_blocks_total
  
=======
  const int num_max = 4;
  counters_reduce[m++] = n - num_max - 2;
  counters_reduce[m++] = num_max;
  
  // accumulated metrics
  
  counters_reduce[m++] = MsgCoarsen::counter[in];     // 2
  counters_reduce[m++] = MsgRefine::counter[in];      // 3
  counters_reduce[m++] = MsgRefresh::counter[in];     // 4
  counters_reduce[m++] = DataMsg::counter[in];        // 5
  counters_reduce[m++] = FieldFace::counter[in];      // 6
  counters_reduce[m++] = ParticleData::counter[in];   // 7
  counters_reduce[m++] = hierarchy_->num_particles(); // 8

  const int min_level = hierarchy_->min_level();

  int num_blocks_total = 0;
  for (int i=min_level; i<=hierarchy_->max_level(); i++) {
    num_blocks_total +=  hierarchy_->num_blocks(i);
    counters_reduce[m++] = hierarchy_->num_blocks(i); // NL
  }
  counters_reduce[m++] = num_blocks_total;            // 9  num_blocks_total
  
>>>>>>> d7cd212a
  // performance region counters
  for (int ir = 0; ir < nr; ir++) {
    performance_->region_counters(ir,counters_region);
    for (int ic = 0; ic < nc; ic++) {
      counters_reduce[m++] = counters_region[ic];
    }
  }

  // maximum metrics
  
  counters_reduce[m++] = num_blocks_total;            // 10  max_proc_blocks
  counters_reduce[m++] = hierarchy_->num_particles(); // 11  max_proc_particles
<<<<<<< HEAD
=======
  counters_reduce[m++] = Hierarchy::num_blocks_node;  // 12  max_node_blocks
  counters_reduce[m++] = Hierarchy::num_particles_node;// 13 max_node_particles
>>>>>>> d7cd212a

  ASSERT2("Simulation::monitor_performance()",
	  "Actual array length %d != expected array length %d", m,n,
	  (m == n) );
  
  // --------------------------------------------------
#ifdef TRACE_CONTRIBUTE
  CkPrintf ("%s:%d DEBUG_CONTRIBUTE\n",__FILE__,__LINE__); fflush(stdout);
#endif  

  contribute
    (n*sizeof(long long),
     counters_reduce,
     r_reduce_performance_type,
     CkCallback (CkIndex_Simulation::r_monitor_performance_reduce(NULL), 
		 thisProxy));
  // --------------------------------------------------

  delete [] counters_reduce;
  delete [] counters_region;

}

//----------------------------------------------------------------------

void Simulation::r_monitor_performance_reduce(CkReductionMsg * msg)
{
  long long * counters_reduce = (long long *)msg->getData();

  int index_region_cycle = performance_->region_index("cycle");

  int m = 0;
  const int num_sum = counters_reduce[m++];             // 0
  const int num_max = counters_reduce[m++];             // 1
  const long long msg_coarsen = counters_reduce[m++];   // 2
  const long long msg_refine  = counters_reduce[m++];   // 3
  const long long msg_refresh = counters_reduce[m++];   // 4
  const long long data_msg    = counters_reduce[m++];   // 5
  const long long field_face  = counters_reduce[m++];   // 6
  const long long particle_data = counters_reduce[m++]; // 7
  const long long num_particles = counters_reduce[m++]; // 8
  
<<<<<<< HEAD
  monitor()->print("Performance","counter num-msg-coarsen %ld", msg_coarsen);
  monitor()->print("Performance","counter num-msg-refine %ld", msg_refine);
  monitor()->print("Performance","counter num-msg-refresh %ld", msg_refresh);
  monitor()->print("Performance","counter num-data-msg %ld", data_msg);
  monitor()->print("Performance","counter num-field-face %ld", field_face);
  monitor()->print("Performance","counter num-particle-data %ld", particle_data);

  monitor()->print("Performance","simulation num-particles total %ld",
=======
  monitor()->print("Performance","counter num-msg-coarsen %lld", msg_coarsen);
  monitor()->print("Performance","counter num-msg-refine %lld", msg_refine);
  monitor()->print("Performance","counter num-msg-refresh %lld", msg_refresh);
  monitor()->print("Performance","counter num-data-msg %lld", data_msg);
  monitor()->print("Performance","counter num-field-face %lld", field_face);
  monitor()->print("Performance","counter num-particle-data %lld", particle_data);

  monitor()->print("Performance","simulation num-particles total %lld",
>>>>>>> d7cd212a
		   num_particles);

  // compute total blocks and leaf blocks
  long long num_total_blocks = 0;
  long long num_leaf_blocks = 0;
  for (int i=hierarchy_->min_level(); i<=hierarchy_->max_level(); i++) {
    const long long num_blocks_level = counters_reduce[m++]; // NL
<<<<<<< HEAD
    monitor()->print("performance","simulation num-blocks-level %d %ld",
=======
    monitor()->print("performance","simulation num-blocks-level %d %lld",
>>>>>>> d7cd212a
		     i,num_blocks_level);
    num_total_blocks += num_blocks_level;
    // compute leaf blocks given number of blocks per level
    // (NOTE: num_blocks_level (i>0) is evenly divisible by num_children
    if (i==0) {
      num_leaf_blocks = num_blocks_level;
    } else if (i>0) {
      num_leaf_blocks +=
	(num_blocks_level - num_blocks_level/cello::num_children());
    }
  }

  monitor()->print
    ("Performance","simulation num-leaf-blocks %lld",  num_leaf_blocks);
  monitor()->print
    ("Performance","simulation num-total-blocks %lld", num_total_blocks);

  const long long num_blocks_total   = counters_reduce[m++]; // 9

  if (num_total_blocks != num_blocks_total) {
    WARNING2 ("Simulation::r_monitor_performance_reduce()",
<<<<<<< HEAD
	      "num_blocks_total %d does not match computed value %d",
=======
	      "num_blocks_total %lld does not match computed value %lld",
>>>>>>> d7cd212a
	      num_total_blocks,num_blocks_total);
  }
  
  const int num_regions  = performance_->num_regions();
  const int num_counters =  performance_->num_counters();

  for (int ir = 0; ir < num_regions; ir++) {
    for (int ic = 0; ic < num_counters; ic++, m++) {
      bool do_print =
	(ir != perf_unknown) && (
	(performance_->counter_type(ic) != counter_type_abs) ||
	(ir == index_region_cycle));
      if (do_print) {
	monitor()->print("Performance","%s %s %lld",
			performance_->region_name(ir).c_str(),
			performance_->counter_name(ic).c_str(),
			 counters_reduce[m]);
      }
      
    }
  }

  const long long max_proc_blocks    = counters_reduce[m++]; // 10
  const long long max_proc_particles = counters_reduce[m++]; // 11
<<<<<<< HEAD
  
  monitor()->print
    ("Performance","simulation max-proc-blocks %d",  max_proc_blocks);
  monitor()->print
    ("Performance","simulation max-proc-particles %d", max_proc_particles);

  const double avg_proc_blocks = 1.0*num_blocks_total/CkNumPes();
  monitor()->print
    ("Performance","simulation balance-zones %f",
     100.0*(max_proc_blocks / avg_proc_blocks - 1.0 ));
  
  if (num_particles > 0) {
    const double avg_proc_particles = 1.0*num_particles/CkNumPes();
    monitor()->print
      ("Performance","simulation balance-particles %f",
       100.0*(max_proc_particles / avg_proc_particles - 1.0));
=======
  const long long max_node_blocks    = counters_reduce[m++]; // 12
  const long long max_node_particles = counters_reduce[m++]; // 13
  
  monitor()->print
    ("Performance","simulation max-proc-blocks %lld",  max_proc_blocks);
  monitor()->print
    ("Performance","simulation max-node-blocks %lld",  max_node_blocks);
  monitor()->print
    ("Performance","simulation max-proc-particles %lld", max_proc_particles);
  monitor()->print
    ("Performance","simulation max-node-particles %lld", max_node_particles);

  const double avg_proc_blocks = 1.0*num_blocks_total/CkNumPes();
  const double avg_node_blocks = 1.0*num_blocks_total/CkNumNodes();

  // monitor()->print
  //   ("Performance","simulation balance-blocks-core %f",
  //    100.0*(max_proc_blocks / avg_proc_blocks - 1.0 ));
  // monitor()->print
  //   ("Performance","simulation balance-blocks-node %f",
  //    100.0*(max_node_blocks / avg_node_blocks - 1.0 ));

  monitor()->print
    ("Performance","simulation balance-eff-blocks-core %f (%.0f/%lld)",
     avg_proc_blocks / max_proc_blocks,
     avg_proc_blocks, max_proc_blocks);
  monitor()->print
    ("Performance","simulation balance-eff-blocks-node %f (%.0f/%lld)",
     avg_node_blocks / max_node_blocks,
     avg_node_blocks, max_node_blocks);
  

  if (num_particles > 0) {
    const double avg_proc_particles = 1.0*num_particles/CkNumPes();
    const double avg_node_particles = 1.0*num_particles/CkNumNodes();
    monitor()->print
      ("Performance","simulation balance-eff-particles-core %f (%.0f/%lld)",
       avg_proc_particles / max_proc_particles,
       avg_proc_particles , max_proc_particles );
    monitor()->print
      ("Performance","simulation balance-eff-particles-node %f (%.0f/%lld)",
       avg_node_particles / max_node_particles,
       avg_node_particles , max_node_particles );
>>>>>>> d7cd212a
  }
  
  ASSERT3("Simulation::monitor_performance()",
	  "Actual array length %d != expected array length 2 + %d + %d",
	  m,num_sum,num_max,
	  (m == 2+num_sum+num_max) );

  delete msg;

  Memory::instance()->reset_high();

}<|MERGE_RESOLUTION|>--- conflicted
+++ resolved
@@ -58,15 +58,8 @@
   sync_output_write_(),
   sync_new_output_start_(),
   sync_new_output_next_(),
-<<<<<<< HEAD
-  index_output_(-1)
-#ifdef NEW_REFRESH
-  , new_refresh_list_()
-#endif  
-=======
   index_output_(-1),
   new_refresh_list_()
->>>>>>> d7cd212a
 {
   for (int i=0; i<256; i++) dir_checkpoint_[i] = '\0';
 #ifdef DEBUG_SIMULATION
@@ -128,15 +121,8 @@
   sync_output_write_(),
   sync_new_output_start_(),
   sync_new_output_next_(),
-<<<<<<< HEAD
-  index_output_(-1)
-#ifdef NEW_REFRESH
-  , new_refresh_list_()
-#endif  
-=======
   index_output_(-1),
   new_refresh_list_()
->>>>>>> d7cd212a
 {
   for (int i=0; i<256; i++) dir_checkpoint_[i] = '\0';
 #ifdef DEBUG_SIMULATION
@@ -186,15 +172,8 @@
     sync_output_write_(),
     sync_new_output_start_(),
     sync_new_output_next_(),
-<<<<<<< HEAD
-    index_output_(-1)
-#ifdef NEW_REFRESH
-  , new_refresh_list_()
-#endif  
-=======
     index_output_(-1),
     new_refresh_list_()
->>>>>>> d7cd212a
 {
   for (int i=0; i<256; i++) dir_checkpoint_[i] = '\0';
 #ifdef DEBUG_SIMULATION
@@ -307,15 +286,8 @@
 	  
   //  p | msg_refine_map_;
   p | index_output_;
-<<<<<<< HEAD
-  
-#ifdef NEW_REFRESH
-  p | new_refresh_list_;
-#endif  
-=======
   p | new_refresh_list_;
   p | new_refresh_name_;
->>>>>>> d7cd212a
 }
 
 //----------------------------------------------------------------------
@@ -915,15 +887,10 @@
   // + performance counters
   // 10 max_proc_blocks
   // 11 max_proc_particles
-<<<<<<< HEAD
-  
-  int n = 12 + ( hierarchy_->max_level() - hierarchy_->min_level() + 1) + nr*nc;
-=======
   // 12 max_node_blocks
   // 13 max_node_particles
   
   int n = 14 + ( hierarchy_->max_level() - hierarchy_->min_level() + 1) + nr*nc;
->>>>>>> d7cd212a
 
   long long * counters_region = new long long [nc];
   long long * counters_reduce = new long long [n];
@@ -931,9 +898,9 @@
   const int in = cello::index_static();
 
   int m=0;
-<<<<<<< HEAD
-  counters_reduce[m++] = n - 4; // 0
-  counters_reduce[m++] = 2;     // 1
+  const int num_max = 4;
+  counters_reduce[m++] = n - num_max - 2;
+  counters_reduce[m++] = num_max;
   
   // accumulated metrics
   
@@ -954,31 +921,6 @@
   }
   counters_reduce[m++] = num_blocks_total;            // 9  num_blocks_total
   
-=======
-  const int num_max = 4;
-  counters_reduce[m++] = n - num_max - 2;
-  counters_reduce[m++] = num_max;
-  
-  // accumulated metrics
-  
-  counters_reduce[m++] = MsgCoarsen::counter[in];     // 2
-  counters_reduce[m++] = MsgRefine::counter[in];      // 3
-  counters_reduce[m++] = MsgRefresh::counter[in];     // 4
-  counters_reduce[m++] = DataMsg::counter[in];        // 5
-  counters_reduce[m++] = FieldFace::counter[in];      // 6
-  counters_reduce[m++] = ParticleData::counter[in];   // 7
-  counters_reduce[m++] = hierarchy_->num_particles(); // 8
-
-  const int min_level = hierarchy_->min_level();
-
-  int num_blocks_total = 0;
-  for (int i=min_level; i<=hierarchy_->max_level(); i++) {
-    num_blocks_total +=  hierarchy_->num_blocks(i);
-    counters_reduce[m++] = hierarchy_->num_blocks(i); // NL
-  }
-  counters_reduce[m++] = num_blocks_total;            // 9  num_blocks_total
-  
->>>>>>> d7cd212a
   // performance region counters
   for (int ir = 0; ir < nr; ir++) {
     performance_->region_counters(ir,counters_region);
@@ -991,11 +933,8 @@
   
   counters_reduce[m++] = num_blocks_total;            // 10  max_proc_blocks
   counters_reduce[m++] = hierarchy_->num_particles(); // 11  max_proc_particles
-<<<<<<< HEAD
-=======
   counters_reduce[m++] = Hierarchy::num_blocks_node;  // 12  max_node_blocks
   counters_reduce[m++] = Hierarchy::num_particles_node;// 13 max_node_particles
->>>>>>> d7cd212a
 
   ASSERT2("Simulation::monitor_performance()",
 	  "Actual array length %d != expected array length %d", m,n,
@@ -1038,16 +977,6 @@
   const long long particle_data = counters_reduce[m++]; // 7
   const long long num_particles = counters_reduce[m++]; // 8
   
-<<<<<<< HEAD
-  monitor()->print("Performance","counter num-msg-coarsen %ld", msg_coarsen);
-  monitor()->print("Performance","counter num-msg-refine %ld", msg_refine);
-  monitor()->print("Performance","counter num-msg-refresh %ld", msg_refresh);
-  monitor()->print("Performance","counter num-data-msg %ld", data_msg);
-  monitor()->print("Performance","counter num-field-face %ld", field_face);
-  monitor()->print("Performance","counter num-particle-data %ld", particle_data);
-
-  monitor()->print("Performance","simulation num-particles total %ld",
-=======
   monitor()->print("Performance","counter num-msg-coarsen %lld", msg_coarsen);
   monitor()->print("Performance","counter num-msg-refine %lld", msg_refine);
   monitor()->print("Performance","counter num-msg-refresh %lld", msg_refresh);
@@ -1056,7 +985,6 @@
   monitor()->print("Performance","counter num-particle-data %lld", particle_data);
 
   monitor()->print("Performance","simulation num-particles total %lld",
->>>>>>> d7cd212a
 		   num_particles);
 
   // compute total blocks and leaf blocks
@@ -1064,11 +992,7 @@
   long long num_leaf_blocks = 0;
   for (int i=hierarchy_->min_level(); i<=hierarchy_->max_level(); i++) {
     const long long num_blocks_level = counters_reduce[m++]; // NL
-<<<<<<< HEAD
-    monitor()->print("performance","simulation num-blocks-level %d %ld",
-=======
     monitor()->print("performance","simulation num-blocks-level %d %lld",
->>>>>>> d7cd212a
 		     i,num_blocks_level);
     num_total_blocks += num_blocks_level;
     // compute leaf blocks given number of blocks per level
@@ -1090,11 +1014,7 @@
 
   if (num_total_blocks != num_blocks_total) {
     WARNING2 ("Simulation::r_monitor_performance_reduce()",
-<<<<<<< HEAD
-	      "num_blocks_total %d does not match computed value %d",
-=======
 	      "num_blocks_total %lld does not match computed value %lld",
->>>>>>> d7cd212a
 	      num_total_blocks,num_blocks_total);
   }
   
@@ -1119,24 +1039,6 @@
 
   const long long max_proc_blocks    = counters_reduce[m++]; // 10
   const long long max_proc_particles = counters_reduce[m++]; // 11
-<<<<<<< HEAD
-  
-  monitor()->print
-    ("Performance","simulation max-proc-blocks %d",  max_proc_blocks);
-  monitor()->print
-    ("Performance","simulation max-proc-particles %d", max_proc_particles);
-
-  const double avg_proc_blocks = 1.0*num_blocks_total/CkNumPes();
-  monitor()->print
-    ("Performance","simulation balance-zones %f",
-     100.0*(max_proc_blocks / avg_proc_blocks - 1.0 ));
-  
-  if (num_particles > 0) {
-    const double avg_proc_particles = 1.0*num_particles/CkNumPes();
-    monitor()->print
-      ("Performance","simulation balance-particles %f",
-       100.0*(max_proc_particles / avg_proc_particles - 1.0));
-=======
   const long long max_node_blocks    = counters_reduce[m++]; // 12
   const long long max_node_particles = counters_reduce[m++]; // 13
   
@@ -1180,7 +1082,6 @@
       ("Performance","simulation balance-eff-particles-node %f (%.0f/%lld)",
        avg_node_particles / max_node_particles,
        avg_node_particles , max_node_particles );
->>>>>>> d7cd212a
   }
   
   ASSERT3("Simulation::monitor_performance()",
