--- conflicted
+++ resolved
@@ -420,16 +420,6 @@
     (POINTER) += n;                                     \
   }
 
-<<<<<<< HEAD
-  // Euler's number
-  const double e  = 2.71828182845904524;
-
-  // ergs per eV
-  const double erg_eV = 1.60217653E-12;
-=======
-//--------------------------------------------------
->>>>>>> f0ed781f
-
 #define SIZE_VECTOR_TYPE(COUNT,TYPE,VECTOR)                     \
   {                                                             \
     (COUNT) += sizeof(int);                                     \
@@ -453,23 +443,13 @@
     (POINTER) += size*sizeof(TYPE);                             \
   }
 
-<<<<<<< HEAD
-  // Boltzmann constant in CGS
-  const double kboltz = 1.3806504e-16;
-
-  // Planck function in CGS
-  const double hplanck = 6.626196e-27;
-
-  // Solar mass in CGS
-  const double mass_solar = 1.98841586e33;
-=======
+
 //--------------------------------------------------
 
 #define SIZE_OBJECT_TYPE(COUNT,OBJECT)          \
   {						\
     (COUNT) += (OBJECT).data_size();            \
   }
->>>>>>> f0ed781f
 
 #define SAVE_OBJECT_TYPE(POINTER,OBJECT)        \
   {                                             \
@@ -481,21 +461,7 @@
     (POINTER) = (OBJECT).load_data(POINTER);    \
   }
 
-<<<<<<< HEAD
-  // Solar Luminosity in CGS
-  const double luminosity_solar = 3.839e33; // erg/s
-
-  // Solar radius in CGS
-  const double radius_solar = 6.957e10;
-
-  // Stefan-Boltzmann constant in CGS
-  const double sigma_SF = 5.670e-7;
-
-  // parsec in CGS
-  const double pc_cm  = 3.0856775809623245E18;
-=======
 //--------------------------------------------------
->>>>>>> f0ed781f
 
 #define SIZE_OBJECT_PTR_TYPE(COUNT,TYPE,OBJECT_PTR)     \
   {                                                     \
