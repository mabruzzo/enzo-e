--- conflicted
+++ resolved
@@ -91,13 +91,8 @@
 
   array[Index] Block {
 
-<<<<<<< HEAD
-#ifdef BUG_FIX_150
+#ifdef BYPASS_CHARM_MEM_LEAK
     entry Block (process_type ip_source,  MsgType msg_type);
-=======
-#ifdef BYPASS_CHARM_MEM_LEAK
-    entry Block (process_type ip_source);
->>>>>>> ded8a972
     entry void p_set_msg_refine(MsgRefine * msg);
 #else
     entry Block (MsgRefine * msg);
