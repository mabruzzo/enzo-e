#include "cello.hpp"
#include "error.hpp"
#include "charm_simulation.hpp"
#include "simulation.hpp"
//----------------------------------------------------------------------

namespace cello {

  // @@@ KEEP IN SYNCH WITH precision_enum in cello.hpp
  const char * precision_name[7] = {
    "unknown",
    "default",
    "single",
    "double",
    "extended80",
    "extended96",
    "quadruple"
  };

  // @@@ KEEP IN SYNCH WITH type_enum in cello.hpp
  const char * type_name[NUM_TYPES] = {
    "unknown",     // unknown type
    "default",    // "default" floating-point precision, e.g. enzo_float
    "single",
    "double",
    "extended80",
    "extended96",
    "quadruple",
    "int8",
    "int16",
    "int32",
    "int64"
  };

  // @@@ KEEP IN SYNCH WITH type_enum in cello.hpp
  const int type_bytes[NUM_TYPES] = {
    0,
    0, // default
    4, // single
    8, // double
    10, // extended80
    12, // extended96
    16, // quadruple
    1, // int8
    2, // int16
    4, // int32
    8 // int64
  };

  bool type_is_int(int type) {
    return (type == type_int8 || 
	    type == type_int16 || 
	    type == type_int32 || 
	    type == type_int64);
  }

  bool type_is_float(int type) {
    return (type == type_single || 
	    type == type_double || 
	    type == type_quadruple ||
	    type == type_extended80 ||
	    type == type_extended96);
  }
  bool type_is_valid(int type) {
    return (0 <= type && type < NUM_TYPES) &&
      (type_bytes[type] > 0);
  }

  //----------------------------------------------------------------------

  int sizeof_precision(precision_type precision)
  {
    int size = 0;
    switch (precision) {
    case precision_unknown:
      break;
    case precision_default:
      size = sizeof_precision(default_precision);
      break;
    case precision_single:
      size = 4;
      break;
    case precision_double:
      size = 8;
      break;
    case precision_extended80:
      size = 10;
      break;
    case precision_extended96:
      size = 12;
      break;
    case precision_quadruple:
      size = 16;
      break;
    default:
      break;
    }
    return size;
  }

  //----------------------------------------------------------------------

  int is_precision_supported(precision_type precision)
  {
    int is_supported = false;
    switch (precision) {
    case precision_unknown:
      is_supported = false;
      break;
    case precision_default:
      is_supported = is_precision_supported(default_precision);
      break;
    case precision_single:
      is_supported = (sizeof(float)==4);
      break;
    case precision_double:
      is_supported = (sizeof(double)==8);
      break;
    case precision_extended80:
      is_supported = (sizeof(long double)==10);
      break;
    case precision_extended96:
      is_supported = (sizeof(long double)==12);
      break;
    case precision_quadruple:
      is_supported = (sizeof(long double)==16);
      break;
    default:
      is_supported = 0;
      break;
    }
    return is_supported;
  }

  //----------------------------------------------------------------------

  double machine_epsilon (precision_type precision)
  {
    double epsilon = 0.0;
    switch (precision) {
    case precision_unknown:
      epsilon = 0.0;
      break;
    case precision_default:
      epsilon = machine_epsilon(default_precision);
      break;
    case precision_single: // 32-bit
      epsilon =  5.96e-08; // http://en.wikipedia.org/wiki/Machine_epsilon
      break;
    case precision_double: // 64-bit
      epsilon =  1.11e-16; // http://en.wikipedia.org/wiki/Machine_epsilon
      break;
    default: // 9.63e-35 for 128-bit, but compliers vary on extended
	     // precision support
      WARNING ("cello::machine_epsilon", 
	       "Machine epsilon for extended precision unknown;"
	       " assuming double");
      epsilon =  1.11e-16; // http://en.wikipedia.org/wiki/Machine_epsilon;
      break;
    }
    return epsilon;
  }

  int digits_max(int precision)
  {
    switch (precision) {
    case precision_single:
      return std::numeric_limits<float>::digits;
    case precision_double:
      return std::numeric_limits<double>::digits;
    case precision_quadruple:
      return std::numeric_limits<long double>::digits;
    default:
      return 0;
    }
  }

  //---------------------------------------------------------------------- 

  Simulation * simulation()
  {
    return proxy_simulation.ckLocalBranch();
  }

  //---------------------------------------------------------------------- 
  ScalarDescr * scalar_descr_double()
  {
    static ScalarDescr * scalar_descr_double_[CONFIG_NODE_SIZE] = {nullptr};
    const int in = cello::index_static();
    if (scalar_descr_double_[in] == nullptr) {
      scalar_descr_double_[in] = simulation() ?
        simulation()->scalar_descr_double() : new ScalarDescr;
    }
    return scalar_descr_double_[in];
  }
  ScalarDescr * scalar_descr_long_double()
  {
    static ScalarDescr * scalar_descr_long_double_[CONFIG_NODE_SIZE] = {nullptr};
    const int in = cello::index_static();
    if (scalar_descr_long_double_[in] == nullptr) {
      scalar_descr_long_double_[in] = simulation() ?
        simulation()->scalar_descr_long_double() : new ScalarDescr;
    }
    return scalar_descr_long_double_[in];
  }
  ScalarDescr * scalar_descr_int()
  {
    static ScalarDescr * scalar_descr_int_[CONFIG_NODE_SIZE] = {nullptr};
    const int in = cello::index_static();
    if (scalar_descr_int_[in] == nullptr) {
      scalar_descr_int_[in] = simulation() ?
        simulation()->scalar_descr_int() : new ScalarDescr;
    }
    return scalar_descr_int_[in];
  }
  ScalarDescr * scalar_descr_sync()
  {
    static ScalarDescr * scalar_descr_sync_[CONFIG_NODE_SIZE] = {nullptr};
    const int in = cello::index_static();
    if (scalar_descr_sync_[in] == nullptr) {
      scalar_descr_sync_[in] = simulation() ?
        simulation()->scalar_descr_sync() : new ScalarDescr;
    }
    return scalar_descr_sync_[in];
  }
  ScalarDescr * scalar_descr_void()
  {
    static ScalarDescr * scalar_descr_void_[CONFIG_NODE_SIZE] = {nullptr};
    const int in = cello::index_static();
    if (scalar_descr_void_[in] == nullptr) {
      scalar_descr_void_[in] = simulation() ?
        simulation()->scalar_descr_void() : new ScalarDescr;
    }
    return scalar_descr_void_[in];
  }
  //---------------------------------------------------------------------- 

  CProxy_Block block_array()
  {
    return cello::simulation()->hierarchy()->block_array();
  }

  //---------------------------------------------------------------------- 

  const Config * config()
  {
    return simulation() ? simulation()->config() : NULL;
  }

  //---------------------------------------------------------------------- 

  const Parameters * parameters()
  {
    return simulation() ? simulation()->parameters() : NULL;
  }

  //---------------------------------------------------------------------- 

  Problem * problem()
  {
    return simulation() ? simulation()->problem() : NULL;
  }

  //---------------------------------------------------------------------- 

  Hierarchy * hierarchy()
  {
    return simulation() ? simulation()->hierarchy() : NULL;
  }

  //---------------------------------------------------------------------- 

  FieldDescr * field_descr()
  {
    static FieldDescr * field_descr_[CONFIG_NODE_SIZE] = {nullptr};
    const int in = cello::index_static();
    if (field_descr_[in] == nullptr) {
      field_descr_[in] = simulation() ?
        simulation()->field_descr() : new FieldDescr;
    }
    return field_descr_[in];
  }

  //---------------------------------------------------------------------- 

  Grouping * field_groups()
  { return field_descr()->groups(); }
    
  //---------------------------------------------------------------------- 

  Monitor * monitor()
  {
    return simulation() ? simulation()->monitor() : Monitor::instance();
  }

  //---------------------------------------------------------------------- 

  ParticleDescr * particle_descr()
  {
    static ParticleDescr * particle_descr_[CONFIG_NODE_SIZE] = {nullptr};
    const int in = cello::index_static();
    if (particle_descr_[in] == nullptr) {
      particle_descr_[in] = simulation() ?
        simulation()->particle_descr() : new ParticleDescr;
    }
    return particle_descr_[in];
  }

  //---------------------------------------------------------------------- 

  Grouping * particle_groups()
  { return particle_descr()->groups(); }
    
  //---------------------------------------------------------------------- 

  Output * output(int index)
  {
    return problem() ? problem()->output(index) : NULL;
  }

  //---------------------------------------------------------------------- 

  Solver * solver(int index)
  {
    return problem() ? problem()->solver(index) : NULL;
  }

  //---------------------------------------------------------------------- 

  Units * units()
  {
    return problem() ? problem()->units() : NULL;
  }

  //----------------------------------------------------------------------

  Refresh * refresh(int ir)
  {
    return simulation() ? &simulation()->new_refresh_list(ir) : NULL;
  }

  //----------------------------------------------------------------------

  int rank()
  {
    return simulation() ? simulation()->rank() : 1;
  }

  //----------------------------------------------------------------------

  int num_children()
  {
    int r = rank();
    return (r==1) ? 2 : ( (r==2) ? 4 : 8 );
  }
  

  //----------------------------------------------------------------------

  size_t num_blocks_process()
  {
    return hierarchy() ? hierarchy()->num_blocks() : 0;
  }
  
<<<<<<< HEAD
=======
  //----------------------------------------------------------------------

  double relative_cell_volume (int level)
  {
    return (1.0/pow(1.0*num_children(),1.0*level));
  }
>>>>>>> 1a79e211
  

}<|MERGE_RESOLUTION|>--- conflicted
+++ resolved
@@ -362,15 +362,12 @@
     return hierarchy() ? hierarchy()->num_blocks() : 0;
   }
   
-<<<<<<< HEAD
-=======
   //----------------------------------------------------------------------
 
   double relative_cell_volume (int level)
   {
     return (1.0/pow(1.0*num_children(),1.0*level));
   }
->>>>>>> 1a79e211
   
 
 }