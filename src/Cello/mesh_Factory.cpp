// See LICENSE_CELLO file for license and copyright information

/// @file     mesh_Factory.hpp
/// @author   James Bordner (jobordner@ucsd.edu)
/// @date     Tue Mar 15 15:29:56 PDT 2011
/// @brief    [\ref Mesh] Declaration of the Factory class

#include "mesh.hpp"

#ifdef CONFIG_USE_CHARM
extern CProxy_SimulationCharm  proxy_simulation;
#endif

//----------------------------------------------------------------------
Hierarchy * Factory::create_hierarchy (int dimension, int refinement) const throw ()
{
  return new Hierarchy (this,dimension,refinement); 
}


//----------------------------------------------------------------------

#ifdef CONFIG_USE_CHARM

void Factory::pup (PUP::er &p)

{
  TRACEPUP;

  PUP::able::pup(p);

  // NOTE: change this function whenever attributes change
}

#endif

//----------------------------------------------------------------------
#ifdef CONFIG_USE_CHARM
CProxy_Patch * 
#else
Patch * 
#endif
Factory::create_patch 
(
 const FieldDescr * field_descr,
 int nx,   int ny,  int nz,
 int nx0,  int ny0, int nz0,
 int nbx,  int nby, int nbz,
 double xm, double ym, double zm,
 double xp, double yp, double zp,
 int id,
 bool allocate_blocks,
 int process_first, int process_last_plus
 ) const throw()
{
#ifdef CONFIG_USE_CHARM
  CProxy_Patch * proxy_patch = new CProxy_Patch;
  *proxy_patch = CProxy_Patch::ckNew
    (nx,ny,nz,
     nx0,ny0,nz0,
     nbx,nby,nbz,
     xm,ym,zm,
     xp,yp,zp,
     id,
     allocate_blocks,
     process_first, process_last_plus);
  TRACE1("proxy_patch = %p",proxy_patch);
  return proxy_patch;
#else
  DEBUG1("ID = %d",id);
  return new Patch
    (this,
     field_descr,
     nx,ny,nz,
     nx0,ny0,nz0,
     nbx,nby,nbz,
     xm,ym,zm,
     xp,yp,zp,
     id,
     allocate_blocks,
     process_first, process_last_plus);
#endif
}

//----------------------------------------------------------------------

IoBlock * Factory::create_io_block () const throw()
{
  return new IoBlock;
}

//----------------------------------------------------------------------

IoFieldBlock * Factory::create_io_field_block () const throw()
{
  return new IoFieldBlock;

}

//----------------------------------------------------------------------
#ifdef CONFIG_USE_CHARM

CProxy_CommBlock Factory::create_block_array
(
 int nbx, int nby, int nbz,
 int nx, int ny, int nz,
 double xm, double ym, double zm,
 double xb, double yb, double zb,
 CProxy_Patch proxy_patch,
 int patch_id,
 int patch_rank,
 int num_field_blocks,
 bool allocate
 ) const throw()
{
  DEBUG1("ID = %d",patch_id);
  if (allocate) {
<<<<<<< HEAD
    CProxy_CommBlock * proxy_block = new CProxy_CommBlock;
    *proxy_block = CProxy_CommBlock::ckNew
=======
    CProxy_Block * block = new CProxy_Block;
    *block = CProxy_Block::ckNew
>>>>>>> 3d78e851
      (
       nbx,nby,nbz,
       nx,ny,nz,
       xm,ym,zm, 
       xb,yb,zb, 
       proxy_patch,
       num_field_blocks,
       patch_id,
       patch_rank,
       nbx,nby,nbz);
    DEBUG1 ("block = %p",block);
    return *block;
  } else {
    return CProxy_CommBlock::ckNew();
  }
}

#endif

//----------------------------------------------------------------------
CommBlock * Factory::create_block
(
 int ibx, int iby, int ibz,
 int nbx, int nby, int nbz,
 int nx, int ny, int nz,
 double xm, double ym, double zm,
 double xb, double yb, double zb,
#ifdef CONFIG_USE_CHARM
 CProxy_Patch proxy_patch,
#endif 
 int patch_id,
 int patch_rank,
 int num_field_blocks
 ) const throw()
{
#ifdef CONFIG_USE_CHARM
  DEBUG1("ID = %d",patch_id);
<<<<<<< HEAD
    CProxy_CommBlock block_array = CProxy_CommBlock::ckNew
=======
    CProxy_Block block = CProxy_Block::ckNew
>>>>>>> 3d78e851
    (nbx,nby,nbz,
     nx,ny,nz,
     xm,ym,zm, 
     xb,yb,zb, 
     proxy_patch,
     patch_id,
     patch_rank,
     num_field_blocks,
     nbx,nby,nbz);
  return block(ibx,iby,ibz).ckLocal();
#else
  DEBUG1("ID = %d",patch_id);
<<<<<<< HEAD
  // CProxy_CommBlock proxy_block_reduce = 
  //   CProxy_CommBlock::ckNew()
  return new CommBlock 
=======
  return new Block 
>>>>>>> 3d78e851
    (ibx,iby,ibz, 
     nbx,nby,nbz,
     nx,ny,nz,
     xm,ym,zm, 
     xb,yb,zb, 
     patch_id,
     patch_rank,
     num_field_blocks);
#endif
}
<|MERGE_RESOLUTION|>--- conflicted
+++ resolved
@@ -115,13 +115,8 @@
 {
   DEBUG1("ID = %d",patch_id);
   if (allocate) {
-<<<<<<< HEAD
     CProxy_CommBlock * proxy_block = new CProxy_CommBlock;
     *proxy_block = CProxy_CommBlock::ckNew
-=======
-    CProxy_Block * block = new CProxy_Block;
-    *block = CProxy_Block::ckNew
->>>>>>> 3d78e851
       (
        nbx,nby,nbz,
        nx,ny,nz,
@@ -132,8 +127,8 @@
        patch_id,
        patch_rank,
        nbx,nby,nbz);
-    DEBUG1 ("block = %p",block);
-    return *block;
+    //    DEBUG1 ("block = %p",block);
+    return *proxy_block;
   } else {
     return CProxy_CommBlock::ckNew();
   }
@@ -159,11 +154,7 @@
 {
 #ifdef CONFIG_USE_CHARM
   DEBUG1("ID = %d",patch_id);
-<<<<<<< HEAD
     CProxy_CommBlock block_array = CProxy_CommBlock::ckNew
-=======
-    CProxy_Block block = CProxy_Block::ckNew
->>>>>>> 3d78e851
     (nbx,nby,nbz,
      nx,ny,nz,
      xm,ym,zm, 
@@ -173,16 +164,12 @@
      patch_rank,
      num_field_blocks,
      nbx,nby,nbz);
-  return block(ibx,iby,ibz).ckLocal();
+  return block_array(ibx,iby,ibz).ckLocal();
 #else
   DEBUG1("ID = %d",patch_id);
-<<<<<<< HEAD
   // CProxy_CommBlock proxy_block_reduce = 
   //   CProxy_CommBlock::ckNew()
   return new CommBlock 
-=======
-  return new Block 
->>>>>>> 3d78e851
     (ibx,iby,ibz, 
      nbx,nby,nbz,
      nx,ny,nz,
