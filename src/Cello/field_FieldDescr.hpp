--- conflicted
+++ resolved
@@ -171,15 +171,8 @@
   void ghosts(int id_field, int * gx, int * gy = 0, int * gz = 0) const 
     throw(std::out_of_range);
 
-<<<<<<< HEAD
   /// Return precision of given field
-  precision_enum precision(int id_field) const 
-=======
-  /// Set 
-  /// precision of given field
-  precision_type precision(int id_field) const 
->>>>>>> 807b4a9e
-    throw(std::out_of_range);
+  precision_enum precision(int id_field) const throw(std::out_of_range);
 
   /// Number of bytes per element required by the given field
   int bytes_per_element(int id_field) const throw();
