// See LICENSE_CELLO file for license and copyright information

/// @file     data_ParticleData.cpp
/// @author   James Bordner (jobordner@ucsd.edu)
/// @date     Fri Aug 15 11:48:15 PDT 2014
/// @brief    Implementation of the ParticleData class

#include "data.hpp"
#include <algorithm>

// #define DEBUG_PARTICLES

int64_t ParticleData::counter[CONFIG_NODE_SIZE] = {0};
int64_t ParticleData::id_counter[CONFIG_NODE_SIZE] = {0};

//----------------------------------------------------------------------

ParticleData::ParticleData()
  : attribute_array_(),
    attribute_align_(),
    particle_count_()
{
  ++counter[cello::index_static()];
}

//----------------------------------------------------------------------

bool ParticleData::operator== (const ParticleData & particle_data) throw ()
{
  return
    (attribute_array_ == particle_data.attribute_array_) &&
    (attribute_align_ == particle_data.attribute_align_) &&
    (particle_count_  == particle_data.particle_count_);
}

//----------------------------------------------------------------------

void ParticleData::pup (PUP::er &p)
{
  p | attribute_array_;
  p | attribute_align_;
  p | particle_count_;
}

//----------------------------------------------------------------------

ParticleData::~ParticleData()
{
  --counter[cello::index_static()];
}
//----------------------------------------------------------------------

char * ParticleData::attribute_array (ParticleDescr * particle_descr,
				      int it,int ia,int ib)
{

  bool in_range =        (0 <= it && it < particle_descr->num_types());
  in_range = in_range && (0 <= ia && ia < particle_descr->num_attributes(it));
  in_range = in_range && (0 <= ib && ib < num_batches(it));

  char * array = NULL;
  if ( in_range ) {
    int offset = particle_descr->attribute_offset(it,ia);
    int align =  attribute_align_[it][ib];
    array = &attribute_array_[it][ib][0] + (offset + align);
  }
  return array;
}

//----------------------------------------------------------------------

int ParticleData::num_batches (int it) const
{
  if ( !(0 <= it && it < (int) attribute_array_.size() )) return 0;

  return attribute_array_[it].size();
}

//----------------------------------------------------------------------

int ParticleData::num_particles
(ParticleDescr * particle_descr) const
{
  const int nt = particle_descr->num_types();
  int np = 0;
  for (int it=0; it<nt; it++) {
    np += num_particles(particle_descr,it);
  }
  return np;
}

//----------------------------------------------------------------------

int ParticleData::num_particles
(ParticleDescr * particle_descr,int it) const
{
  int nb = num_batches(it);
  int np = 0;
  for (int ib=0; ib<nb; ib++) {
    np += num_particles(particle_descr,it,ib);
  }
  return np;
}

//----------------------------------------------------------------------

int ParticleData::num_particles
(ParticleDescr * particle_descr, int it, int ib) const
{
  if ( !(0 <= it && it < particle_descr->num_types()) ) return 0;
  if ( !(0 <= ib && ib < num_batches(it)) ) return 0;

  return particle_count_[it][ib];
}

//----------------------------------------------------------------------

int ParticleData::num_local_particles
(ParticleDescr * particle_descr) const
{
  const int nt = particle_descr->num_types();
  int np = 0;
  for (int it=0; it<nt; it++) {
    np += num_local_particles(particle_descr,it);
  }
  return np;
}

//----------------------------------------------------------------------

int ParticleData::num_local_particles
(ParticleDescr * particle_descr,int it) const
{
  int nb = num_batches(it);
  int np = 0;
  for (int ib=0; ib<nb; ib++) {
    np += num_local_particles(particle_descr,it,ib);
  }
  return np;
}

//----------------------------------------------------------------------

int ParticleData::num_local_particles
(ParticleDescr * particle_descr, int it, int ib) const
{
  if ( !(0 <= it && it < particle_descr->num_types()) ) return 0;
  if ( !(0 <= ib && ib < num_batches(it)) ) return 0;

  int count = 0;

  for (int it = 0; it < particle_descr->num_types(); it++){
    const int ia_c = particle_descr->attribute_index(it, "is_local");
    const int cd   = particle_descr->stride(it, ia_c);
    const int nb   = num_batches(it);

    int64_t * is_local = 0;

    for (int ib=0; ib<nb; ib++){
      const int np = num_particles(particle_descr,it,ib);
      if (np==0) continue;
      is_local = (int64_t *) attribute_array(particle_descr,it, ia_c, ib);
      for (int ip = 0; ip < np; ip++){
        if (is_local[ip*cd]) count++;
      }
    }

  }

  return count;
}

//----------------------------------------------------------------------

int ParticleData::insert_particles
(ParticleDescr * particle_descr,
 int it, int np,
 const bool copy  // default = false
)
{
  if (np==0) return 0;

  check_arrays_(particle_descr,__FILE__,__LINE__);

  // find indices of last batch and particle in batch for return value

  const int nb = num_batches(it);
  const int mb = particle_descr->batch_size();

  int ib_last,ip_last;

  if (nb == 0) {
    ib_last = 0;
    ip_last = 0;
  } else {
    ib_last = nb - 1;
    ip_last = num_particles(particle_descr,it,ib_last);
    if (ip_last == mb) {
      ib_last++;
      ip_last = 0;
    }
  }

  int ib_this = ib_last;
  int ip_start = ip_last;

  int np_left = np;

  while (np_left > 0) {

    // number of particles to add in this batch
    int np_this = std::min(mb-ip_start,np_left);

    // resize arrays for a new batch if needed
    if ( ip_start == 0) {

      ASSERT1("ParticleData::insert_particles",
	     "Trying to insert negative particles: ib_this = %d",
	      ib_this, ib_this >= 0);

      attribute_array_[it].resize(ib_this+1);
      attribute_align_[it].resize(ib_this+1);
      particle_count_ [it].resize(ib_this+1);
    }

    // allocate particles

    resize_attribute_array_(particle_descr,it,ib_this,ip_start+np_this);

    // prepare for next batch

    np_left -= np_this;
    ib_this++;
    ip_start=0;
  }

  // return global index of first particle
  return (ip_last + mb*ib_last);
}

//----------------------------------------------------------------------

int ParticleData::delete_particles
(ParticleDescr * particle_descr,
 int it, int ib, const bool * mask)
{
  check_arrays_(particle_descr,__FILE__,__LINE__);

  const bool interleaved = particle_descr->interleaved(it);

  // number of particle deleted so far
  int npd=0;

  const int na = particle_descr->num_attributes(it);
  const int np = num_particles(particle_descr,it,ib);
  int mp = particle_descr->particle_bytes(it);

  // for each particle
  for (int ip=0; ip<np; ip++) {
    // ... move to next in source if deleting
    if ((mask==NULL) || mask[ip]) {
      npd++;
    } else if (npd>0) {
      // ... else copy the particle attributes back to first opening
      for (int ia=0; ia<na; ia++) {
	if (!interleaved)
	  mp = particle_descr->attribute_bytes(it,ia);
	const int ny = particle_descr->attribute_bytes(it,ia);
	char * a = attribute_array(particle_descr,it,ia,ib);
	for (int iy=0; iy<ny; iy++) {
	  const int i_old = iy + mp*ip;
	  const int i_new = iy + mp*(ip-npd);
	  a [i_new] = a [i_old];
	}
      }
    }
  }

  if (npd>0) {
    resize_attribute_array_(particle_descr,it,ib,np-npd);
  }

  return npd;
}

//----------------------------------------------------------------------

void ParticleData::scatter
(ParticleDescr * particle_descr,
 int it, int ib,
 int np, const bool * mask, const int * index,
 int n, ParticleData * particle_array[],
 const bool copy)
{
  // count number of particles in each particle_array element

  std::vector<int> np_array(n,0);

  if (mask == NULL) {
    if (copy) {
      for (int ip=0; ip<np; ip++) {
        for (int k = 0; k < n; k++){
            if (particle_array[k] != NULL) ++np_array[k];
        }
      }
    } else {
      for (int ip=0; ip<np; ip++) {
        ++np_array[index[ip]];
      }
    }
  } else {
    if (copy){
      for (int ip=0; ip<np; ip++) {
        if (mask[ip]) {
          for(int k = 0; k < n; k++){
            if (particle_array[k] != NULL)  ++np_array[k];
          }
        }
      }
    } else {
      for (int ip=0; ip<np; ip++) {
        if (mask[ip]) ++np_array[index[ip]];
      }
    }
  }

  // insert uninitialized particles
  std::map<ParticleData *, int>  i_array;
  std::map<ParticleData *, bool> is_first;
  for (int k=0; k<n; k++) {
    ParticleData * pd = particle_array[k];
    is_first[pd] = true;
    i_array[pd] = 0;
  }

  for (int k=0; k<n; k++) {
    ParticleData * pd = particle_array[k];
    if (np_array[k]>0 && pd) {
      int i0 = pd->insert_particles (particle_descr,it,np_array[k]);
      if (is_first[pd]) i_array[pd] = i0;
      is_first[pd] = false;
    }
  }

<<<<<<< HEAD
  delete [] np_array;

=======
>>>>>>> 1a79e211
  const bool interleaved = particle_descr->interleaved(it);
  const int na = particle_descr->num_attributes(it);
  int mp = particle_descr->particle_bytes(it);
  const int ib_src = ib;

  const int ia_loc = particle_descr->attribute_index(it,"is_local");
  const int dloc = particle_descr->stride(it,ia_loc);
  int64_t *is_local=NULL;
  int count=0;
  for (int ip_src=0; ip_src<np; ip_src++) {

    if ((mask == NULL) || mask[ip_src]) {
      ++count;

        if (copy){
          for (int k = 0; k < n; k++){
              ParticleData * pd = particle_array[k];

              if (pd == NULL) continue;

              int i_dst = i_array[pd]++;
              int ib_dst,ip_dst;
              particle_descr->index(i_dst,&ib_dst,&ip_dst);
              is_local = (int64_t *) pd->attribute_array(particle_descr,it,ia_loc,ib_dst);

              for (int ia=0; ia<na; ia++) {
    	           if (!interleaved)
    	             mp = particle_descr->attribute_bytes(it,ia);
    	           int ny = particle_descr->attribute_bytes(it,ia);
    	           char * a_src = attribute_array
    	             (particle_descr,it,ia,ib_src);
    	           char * a_dst = pd->attribute_array
    	               (particle_descr,it,ia,ib_dst);
    	           for (int iy=0; iy<ny; iy++) {
    	               a_dst [iy + mp*ip_dst] = a_src [iy + mp*ip_src];
    	           }
              }

              is_local[ip_dst*dloc] = false;

          }

        } else {
          int k = index[ip_src];
          ParticleData * pd = particle_array[k];
          int i_dst = i_array[pd]++;
          int ib_dst,ip_dst;
          particle_descr->index(i_dst,&ib_dst,&ip_dst);
          is_local = (int64_t *) pd->attribute_array(particle_descr,it,ia_loc,ib_dst);

          for (int ia=0; ia<na; ia++) {
            if (!interleaved)
              mp = particle_descr->attribute_bytes(it,ia);
            int ny = particle_descr->attribute_bytes(it,ia);
            char * a_src = attribute_array
              (particle_descr,it,ia,ib_src);
            char * a_dst = pd->attribute_array
              (particle_descr,it,ia,ib_dst);
            for (int iy=0; iy<ny; iy++) {
              a_dst [iy + mp*ip_dst] = a_src [iy + mp*ip_src];
            }
          }

          is_local[ip_dst*dloc] = true;
        }

    }
  }


}

//----------------------------------------------------------------------

int ParticleData::gather
(ParticleDescr * particle_descr, int it,
 int n, ParticleData * particle_array[])
{
  int count = 0;

  // Sort particle array to simplify skipping duplicates
  std::vector<ParticleData *> particle_array_sorted(n);
  std::copy(particle_array,
            particle_array+n,
            particle_array_sorted.begin());
  std::sort(particle_array_sorted.data(),
	    particle_array_sorted.data()+n);

  // count number of particles to insert
  int np = 0;
  for (int k=0; k<n; k++) {
    // ... skipping duplicate ParticleData objects
    if (k>0 && (particle_array_sorted[k] ==
		particle_array_sorted[k-1])) continue;
    ParticleData * pd = particle_array_sorted[k];
    np += pd ? pd->num_particles(particle_descr,it) : 0;
  }

  // insert uninitialized particles
  int i_dst = insert_particles(particle_descr,it,np);

  int ib_dst,ip_dst;
  particle_descr->index (i_dst,&ib_dst,&ip_dst);

  // initialize particles
  const bool interleaved = particle_descr->interleaved(it);
  const int na = particle_descr->num_attributes(it);
  int mp = particle_descr->particle_bytes(it);

  const int mb = particle_descr->batch_size();

  for (int k=0; k<n; k++) {
    // ...skip duplicate ParticleData objects
    if (k>0 && (particle_array_sorted[k] ==
		particle_array_sorted[k-1])) continue;
    ParticleData * pd = particle_array_sorted[k];
    const int nb = pd ? pd->num_batches(it) : 0;
    for (int ib=0; ib<nb; ib++) {
      const int np = pd->num_particles(particle_descr,it,ib);
      count += np;
      for (int ip=0; ip<np; ip++) {
	for (int ia=0; ia<na; ia++) {
	  if (!interleaved)
	    mp = particle_descr->attribute_bytes(it,ia);
	  int ny = particle_descr->attribute_bytes(it,ia);
	  char * a_src = pd->attribute_array
	    (particle_descr,it,ia,ib);
	  char * a_dst = attribute_array(particle_descr,it,ia,ib_dst);
	  for (int iy=0; iy<ny; iy++) {
	    a_dst [iy + mp*ip_dst] = a_src [iy + mp*ip];
	  }
	}
	ip_dst = (ip_dst + 1) % mb;
	if (ip_dst == 0) ib_dst++;
      }
    }
  }
  return count;
}

//----------------------------------------------------------------------

void ParticleData::compress (ParticleDescr * particle_descr)
{
  const int nt = particle_descr->num_types();
  for (int it=0; it<nt; it++) {
    compress (particle_descr,it);
  }
}

//----------------------------------------------------------------------

void ParticleData::compress (ParticleDescr * particle_descr, int it)
{
  const int nb = num_batches(it);
  const int mb = particle_descr->batch_size();
  const int na = particle_descr->num_attributes(it);

  const bool interleaved = particle_descr->interleaved(it);

  // find first batch with space in it

  int ib_src, ip_src; // source batch and particle indices
  int ib_dst, ip_dst; // destination batch and particle indices

  int np_dst; // number of particles in ib_dst batch
  int np_src; // number of particles in ib_src batch

  // find destination: first empty spot

  ib_dst=0;
  np_dst=(ib_dst<nb) ? num_particles(particle_descr,it,ib_dst) : 0;
  while (ib_dst<nb && np_dst == mb) {
    ib_dst++;
  } // assert ib_dst == nb || np_dst < mb
  ip_dst = np_dst;

  // first source: next non-empty spot
  ib_src = ib_dst + 1;
  ip_src = 0;
  np_src = num_particles(particle_descr,it,ib_src);

  resize_attribute_array_ (particle_descr,it,ib_dst,mb);
  np_dst = mb;

  int mp = particle_descr->particle_bytes(it);

  while (ib_src < nb && ip_src < np_src) {

    for (int ia=0; ia<na; ia++) {
      if (!interleaved) {
	mp = particle_descr->attribute_bytes(it,ia);
      }
      int ny = particle_descr->attribute_bytes(it,ia);
      char * a_src = attribute_array(particle_descr,it,ia,ib_src);
      char * a_dst = attribute_array(particle_descr,it,ia,ib_dst);
      for (int iy=0; iy<ny; iy++) {
	a_dst [iy + mp*ip_dst] = a_src [iy + mp*ip_src];
      }
    }

    ip_dst++;
    if (ip_dst>=np_dst) {
      ip_dst = 0;
      ib_dst++;
      np_dst = mb;
      if (ib_dst < nb) resize_attribute_array_ (particle_descr,it,ib_dst,mb);
    }

    ip_src++;
    if (ip_src>=np_src) {
      ip_src = 0;
      ib_src++;
      if (ib_src < nb) np_src = num_particles(particle_descr,it,ib_src);
    }

  }

  // deallocate empty batches?
}


//----------------------------------------------------------------------

float ParticleData::efficiency (ParticleDescr * particle_descr)
{
  int64_t bytes_min=0,bytes_used=0;
  const int mb = particle_descr->batch_size();

  const int nt = particle_descr->num_types();
  for (int it=0; it<nt; it++) {
    const int nb = num_batches(it);
    const int mp = particle_descr->particle_bytes(it);
    for (int ib=0; ib<nb; ib++) {
      const int np = num_particles(particle_descr,it,ib);
      bytes_min += np*mp;
      bytes_used += mb*mp;
    }
  }
  return (bytes_used) ? 1.0*bytes_min/bytes_used : 1.0;

}

//----------------------------------------------------------------------

float ParticleData::efficiency (ParticleDescr * particle_descr, int it)
{
  int64_t bytes_min=0,bytes_used=0;
  const int mb = particle_descr->batch_size();

  const int nb = num_batches(it);
  const int mp = particle_descr->particle_bytes(it);
  for (int ib=0; ib<nb; ib++) {
    const int np = num_particles(particle_descr,it,ib);
    bytes_min += np*mp;
    bytes_used += mb*mp;
  }
  return (bytes_used) ? 1.0*bytes_min/bytes_used : 1.0;
}

//----------------------------------------------------------------------

float ParticleData::efficiency (ParticleDescr * particle_descr, int it, int ib)
{

  const int mp = particle_descr->particle_bytes(it);
  const int np = num_particles(particle_descr,it,ib);
  const int mb = particle_descr->batch_size();

  const int64_t bytes_min  = (int64_t)np*mp;
  const int64_t bytes_used = (int64_t)mb*mp;

  return (bytes_used) ? 1.0*bytes_min/bytes_used : -1.0;

}

//----------------------------------------------------------------------

bool ParticleData::position
(
 ParticleDescr * particle_descr,
 int it, int ib,
 double * x, double * y, double * z)
{
  const int ia_x = particle_descr->attribute_position(it,0);
  const int ia_y = particle_descr->attribute_position(it,1);
  const int ia_z = particle_descr->attribute_position(it,2);

  bool l_return = false;
  if (x && (ia_x != -1)) {
    const int type_x = particle_descr->attribute_type(it,ia_x);
    l_return = true;
    if (cello::type_is_float(type_x)) {
      copy_attribute_float_ (particle_descr,type_x,it,ib,ia_x,x);
    } else if (cello::type_is_int(type_x)) {
      copy_position_int_ (particle_descr,type_x,it,ib,ia_x,x);
    }
  }

  if (y && (ia_y != -1)) {
    const int type_y = particle_descr->attribute_type(it,ia_y);
    l_return = true;
    if (cello::type_is_float(type_y)) {
      copy_attribute_float_ (particle_descr,type_y,it,ib,ia_y,y);
    } else if (cello::type_is_int(type_y)) {
      copy_position_int_ (particle_descr,type_y,it,ib,ia_y,y);
    }
  }

  if (z && (ia_z != -1)) {
    const int type_z = particle_descr->attribute_type(it,ia_z);
    l_return = true;
    if (cello::type_is_float(type_z)) {
      copy_attribute_float_ (particle_descr,type_z,it,ib,ia_z,z);
    } else if (cello::type_is_int(type_z)) {
      copy_position_int_ (particle_descr,type_z,it,ib,ia_z,z);
    }
  }

  return l_return;
}

//----------------------------------------------------------------------

bool ParticleData::velocity
(
 ParticleDescr * particle_descr,
 int it, int ib,
 double * vx, double * vy, double * vz)
{
  // If velocitys are floating-point, return the requested values directly
  const int ia_x = particle_descr->attribute_velocity(it,0);
  const int ia_y = particle_descr->attribute_velocity(it,1);
  const int ia_z = particle_descr->attribute_velocity(it,2);
  bool l_return = false;
  if (vx && (ia_x != -1)) {
    const int type_x = particle_descr->attribute_type(it,ia_x);
    l_return = true;
    copy_attribute_float_ (particle_descr,type_x,it,ib,ia_x,vx);
  }

  if (vy && (ia_y != -1)) {
    const int type_y = particle_descr->attribute_type(it,ia_y);
    l_return = true;
    copy_attribute_float_ (particle_descr,type_y,it,ib,ia_y,vy);
  }

  if (vz && (ia_z != -1)) {
    const int type_z = particle_descr->attribute_type(it,ia_z);
    l_return = true;
    copy_attribute_float_ (particle_descr,type_z,it,ib,ia_z,vz);
  }

  return l_return;
}

//----------------------------------------------------------------------

void ParticleData::position_update
(ParticleDescr * particle_descr,int it, int ib,
 long double dx, long double dy, long double dz)
{
  const int ia_x = particle_descr->attribute_position(it,0);
  const int ia_y = particle_descr->attribute_position(it,1);
  const int ia_z = particle_descr->attribute_position(it,2);

  if (dx != 0.0 && (ia_x != -1)) {
    const int type_x = particle_descr->attribute_type(it,ia_x);
    if (cello::type_is_float(type_x)) {
      update_attribute_float_ (particle_descr,type_x,it,ib,ia_x,dx);
    } else if (cello::type_is_int(type_x)) {
      update_position_int_ (particle_descr,type_x,it,ib,ia_x,dx);
    }
  }
  if (dy != 0.0 && (ia_y != -1)) {
    const int type_y = particle_descr->attribute_type(it,ia_y);
    if (cello::type_is_float(type_y)) {
      update_attribute_float_ (particle_descr,type_y,it,ib,ia_y,dy);
    } else if (cello::type_is_int(type_y)) {
      update_position_int_ (particle_descr,type_y,it,ib,ia_y,dy);
    }
  }
  if (dz != 0.0 && (ia_z != -1)) {
    const int type_z = particle_descr->attribute_type(it,ia_z);
    if (cello::type_is_float(type_z)) {
      update_attribute_float_ (particle_descr,type_z,it,ib,ia_z,dz);
    } else if (cello::type_is_int(type_z)) {
      update_position_int_ (particle_descr,type_z,it,ib,ia_z,dz);
    }
  }

}

//----------------------------------------------------------------------

void ParticleData::copy_attribute_float_
(ParticleDescr * particle_descr,
 int type, int it, int ib, int ia, double * coord)
{

  const int dx = particle_descr->stride(it,ia);
  const char * array = attribute_array(particle_descr,it,ia,ib);
  const int np = num_particles(particle_descr,it,ib);
  if (type == type_float) {
    const float * array_f = (float *) array;
    for (int ip=0; ip<np; ip++) coord[ip] = array_f[ip*dx];
  } else if (type == type_double) {
    const double * array_d = (double *) array;
    for (int ip=0; ip<np; ip++) coord[ip] = array_d[ip*dx];
  } else if (type == type_quadruple) {
    const long double * array_q = (long double *) array;
    for (int ip=0; ip<np; ip++) coord[ip] = array_q[ip*dx];
  } else {
    ERROR1("ParticleData::copy_attribute_float_()",
	   "Unknown particle attribute type %d", type);
  }
}

//----------------------------------------------------------------------

void ParticleData::update_attribute_float_
(ParticleDescr * particle_descr,
 int type, int it, int ib, int ia, long double da)
{
  const int dx = particle_descr->stride(it,ia);
  char * array = attribute_array(particle_descr,it,ia,ib);
  const int np = num_particles(particle_descr,it,ib);
  if (type == type_float) {
    float * array_f = (float *) array;
    for (int ip=0; ip<np; ip++) array_f[ip*dx] += da;
  } else if (type == type_double) {
    double * array_d = (double *) array;
    for (int ip=0; ip<np; ip++) array_d[ip*dx] += da;
  } else if (type == type_quadruple) {
    long double * array_q = (long double *) array;
    for (int ip=0; ip<np; ip++) array_q[ip*dx] += da;
  } else {
    ERROR1("ParticleData::copy_attribute_float_()",
	   "Unknown particle attribute type %d",
	   type);
  }
}

//----------------------------------------------------------------------

void ParticleData::copy_position_int_
(ParticleDescr * particle_descr,
 int type, int it, int ib, int ia, double * coord)
{
  const int dx = particle_descr->stride(it,ia);
  const char * array = attribute_array(particle_descr,it,ia,ib);
  const int np = num_particles(particle_descr,it,ib);
  if (type == type_int8) {
    const int8_t * array_8 = (int8_t *) array;
    for (int ip=0; ip<np; ip++) coord[ip] = double(1.0)*array_8[ip*dx]/PMAX_8;
  } else if (type == type_int16) {
    const int16_t * array_16 = (int16_t *) array;
    for (int ip=0; ip<np; ip++) coord[ip] = double(1.0)*array_16[ip*dx]/PMAX_16;
  } else if (type == type_int32) {
    const int32_t * array_32 = (int32_t *) array;
    for (int ip=0; ip<np; ip++) coord[ip] = double(1.0)*array_32[ip*dx]/PMAX_32;
  } else if (type == type_int64) {
    const int64_t * array_64 = (int64_t *) array;
    for (int ip=0; ip<np; ip++) coord[ip] = double(1.0)*array_64[ip*dx]/PMAX_64;
  } else {
    ERROR1("ParticleData::copy_attribute_float_()",
	   "Unknown particle attribute type %d",
	   type);
  }

}

//----------------------------------------------------------------------

void ParticleData::update_position_int_
(ParticleDescr * particle_descr,
 int type, int it, int ib, int ia, int64_t da)
{
  const int dx = particle_descr->stride(it,ia);
  char * array = attribute_array(particle_descr,it,ia,ib);
  const int np = num_particles(particle_descr,it,ib);
  if (type == type_int8) {
    const int8_t da_8 = (int8_t) da / (PMAX_64/PMAX_8);
    int8_t * array_8 = (int8_t *) array;
    for (int ip=0; ip<np; ip++) array_8[ip*dx] += da_8;
  } else if (type == type_int16) {
    const int16_t da_16 = da / (PMAX_64/PMAX_16);
    int16_t * array_16 = (int16_t *) array;
    for (int ip=0; ip<np; ip++) array_16[ip*dx] += da_16;
  } else if (type == type_int32) {
    const int32_t da_32 = da / (PMAX_64/PMAX_32);
    int32_t * array_32 = (int32_t *) array;
    for (int ip=0; ip<np; ip++) array_32[ip*dx] += da_32;
  } else if (type == type_int64) {
    const int64_t da_64 = da;
    int64_t * array_64 = (int64_t *) array;
    for (int ip=0; ip<np; ip++) array_64[ip*dx] += da_64;
  } else {
    ERROR1("ParticleData::copy_attribute_float_()",
	   "Unknown particle attribute type %d",
	   type);
  }
}

//----------------------------------------------------------------------

int ParticleData::data_size (ParticleDescr * particle_descr) const
{

  int size = 0;
  const int nt = particle_descr->num_types();

  // array lengths

  size += sizeof(int);

  for (int it=0; it<nt; it++) {

    // array[it] lengths

    size += sizeof(int);

    const int nb = num_batches(it);

    // attribute_align_[it] values
    size += nb*sizeof(char);

    // particle_count_[it] values
    size += nb*sizeof(int);

    for (int ib=0; ib<nb; ib++) {

      // array[it][ib] length
      size += sizeof(int);

      // attribute_array_[it][ib] values
      const int mp = attribute_array_[it][ib].size();
      size += mp * sizeof(char);
    }
  }
  return size;
}

//----------------------------------------------------------------------

char * ParticleData::save_data (ParticleDescr * particle_descr,
				char * buffer) const
{
  union {
    int  * pi;
    char * pc;
  };

  // NOTE: integers stored first, then char's, to avoid alignment issues

  pc = (char *) buffer;

  //--------------------
  // Store array sizes
  //--------------------

  // ...store number of types

  const int nt = (*pi++) = particle_descr->num_types();

  for (int it=0; it<nt; it++) {

    // ...store number of batches for the type

    int nb = (*pi++) = num_batches(it);

    for (int ib=0; ib<nb; ib++) {

      // ...store particle attribute array lengths

      (*pi++) = attribute_array_[it][ib].size();

    }
  }

  // store int particle_count_[it][ib]

  for (int it=0; it<nt; it++) {
    const int nb = particle_count_[it].size();
    for (int ib=0; ib<nb; ib++) {
      (*pi++) = particle_count_[it][ib];
    }
  }

  // store char attribute_align_[it][ib] array

  for (int it=0; it<nt; it++) {
    const int nb = attribute_align_[it].size();
    for (int ib=0; ib<nb; ib++) {
      (*pc++) = attribute_align_[it][ib];
    }
  }

  // store char attribute_array_[it][ib][k]

  for (int it=0; it<nt; it++) {
    const int nb = attribute_array_[it].size();
    for (int ib=0; ib<nb; ib++) {
      const int n = attribute_array_[it][ib].size();
      for (int k=0; k<n; k++) {
	(*pc++) = attribute_array_[it][ib][k];
      }
    }
  }

  ASSERT2("ParticleData::save_data()",
	  "Buffer has size %ld but expecting size %d",
	  (pc-buffer),data_size(particle_descr),
	  ((pc-buffer) == data_size(particle_descr)));
<<<<<<< HEAD

=======
  
>>>>>>> 1a79e211
  return pc;
}

//----------------------------------------------------------------------

char * ParticleData::load_data (ParticleDescr * particle_descr,
				char * buffer)
{
  // NOTE: integers stored first, then char's, to avoid alignment issues

  union {
    int  * pi;
    char * pc;
  };

  pc = (char *) buffer;

  //-----------------------------------------
  // Load array sizes and pre-allocate arrays
  //-----------------------------------------

  // ...load number of types

  const int nt = (*pi++);

  // ... allocate arrays

  ASSERT1("ParticleData::load_data",
	  "Trying to allocate negative particle types: nt = %d",
	  nt, nt >= 0);

  attribute_array_.resize(nt);
  attribute_align_.resize(nt);
  particle_count_.resize(nt);

  for (int it=0; it<nt; it++) {

    // ...load number of batches for the type

    int nb = (*pi++);

    // ... allocate arrays[it]

    ASSERT1("ParticleData::load_data",
	    "Trying to allocate negative particle batches: nb = %d",
	    nb, nb >= 0);

    attribute_array_[it].resize(nb);
    attribute_align_[it].resize(nb);
    particle_count_[it].resize(nb);

    for (int ib=0; ib<nb; ib++) {

      // ...load particle attribute array lengths

      const int np = (*pi++);

      ASSERT1("ParticleData::load_data",
	      "Trying to allocate negative particles: np = %d",
	      np, np >= 0);

      attribute_array_[it][ib].resize(np);

    }
  }

  // load int particle_count_[it][ib]

  for (int it=0; it<nt; it++) {
    const int nb = particle_count_[it].size();
    for (int ib=0; ib<nb; ib++) {
      particle_count_[it][ib] = (*pi++);
    }
  }

  // load char attribute_align_[it][ib] array

  for (int it=0; it<nt; it++) {
    const int nb = attribute_align_[it].size();
    for (int ib=0; ib<nb; ib++) {
      attribute_align_[it][ib] = (*pc++);
    }
  }

  // load char attribute_array_[it][ib][k]

  for (int it=0; it<nt; it++) {
    const int nb = attribute_array_[it].size();
    for (int ib=0; ib<nb; ib++) {
      const int n = attribute_array_[it][ib].size();
      for (int k=0; k<n; k++) {
	attribute_array_[it][ib][k] = (*pc++);
      }
    }
  }

  ASSERT2("ParticleData::load_data()",
	  "Buffer has size %ld but expecting size %d",
	  (pc-buffer),data_size(particle_descr),
	  ((pc-buffer) == data_size(particle_descr)));
  return pc;
}

//----------------------------------------------------------------------

void ParticleData::debug (ParticleDescr * particle_descr)
{
  const int nt = particle_descr->num_types();

  for (int it=0; it<nt; it++) {
    int nb = num_batches(it);
    int na = particle_descr->num_attributes(it);
    int np = num_particles(particle_descr,it);
    std::string name = particle_descr->type_name(it);

    printf ("particle %p: type name         %d %s\n", (void*)this,it,
            name.c_str());
    printf ("particle %p:    num_attributes %d %d\n", (void*)this,it,na);
    for (int ia=0; ia<na; ia++)
      printf ("particle %p:       %s\n",
	    (void*)this,particle_descr->attribute_name(it,ia).c_str());
    printf ("particle %p:    num_particles  %d %d\n", (void*)this,it,np);
    printf ("particle %p:    num_batches    %d %d\n", (void*)this,it,nb);
    for (int ib=0; ib<nb; ib++) {
      printf ("particle %p:      ",(void*)this);
      for (int ip=0; ip<np; ip++) {
	for (int ia=0; ia<na; ia++) {
	  int d = particle_descr->stride(it,ia);
	  char * a = attribute_array(particle_descr,it,ia,ib);
	  int type = particle_descr->attribute_type (it,ia);
	  if (type==type_double) {
	    printf ("%10.5f ",((double*)a)[ip*d]);
	  } else if (type==type_float) {
	    printf ("%10.5f ",((float*)a)[ip*d]);
	  } else if (type==type_int32) {
	    printf ("%6d ",((int32_t*)a)[ip*d]);
	  } else if (type==type_int64) {
	    printf ("%6ld ",((int64_t*)a)[ip*d]);
	  } else {
	    ERROR1("ParticleData::debug()",
		   "Unknown particle attribute type %d",
		   type);
	  }
	}
	printf ("\n");
      }
    }

  }

}


//----------------------------------------------------------------------

void ParticleData::write_ifrite (ParticleDescr * particle_descr,
				 int it, std::string file_name,
				 double xm, double ym, double zm,
				 double xp, double yp, double zp)
{
  FILE * fp = fopen (file_name.c_str(),"w");

  fprintf (fp,"%d\n",num_particles(particle_descr,it));
  fprintf (fp,"%f %f %f %f %f %f\n",xm,ym,zm,xp,yp,zp);
  const int nb = num_batches(it);
  const int ia_x = particle_descr->attribute_position(it,0);
  const int d = particle_descr->stride(it,ia_x);
  for (int ib=0; ib<nb; ib++) {
    const int np = num_particles(particle_descr,it,ib);
<<<<<<< HEAD
    double * x = new double [np];
    double * y = new double [np];
    double * z = new double [np];
    position (particle_descr,it,ib,x,y,z);
=======
    std::vector<double> x(np);
    std::vector<double> y(np);
    std::vector<double> z(np);
    position (particle_descr,it,ib,x.data(),y.data(),z.data());
>>>>>>> 1a79e211
    for (int ip=0; ip<np; ip++) {
      fprintf (fp,"%f %f %f\n",x[ip*d],y[ip*d],z[ip*d]);
    }
    delete [] x;
    delete [] y;
    delete [] z;
  }
  fflush(fp);
  fclose (fp);
}

//======================================================================


void ParticleData::resize_attribute_array_
(ParticleDescr * particle_descr,int it, int ib, int np)
{
  // store number of particles allocated
  particle_count_[it][ib] = np;

  const int mp = particle_descr->particle_bytes(it);

  if (!particle_descr->interleaved(it)) {
    np = particle_descr->batch_size();
  }

  long new_size = mp*(np) + (PARTICLE_ALIGN - 1) ;

  if (attribute_array_[it][ib].size() != new_size) {

    ASSERT1("ParticleData::resize_attribute_array_",
	    "Trying to allocate negative particles: new_size = %ld",
	    new_size, new_size >= 0);

    attribute_array_[it][ib].resize(new_size);
    char * array = &attribute_array_[it][ib][0];
    uintptr_t iarray = (uintptr_t) array;
    int defect = (iarray % PARTICLE_ALIGN);
    attribute_align_[it][ib] = (defect == 0) ? 0 : PARTICLE_ALIGN-defect;
  }
}

//----------------------------------------------------------------------

void ParticleData::check_arrays_ (ParticleDescr * particle_descr,
		    std::string file, int line) const
{
  size_t nt = particle_descr->num_types();
  ASSERT4 ("ParticleData::check_arrays_",
	  "%s:%d attribute_array_ is size %lu < %lu",
	   file.c_str(),line,
	   attribute_array_.size(),nt,
	   attribute_array_.size()>=nt);
  ASSERT4 ("ParticleData::check_arrays_",
	  "%s:%d particle_count_ is size %lu < %lu",
	   file.c_str(),line,
	   particle_count_.size(),nt,
	   particle_count_.size()>=nt);
  ASSERT4 ("ParticleData::check_arrays_",
	  "%s:%d attribute_align_ is size %lu < %lu",
	   file.c_str(),line,
	   attribute_align_.size(),nt,
	   attribute_align_.size()>=nt);

  for (size_t it=0; it<nt; it++) {
    size_t nb = num_batches(it);

    ASSERT5 ("ParticleData::check_arrays_",
	     "%s:%d attribute_array_[%lu] is size %lu < %lu",
	     file.c_str(),line,
	     it,attribute_array_[it].size(),nb,
	     attribute_array_[it].size()>=nb);
    ASSERT5 ("ParticleData::check_arrays_",
	     "%s:%d particle_count_[%lu] is size %lu < %lu",
	     file.c_str(),line,
	     it,particle_count_[it].size(),nb,
	     particle_count_[it].size()>=nb);
    ASSERT5 ("ParticleData::check_arrays_",
	     "%s:%d attribute_align_[%lu] is size %lu < %lu",
	     file.c_str(),line,
	     it,attribute_align_[it].size(),nb,
	     attribute_align_[it].size()>=nb);
  }
}<|MERGE_RESOLUTION|>--- conflicted
+++ resolved
@@ -342,11 +342,6 @@
     }
   }
 
-<<<<<<< HEAD
-  delete [] np_array;
-
-=======
->>>>>>> 1a79e211
   const bool interleaved = particle_descr->interleaved(it);
   const int na = particle_descr->num_attributes(it);
   int mp = particle_descr->particle_bytes(it);
@@ -961,11 +956,7 @@
 	  "Buffer has size %ld but expecting size %d",
 	  (pc-buffer),data_size(particle_descr),
 	  ((pc-buffer) == data_size(particle_descr)));
-<<<<<<< HEAD
-
-=======
-  
->>>>>>> 1a79e211
+
   return pc;
 }
 
@@ -1135,23 +1126,14 @@
   const int d = particle_descr->stride(it,ia_x);
   for (int ib=0; ib<nb; ib++) {
     const int np = num_particles(particle_descr,it,ib);
-<<<<<<< HEAD
-    double * x = new double [np];
-    double * y = new double [np];
-    double * z = new double [np];
-    position (particle_descr,it,ib,x,y,z);
-=======
     std::vector<double> x(np);
     std::vector<double> y(np);
     std::vector<double> z(np);
     position (particle_descr,it,ib,x.data(),y.data(),z.data());
->>>>>>> 1a79e211
     for (int ip=0; ip<np; ip++) {
       fprintf (fp,"%f %f %f\n",x[ip*d],y[ip*d],z[ip*d]);
     }
-    delete [] x;
-    delete [] y;
-    delete [] z;
+
   }
   fflush(fp);
   fclose (fp);
