// See LICENSE_CELLO file for license and copyright information

/// @file     problem_Method.hpp 
/// @author   James Bordner (jobordner@ucsd.edu) 
/// @date     Mon Jul 13 11:11:47 PDT 2009 
/// @brief    [\ref Problem] Declaration for the Method class

#ifndef PROBLEM_METHOD_HPP
#define PROBLEM_METHOD_HPP

class Refresh;
class Schedule;

class Method : public PUP::able 
{
  /// @class    Method
  /// @ingroup  Method
  /// @brief    [\ref Method] Interface to an application method / analysis / visualization function.

public: // interface

  /// Create a new Method
  Method (double courant = 1.0) throw();

  /// Destructor
  virtual ~Method() throw();

  /// Charm++ PUP::able declarations
  PUPable_abstract(Method);
  
  Method (CkMigrateMessage *m)
    : PUP::able(m),
    schedule_(NULL),
    courant_(1.0),
    ir_post_(-1)
   
  { }
      
  /// CHARM++ Pack / Unpack function
  void pup (PUP::er &p);

public: // virtual functions

  /// Apply the method to advance a block one timestep 

  virtual void compute ( Block * block) throw() = 0; 

  /// Return the name of this Method
  virtual std::string name () throw () = 0;

  /// Compute maximum timestep for this method
  virtual double timestep (Block * block) const throw() 
  { return std::numeric_limits<double>::max(); }

  /// Resume computation after a reduction
  virtual void compute_resume ( Block * block,
				CkReductionMsg * msg) throw()
  {
    /* This function intentionally empty */
  }

<<<<<<< HEAD
  int add_refresh (int ghost_depth, 
		   int min_face_rank, 
		   int neighbor_type, 
		   int sync_type,
		   int id)
  {
  int index=refresh_list_.size();
    
#ifdef SHARED_PTR_REFRESH
  refresh_list_.push_back
    (std::make_shared<Refresh>
     (ghost_depth,min_face_rank,neighbor_type,sync_type,id,true));
#else
  refresh_list_.push_back
    (new Refresh
     (ghost_depth,min_face_rank,neighbor_type,sync_type,id,true));
#endif  
    return index;
  }
=======
  /// Add a new refresh object
  int add_new_refresh_ ();
>>>>>>> d7cd212a

  /// Return the specified Refresh object
  Refresh & new_refresh(int ir);
  
  /// Return the index for the main post-refresh object
  int refresh_post_id() const;

  /// Return the main post-refresh object for the solver
  Refresh & refresh_post();

  /// Return the Schedule object pointer
  Schedule * schedule() throw() 
  { return schedule_; };

  /// Set schedule
  void set_schedule (Schedule * schedule) throw();

  double courant() const throw ()
  { return courant_; }

  void set_courant(double courant) throw ()
  { courant_ = courant; }

protected: // functions

  /// Perform vector copy X <- Y
  template <class T>
  void copy_ (T * X, const T * Y,
	      int mx, int my, int mz,
	      bool active = true) const throw()
  {
    if (! active ) return;
    const int m = mx*my*mz;
    for (int i=0; i<m; i++) X[i] = Y[i];
  }

public: // attributes (static)

  static double courant_global;

protected: // attributes

  /// Schedule object, if any (default is every cycle)
  Schedule * schedule_;

  /// Courant condition for the Method
  double courant_;

  /// Index for main refresh after Method is called
  int ir_post_;

};

#endif /* PROBLEM_METHOD_HPP */<|MERGE_RESOLUTION|>--- conflicted
+++ resolved
@@ -59,30 +59,8 @@
     /* This function intentionally empty */
   }
 
-<<<<<<< HEAD
-  int add_refresh (int ghost_depth, 
-		   int min_face_rank, 
-		   int neighbor_type, 
-		   int sync_type,
-		   int id)
-  {
-  int index=refresh_list_.size();
-    
-#ifdef SHARED_PTR_REFRESH
-  refresh_list_.push_back
-    (std::make_shared<Refresh>
-     (ghost_depth,min_face_rank,neighbor_type,sync_type,id,true));
-#else
-  refresh_list_.push_back
-    (new Refresh
-     (ghost_depth,min_face_rank,neighbor_type,sync_type,id,true));
-#endif  
-    return index;
-  }
-=======
   /// Add a new refresh object
   int add_new_refresh_ ();
->>>>>>> d7cd212a
 
   /// Return the specified Refresh object
   Refresh & new_refresh(int ir);
