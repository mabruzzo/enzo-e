--- conflicted
+++ resolved
@@ -1,8 +1,8 @@
 // See LICENSE_CELLO file for license and copyright information
 
-/// @file     problem_Method.hpp 
-/// @author   James Bordner (jobordner@ucsd.edu) 
-/// @date     Mon Jul 13 11:11:47 PDT 2009 
+/// @file     problem_Method.hpp
+/// @author   James Bordner (jobordner@ucsd.edu)
+/// @date     Mon Jul 13 11:11:47 PDT 2009
 /// @brief    [\ref Problem] Declaration for the Method class
 
 #ifndef PROBLEM_METHOD_HPP
@@ -11,7 +11,7 @@
 class Refresh;
 class Schedule;
 
-class Method : public PUP::able 
+class Method : public PUP::able
 {
   /// @class    Method
   /// @ingroup  Method
@@ -27,29 +27,29 @@
 
   /// Charm++ PUP::able declarations
   PUPable_abstract(Method);
-  
+
   Method (CkMigrateMessage *m)
     : PUP::able(m),
     schedule_(NULL),
     courant_(1.0),
     ir_post_(-1)
-   
+
   { }
-      
+
   /// CHARM++ Pack / Unpack function
   void pup (PUP::er &p);
 
 public: // virtual functions
 
-  /// Apply the method to advance a block one timestep 
+  /// Apply the method to advance a block one timestep
 
-  virtual void compute ( Block * block) throw() = 0; 
+  virtual void compute ( Block * block) throw() = 0;
 
   /// Return the name of this Method
   virtual std::string name () throw () = 0;
 
   /// Compute maximum timestep for this method
-  virtual double timestep (Block * block) const throw() 
+  virtual double timestep (Block * block) const throw()
   { return std::numeric_limits<double>::max(); }
 
   /// Resume computation after a reduction
@@ -66,7 +66,7 @@
   int refresh_id_post() const;
 
   /// Return the Schedule object pointer
-  Schedule * schedule() throw() 
+  Schedule * schedule() throw()
   { return schedule_; };
 
   /// Set schedule
@@ -110,13 +110,11 @@
   /// Courant condition for the Method
   double courant_;
 
-<<<<<<< HEAD
   /// Index for main refresh after Method is called
   int ir_post_;
-=======
+  
   /// List of fields required for the Method
   std::vector<std::string> required_fields_;
->>>>>>> 615598bc
 
 };
 
