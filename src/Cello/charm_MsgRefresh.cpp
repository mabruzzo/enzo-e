--- conflicted
+++ resolved
@@ -20,13 +20,7 @@
 MsgRefresh::MsgRefresh()
     : CMessage_MsgRefresh(),
       is_local_(true),
-<<<<<<< HEAD
-#ifdef NEW_REFRESH  
       id_refresh_(-1),
-#endif      
-=======
-      id_refresh_(-1),
->>>>>>> afd2c178
       data_msg_(nullptr),
       buffer_(nullptr)
 {
@@ -69,13 +63,7 @@
 
   int size = 0;
 
-<<<<<<< HEAD
-#ifdef NEW_REFRESH
   size += sizeof(int); // id_refresh
-#endif  
-=======
-  size += sizeof(int); // id_refresh
->>>>>>> afd2c178
   size += sizeof(int);  // have_data
   int have_data = (msg->data_msg_ != nullptr);
   
@@ -101,18 +89,10 @@
 
   pc = buffer;
 
-<<<<<<< HEAD
-#ifdef NEW_REFRESH
-=======
->>>>>>> afd2c178
   (*pi++) = msg->id_refresh_;
 #ifdef DEBUG_MSG_REFRESH
   CkPrintf ("DEBUG_MSG_REFRESH MsgRefresh::pack id_refresh=%d\n",msg->id_refresh_);
 #endif  
-<<<<<<< HEAD
-#endif  
-=======
->>>>>>> afd2c178
 
   have_data = (msg->data_msg_ != nullptr);
   (*pi++) = have_data;
@@ -161,18 +141,10 @@
 
   pc = (char *) buffer;
 
-<<<<<<< HEAD
-#ifdef NEW_REFRESH
-=======
->>>>>>> afd2c178
   msg->id_refresh_ = (*pi++) ;
 #ifdef DEBUG_MSG_REFRESH
   CkPrintf ("DEBUG_MSG_REFRESH MsgRefresh::pack id_refresh=%d\n",msg->id_refresh_);
 #endif  
-<<<<<<< HEAD
-#endif  
-=======
->>>>>>> afd2c178
 
   int have_data = (*pi++);
   if (have_data) {
