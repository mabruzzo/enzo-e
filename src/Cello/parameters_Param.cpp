// See LICENSE_CELLO file for license and copyright information

/// @file     parameters_Param.cpp
/// @author   James Bordner (jobordner@ucsd.edu)
/// @date     Sun Oct 11 15:02:08 PDT 2009
/// @brief    Implementation of the Param class

#include "cello.hpp"

#include "parameters.hpp"

const std::map<std::string, double (*) (double)> Param::function_map =
  {
    {"acos",acos},
    {"acosh", acosh},
    {"asin", asin},
    {"asinh", asinh},
    {"atan", atan},
    {"atanh", atanh},
    {"cbrt", cbrt},
    {"ceil", ceil},
    {"cos", cos},
    {"cosh", cosh},
    {"erfc", erfc},
    {"erf", erf},
    {"exp", exp},
    {"expm1", expm1},
    {"fabs", fabs},
    {"floor", floor},
    {"j0", j0},
    {"j1", j1},
    {"lgamma", lgamma},
    {"log10", log10},
    {"log1p", log1p},
    {"logb", logb},
    {"log", log},
    {"sin", sin},
    {"sinh", sinh},
    {"sqrt", sqrt},
    {"tan", tan},
    {"tanh", tanh},
    {"y0", y0},
    {"y1", y1},
    {"rint", rint},
  };

//----------------------------------------------------------------------

void Param::pup (PUP::er &p)
{
  TRACEPUP;
  const bool up = p.isUnpacking();
  // NOTE: change this function whenever attributes change
  p | type_;
  p | value_accessed_;
  if (type_ == parameter_integer) {
    p | value_integer_;
  } else if (type_ == parameter_float) {
    p | value_float_;
  } else if (type_ == parameter_logical) {
    p | value_logical_; 
  } else if (type_ == parameter_string) {
    int n = 0;
    if (!up) {
      n=strlen(value_string_);
    }
    p | n;
<<<<<<< HEAD
    // +1 to include '\0' terminator
    if (up) value_string_ = new char [n+1];
=======
    if (p.isUnpacking()) value_string_ = new char [n+1];
>>>>>>> 1a79e211
    PUParray(p,value_string_,n+1);
  } else if (type_ == parameter_list) {
    int n = 0;
    if (! up) {
      n = value_list_->size();
    }
    p | n;
    if (up) {
      value_list_ = new list_type;
      value_list_->resize(n);
    }
    for (int i=0; i<n; i++) {
      int l_param = 0;
      if (! up) {
	l_param = ((*value_list_)[i] != NULL);
      }
      p | l_param;
      if (l_param) {
	if (up)
	  (*value_list_)[i] = new Param;
	p | *(*value_list_)[i];
      }
    }
  } else if (type_ == parameter_logical_expr) {
    pup_expr_(p,&value_expr_);
  } else if (type_ == parameter_float_expr) {
    pup_expr_(p,&value_expr_);
  } else if (type_ == parameter_unknown) {
    WARNING("Param::pup","parameter type is unknown");
  }
}

//----------------------------------------------------------------------

void Param::pup_expr_ (PUP::er &p, struct node_expr ** node) {
  int l_expr = 0;
  const bool up = p.isUnpacking();
  if (! up ) {
    l_expr = ((*node) != NULL);
  }
  p | l_expr;
  if (!l_expr && up) (*node) = NULL;
  if (l_expr) {

    // PUP type
    if (up) {
      (*node) = new struct node_expr;
    }
    p | (*node)->type;

    // PUP function_name
    int n = 0;
    if (!up && (*node)->function_name) {
      n = strlen((*node)->function_name);
    }
    p | n;
    if (n > 0) {
      if (up) {
	(*node)->function_name = new char [ n + 1];
      }
      PUParray (p,(*node)->function_name,n+1);
    } else {
      if (up) (*node)->function_name = NULL;
    }

    // PUP value (note function_name needs to be before value)
    switch ((*node)->type) {
    case enum_node_operation:
      p | (*node)->op_value;
      break;
    case enum_node_float:
      p | (*node)->float_value;
      break;
    case enum_node_integer:
      p | (*node)->integer_value;
      break;
    case enum_node_variable:
      p | (*node)->var_value;
      break;
    case enum_node_function:
      if (up) {
      	(*node)->fun_value = function_map.at((*node)->function_name);
      }
      break;
    default:
      WARNING("Param::pup_expr_()",
	      "Unknown node type");
      break;
    }

    // Recurse on left and right subexpressions
    pup_expr_(p,&(*node)->left);
    pup_expr_(p,&(*node)->right);
  }
}

//----------------------------------------------------------------------

void Param::set (struct param_struct * node)
/// @param   node  The node from which to copy the type and value
{

  value_accessed_ = false;

  switch (node->type) {
  case enum_parameter_integer:
    set_integer_(node->integer_value);
    break;
  case enum_parameter_float:
    set_float_(node->float_value);
    break;
  case enum_parameter_string:
    set_string_(node->string_value);
    break;
  case enum_parameter_logical:
    set_logical_(node->logical_value);
    break;
  case enum_parameter_list:
    set_list_(node->list_value);
    break;
  case enum_parameter_float_expr:
    set_float_expr_(node->op_value);
    break;
  case enum_parameter_logical_expr:
    set_logical_expr_(node->op_value);
    break;
  case enum_parameter_unknown:
  case enum_parameter_sentinel:
  case enum_parameter_function:
  case enum_parameter_group:
  case enum_parameter_identifier:
    break;
  }
}

//----------------------------------------------------------------------

void Param::dealloc_() 
///
{ 
  switch (type_) {
  case parameter_string: 
    dealloc_string_(); 
    break;
  case parameter_list:   
    dealloc_list_(value_list_); 
    break;
  case parameter_logical_expr:
  case parameter_float_expr:
    dealloc_node_expr_(value_expr_);
    break;
  case parameter_unknown:
  case parameter_integer:
  case parameter_float:
  case parameter_logical:
    break;
  }
} 

//----------------------------------------------------------------------

void Param::write
(
 FILE *      file_pointer,
 std::string full_parameter,
 int         write_type)
/// @param file_pointer    File pointer to which the parameter is written
/// @param full_parameter  Name of this parameter including groups
{

  // Write the parameter assignment

  size_t i_group = full_parameter.rfind(":");
  std::string parameter = (i_group == std::string::npos) ?
    full_parameter : full_parameter.substr(i_group+1,std::string::npos);

  std::string value = value_to_string(write_type);
  if (write_type == param_write_monitor) {
    std::size_t found;
    while ((found=value.find(",")) != std::string::npos ) {
      value.erase(found,1);
    }
    fprintf (file_pointer,"%s = %s\n",
  	     parameter.c_str(),
  	     value.c_str());
  } else {
    fprintf (file_pointer,"%s = %s;\n",
	     parameter.c_str(),
	     value.c_str());
  }
  
}

//----------------------------------------------------------------------

std::string Param::value_to_string (int type)
{
  std::string string_buffer;
  char char_buffer[MAX_BUFFER_LENGTH];

  const std::string list_begin = (type == param_write_libconfig) ? "( " : "[ ";
  const std::string list_end   = (type == param_write_libconfig) ? " )" : " ]";
  const std::string expr_begin = (type == param_write_libconfig) ? "\"" : "";
  const std::string expr_end   = (type == param_write_libconfig) ? "\"" : "";
  
  switch (type_) {
  case parameter_string: 
    string_buffer = std::string("\"") + value_string_ + "\"";
    break;
  case parameter_list:
    string_buffer = list_begin;
    for (size_t i=0; i<value_list_->size(); i++) {
      if ( i > 0 ) string_buffer += ", ";
      string_buffer += (*value_list_)[i]->value_to_string(type);
    }
    string_buffer += list_end;
    break;
  case parameter_logical_expr:
  case parameter_float_expr:
    sprintf_expression(value_expr_,char_buffer);
    string_buffer = expr_begin + char_buffer + expr_end;
    break;
  case parameter_integer:
    sprintf (char_buffer,"%d",value_integer_);
    string_buffer = char_buffer;
    break;
  case parameter_float:
    // '#' format character forces a decimal point, which is required to
    // differentiate an integer from a float type
    sprintf (char_buffer,FLOAT_FORMAT,value_float_);
    string_buffer =  char_buffer;
    break;
  case parameter_logical:
    string_buffer = value_logical_ ? "true" : "false";
    break;
  case parameter_unknown:
    string_buffer = "UNKNOWN";
    break;
  }  
  return string_buffer;
}
 
//----------------------------------------------------------------------

void Param::evaluate_float
(int                n, 
 double *           result, 
 double *           x, 
 double *           y, 
 double *           z, 
 double             t,
 struct node_expr * node)
/// @param node Head node of the tree defining the floating-point expression
/// @param n Length of the result buffer
/// @param result Array in which to store the expression evaluations
/// @param x Array of X spatial values
/// @param y Array of Y spatial values
/// @param z Array of Z spatial values
/// @param t time value
{
  if (node == 0) node = value_expr_;

  double * left  = NULL;
  double * right = NULL;

  value_accessed_ = true;

  if (node->left) {
    left = new double [n];
    evaluate_float(n,left,x,y,z,t,node->left);
  }
  if (node->right) {
    right = new double [n];
    evaluate_float(n,right,x,y,z,t,node->right);
  }
  
  int i;
  switch (node->type) {
  case enum_node_operation:
    ASSERT("Param::evaluate_float()",
           "node is NULL",
           (node != NULL));
    ASSERT3("Param::evaluate_float()",
	    "Error in operation %d: left %p right %p",
	    node ? node->op_value:-1,left,right,
	    ((left != NULL) && (right != NULL)));
    switch (node->op_value) {
    case enum_op_add: for (i=0; i<n; i++) result[i] = left[i] + right[i]; break;
    case enum_op_sub: for (i=0; i<n; i++) result[i] = left[i] - right[i]; break;
    case enum_op_mul: for (i=0; i<n; i++) result[i] = left[i] * right[i]; break;
    case enum_op_div: for (i=0; i<n; i++) result[i] = left[i] / right[i]; break;
    case enum_op_pow: for (i=0; i<n; i++) result[i] = pow(left[i], right[i]); break;
    default:
    case enum_op_le:
    case enum_op_lt:
    case enum_op_ge:
    case enum_op_gt:
    case enum_op_eq:
    case enum_op_ne:
    case enum_op_and:
    case enum_op_or:
      ERROR1("Param::evaluate_float",
	     "logical operator %d in floating-point expression",
	     node->op_value);
      break;
    }
    break;
  case enum_node_float:
    for (i=0; i<n; i++) result[i] = node->float_value;
    break;
  case enum_node_integer:
    for (i=0; i<n; i++) result[i] = double(node->integer_value);
    break;
  case enum_node_variable:
    switch (node->var_value) {
    case 'x': if (x) for (i=0; i<n; i++) result[i] = x[i]; break;
    case 'y': if (y) for (i=0; i<n; i++) result[i] = y[i]; break;
    case 'z': if (z) for (i=0; i<n; i++) result[i] = z[i]; break;
    case 't': for (i=0; i<n; i++) result[i] = t;    break;
    default:
      ERROR1("Param::evaluate_float",
	     "unknown variable %c in floating-point expression",
	     node->var_value);
      break;
    }
    break;
  case enum_node_function:
    ASSERT2("Param::evaluate_float()",
	    "Error in function %p: left %p",
	    node?node->fun_value : NULL, left,
	    left != NULL);
    for (i=0; i<n; i++) result[i] = (*(node->fun_value))(left[i]);
    break;
  case enum_node_unknown:
  default:
    ERROR1("Param::evaluate_float",
	   "unknown expression type %d",
	   node->type);
    break;
  }

  delete [] left;
  delete [] right;
}

//----------------------------------------------------------------------

void Param::evaluate_logical
(int                n, 
 bool   *           result, 
 double *           x, 
 double *           y, 
 double *           z, 
 double             t,
 struct node_expr * node)
/// @param node Head node of the tree defining the floating-point expression
/// @param n Length of the result buffer
/// @param result Array in which to store the expression evaluations
/// @param x Array of X spatial values
/// @param y Array of Y spatial values
/// @param z Array of Z spatial values
/// @param t Array of time values
{
  if (node == 0) node = value_expr_;

  double * left_float  = NULL;
  double * right_float = NULL;
  bool * left_logical  = NULL;
  bool * right_logical = NULL;

  value_accessed_ = true;

  // Recurse on left subtree

  if (node->left && (node->left->type == enum_node_operation)) {
    // left node is an operation
    if ((node->op_value == enum_op_and) || 
	(node->op_value == enum_op_or)) {
      // left node is a logical operation
      left_logical = new bool [n];
      evaluate_logical(n,left_logical,x,y,z,t,node->left);
    } else {
      // left node is a floating-point operation
      left_float = new double [n];
      evaluate_float(n,left_float,x,y,z,t,node->left);
    }
  } else {
    // left node is a floating-point operation
    left_float = new double [n];
    evaluate_float(n,left_float,x,y,z,t,node->left);
  }

  // Recurse on left subtree

  if (node->right && (node->right->type == enum_node_operation)) {
    // right node exists
    // right node is an operation
    if ((node->op_value == enum_op_and) || 
	(node->op_value == enum_op_or)) {
      // right node is a logical operation
      right_logical = new bool [n];
      evaluate_logical(n,right_logical,x,y,z,t,node->right);
    } else {
      // right node is a floating-point operation
      right_float = new double [n];
      evaluate_float(n,right_float,x,y,z,t,node->right);
    }
  } else {
    // right node is a floating-point operation
    right_float = new double [n];
    evaluate_float(n,right_float,x,y,z,t,node->right);
  }
      
  int i;
  if (node->type == enum_node_operation) {
    int op = node->op_value;
    ASSERT3("Param::evaluate_logical()",
	    "Error in operation %d: left_float %p right_float %p",
	    op,left_float,right_float,
	    (op==enum_op_and || op==enum_op_or) ||
	    (left_float != NULL && right_float != NULL));
    ASSERT3("Param::evaluate_logical()",
	    "Error in operation %d: left_logical %p right_logical %p",
	    op,left_logical,right_logical,
	    (op!=enum_op_and && op!=enum_op_or) ||
	    (left_logical != NULL && right_logical != NULL));
	    
    switch (op) {
    case enum_op_le:
      for (i=0; i<n; i++) result[i] = left_float[i] <= right_float[i];
      break;
    case enum_op_lt:
      for (i=0; i<n; i++) result[i] = left_float[i] <  right_float[i];
      break;
    case enum_op_ge:
      for (i=0; i<n; i++) result[i] = left_float[i] >= right_float[i];
      break;
    case enum_op_gt:
      for (i=0; i<n; i++) result[i] = left_float[i] >  right_float[i];
      break;
    case enum_op_eq:
      // warning: comparing equality of doubles
      for (i=0; i<n; i++) result[i] = left_float[i] == right_float[i];
      break;
    case enum_op_ne:
      // warning: comparing inequality of doubles
      for (i=0; i<n; i++) result[i] = left_float[i] != right_float[i];
      break;
    case enum_op_and:
      for (i=0; i<n; i++) result[i] = left_logical[i] && right_logical[i];
      break;
    case enum_op_or:
      for (i=0; i<n; i++) result[i] = left_logical[i] || right_logical[i];
      break;
    default:
      ERROR1("Param::evaluate_logical",
	     "unknown expression type %d",
	     node->type);
      break;
    }
  }

  delete [] left_float;
  delete [] right_float;
  delete [] left_logical;
  delete [] right_logical;
}

//----------------------------------------------------------------------

void Param::dealloc_list_ (list_type * value)
/// @param value List to be deallocated
{
  for (unsigned i=0; i<(*value).size(); i++) {
    if ((*value)[i]->type_ == parameter_list) {
      dealloc_list_ ((*value)[i]->value_list_);
    } else {
      delete ( (*value)[i] );
    }
  }
  delete value;
}

//----------------------------------------------------------------------

void Param::dealloc_node_expr_ (struct node_expr * p)
/// @param p Head node of the tree defining the floating-point 
/// expression to deallocate
{
  if (p->left != NULL)  dealloc_node_expr_(p->left);
  if (p->right != NULL) dealloc_node_expr_(p->right);
  free (p->function_name);
  free (p);
}

//----------------------------------------------------------------------<|MERGE_RESOLUTION|>--- conflicted
+++ resolved
@@ -65,12 +65,8 @@
       n=strlen(value_string_);
     }
     p | n;
-<<<<<<< HEAD
     // +1 to include '\0' terminator
     if (up) value_string_ = new char [n+1];
-=======
-    if (p.isUnpacking()) value_string_ = new char [n+1];
->>>>>>> 1a79e211
     PUParray(p,value_string_,n+1);
   } else if (type_ == parameter_list) {
     int n = 0;
