// See LICENSE_CELLO file for license and copyright information

/// @file     data_ParticleDescr.cpp
/// @author   James Bordner (jobordner@ucsd.edu)
/// @date     Fri Aug 15 11:48:15 PDT 2014
/// @brief    Implementation of the ParticleDescr class
///
/// ParticleDescr is used to describe the content of ParticleData's
/// data Separate classes are used to avoid redundant storage between
/// ParticleBlocks, which are designed to be memory-efficient.
///
/// Particles have different types (e.g. tracer, dark matter, etc.),
/// and different types have different attributes (e.g. position,
/// velocity, mass, etc.)  ParticleDescr objects store which particle
/// types each ParticleBlock contains, and provides operations to
/// assist in "decoding" the data stored in ParticleBlocks.

#include "data.hpp"

//----------------------------------------------------------------------

ParticleDescr::ParticleDescr() throw()
  : type_name_(),
    type_index_(),
    particle_bytes_(),
    constant_name_(),
    constant_index_(),
    constant_type_(),
    constant_offset_(),
    constant_bytes_(),
    constant_array_(),
    attribute_name_(),
    attribute_index_(),
    attribute_type_(),
    attribute_position_(),
    attribute_velocity_(),
    attribute_bytes_(),
    attribute_interleaved_(),
    attribute_offset_(),
    groups_(),
    batch_size_(0)
{
}

//----------------------------------------------------------------------

void ParticleDescr::pup (PUP::er &p)
{
  p | type_name_;
  p | type_index_;
  p | particle_bytes_;
  p | constant_name_;
  p | constant_index_;
  p | constant_type_;
  p | constant_offset_;
  p | constant_bytes_;
  p | constant_array_;
  p | attribute_name_;
  p | attribute_index_;
  p | attribute_type_;
  p | attribute_position_;
  p | attribute_velocity_;
  p | attribute_bytes_;
  p | attribute_interleaved_;
  p | attribute_offset_;
  p | groups_;
  p | batch_size_;
}

//----------------------------------------------------------------------
// Types
//----------------------------------------------------------------------

int ParticleDescr::new_type(std::string type_name)
{
  const int nt = num_types();

#ifdef CELLO_CHECK
  for (int i=0; i<nt; i++) {
    ASSERT1("ParticleDescr::new_type()",
	    "Particle type %s already exists",
	    type_name.c_str(),
	    (type_name_.at(i) != type_name));
  }
#endif

  type_name_.push_back(type_name);
  attribute_interleaved_.push_back(false);
  particle_bytes_.push_back(0);

  type_index_[type_name] = nt;

  attribute_name_. resize(nt + 1);
  attribute_index_.resize(nt + 1);
  attribute_type_.resize(nt + 1);

  attribute_position_.resize(nt + 1);
  attribute_position_[nt].resize(3);
  attribute_position_[nt][0] = -1;
  attribute_position_[nt][1] = -1;
  attribute_position_[nt][2] = -1;

  attribute_velocity_.resize(nt + 1);
  attribute_velocity_[nt].resize(3);
  attribute_velocity_[nt][0] = -1;
  attribute_velocity_[nt][1] = -1;
  attribute_velocity_[nt][2] = -1;

  constant_name_.resize(nt + 1);
  constant_index_.resize(nt + 1);
  constant_type_.resize(nt + 1);
  constant_bytes_.resize(nt + 1);
  constant_offset_.resize(nt + 1);
  constant_offset_[nt].push_back(0);
  constant_array_.resize(nt + 1);

  attribute_bytes_.resize(nt + 1);
  attribute_offset_.resize(nt + 1);
  attribute_offset_[nt].push_back(0);

  return nt;
}

//----------------------------------------------------------------------

int ParticleDescr::num_types() const
{
  return type_name_.size();
}

//----------------------------------------------------------------------

int ParticleDescr::type_index (std::string type_name) const
{

  auto it=type_index_.find(type_name);

  return (it != type_index_.end()) ? it->second : -1;
}

//----------------------------------------------------------------------

std::string ParticleDescr::type_name (int it) const
{
  ASSERT1("ParticleDescr::type_name",
	  "Trying to access unknown particle type %d",
	  it,
	  (0 <= it && it < num_types()));

  return type_name_[it];
}

//----------------------------------------------------------------------
// Attributes
//----------------------------------------------------------------------

int ParticleDescr::new_attribute (int it, std::string name, int type)
{
  const int attribute_bytes = cello::type_bytes[type];

#ifdef CELLO_CHECK
  
  ASSERT1("ParticleDescr::new_attribute",
	  "Trying to access unknown particle type %d",
	  it,
	  (0 <= it && it < num_types()));
  int b = attribute_bytes;
  ASSERT1("ParticleDescr::new_attribute",
	 "attribute_bytes %d must be a power of 2",
	 attribute_bytes,
	 (b&&!(b&(b-1))));
	 
#endif

  const int na = num_attributes(it);

  attribute_index_[it][name] = na;
  attribute_name_[it].push_back(name);
  attribute_type_[it]. push_back(type);
  attribute_bytes_[it].push_back(attribute_bytes);

  // compute offset of next attribute

  const int increment = attribute_interleaved_[it] ? 1 : batch_size_;

  attribute_offset_[it].push_back
    (attribute_offset_[it][na] + increment * attribute_bytes_[it][na]);

  // update particle bytes
  if (attribute_interleaved_[it]) {
    int max_bytes=0;
    int num_bytes=0;
    for (size_t ia=0; ia<attribute_bytes_[it].size(); ia++) {
      num_bytes += attribute_bytes_[it][ia];
      max_bytes = std::max(max_bytes,attribute_bytes_[it][ia]);
    }
    num_bytes = align_(num_bytes,max_bytes);
    particle_bytes_[it] = num_bytes;

  } else {
    particle_bytes_[it] += attribute_bytes;
  }

  return na;
}

//----------------------------------------------------------------------

int ParticleDescr::num_attributes(int it) const
{
  ASSERT1("ParticleDescr::num_attributes",
	  "Trying to access unknown particle type %d",
	  it,
	  (0 <= it && it < num_types()));
  return attribute_name_[it].size();
}

//----------------------------------------------------------------------

int ParticleDescr::attribute_index (int it, std::string attribute_name) const
{
  ASSERT1("ParticleDescr::attribute_index",
          "Trying to access unknown particle type %d",
          it,  (0 <= it));
  ASSERT1("ParticleDescr::attribute_index",
	  "Trying to access unknown particle type %d",
          it, (it < num_types()));
  
  auto iter=attribute_index_[it].find(attribute_name);

  int index = (iter != attribute_index_[it].end()) ? iter->second : -1;

  static int count[CONFIG_NODE_SIZE] = {0};

  if (index == -1 && count[cello::index_static()]++ < 10 ) {
    WARNING2("ParticleDescr::attribute_index()",
	     "Trying to access unknown attribute %s in particle type \"%s\"",
	     attribute_name.c_str(),type_name(it).c_str());
  }

  return index;
}

//----------------------------------------------------------------------

bool ParticleDescr::is_attribute(int it, std::string attribute_name) const
{
  ASSERT1("ParticleDescr::is_attribute",
          "Trying to access unknown particle type %d",
          it,
          check_(it));

  auto iter=attribute_index_[it].find(attribute_name);

  int index = (iter != attribute_index_[it].end()) ? iter->second : -1;

  static int count[CONFIG_NODE_SIZE] = {0};

  return !((index == -1) && (count[cello::index_static()]++ < 10));
}
//----------------------------------------------------------------------

std::string ParticleDescr::attribute_name (int it, int ia) const
{
  ASSERT2("ParticleDescr::attribute_name",
	  "Trying to access unknown particle attribute %d in type %d",
	  ia,it,
	  ( (0 <= it && it < num_types()) &&
            (0 <= ia && ia < num_attributes(it))));

  return attribute_name_[it][ia];
}

//----------------------------------------------------------------------

int ParticleDescr::attribute_type(int it,int ia) const
{
  ASSERT2("ParticleDescr::attribute_type",
	  "Trying to access unknown particle attribute %d in type %d",
	  ia,it,
	  ( (0 <= it && it < num_types()) &&
            (0 <= ia && ia < num_attributes(it))));

  return attribute_type_[it][ia];
}

//----------------------------------------------------------------------

void ParticleDescr::set_position (int it, int ix, int iy, int iz)
{
  ASSERT1("ParticleDescr::set_interleaved",
	  "Trying to access unknown particle type %d",
	  it,
	  (0 <= it && it < num_types()));
  attribute_position_[it][0] = ix;
  attribute_position_[it][1] = iy;
  attribute_position_[it][2] = iz;
}

//----------------------------------------------------------------------

void ParticleDescr::set_velocity (int it, int ix, int iy, int iz)
{
  ASSERT1("ParticleDescr::set_interleaved",
	  "Trying to access unknown particle type %d",
	  it,
	  (0 <= it && it < num_types()));
  attribute_velocity_[it][0] = ix;
  attribute_velocity_[it][1] = iy;
  attribute_velocity_[it][2] = iz;
}

//----------------------------------------------------------------------
// Constants
//----------------------------------------------------------------------

int ParticleDescr::new_constant (int it, std::string name, int type)
{
  const int constant_bytes = cello::type_bytes[type];

  const int nc = num_constants(it);

  constant_index_[it][name] = nc;
  constant_name_[it].push_back(name);
  constant_type_[it].push_back(type);
  constant_bytes_[it].push_back(constant_bytes);
  
  int max_bytes=0;
  int num_bytes=0;
  for (size_t ic=0; ic<constant_bytes_[it].size(); ic++) {
    num_bytes += constant_bytes_[it][ic];
    max_bytes = std::max(max_bytes,constant_bytes_[it][ic]);
  }
  num_bytes = align_(num_bytes,max_bytes);
  constant_offset_[it].push_back (constant_offset_[it][nc] + num_bytes);
  constant_array_[it].resize (constant_offset_[it][nc+1]);
				  
  return nc;
}

//----------------------------------------------------------------------

int ParticleDescr::num_constants(int it) const
{
  ASSERT1("ParticleDescr::num_constants",
	  "Trying to access unknown particle type %d",
	  it,
	  (0 <= it && it < num_types()));
  return constant_name_[it].size();
}

//----------------------------------------------------------------------

int ParticleDescr::constant_index (int it, std::string constant_name) const
{
  ASSERT1("ParticleDescr::constant_index",
	  "Trying to access unknown particle type %d",
	  it,
	  (0 <= it && it < num_types()));

  auto iter=constant_index_[it].find(constant_name);

  int index = (iter != constant_index_[it].end()) ? iter->second : -1;

  if (index == -1) {
    WARNING2("ParticleDescr::constant_index()",
	     "Trying to access unknown constant %s in particle type \"%s\"",
	     constant_name.c_str(),type_name(it).c_str());
  }

  return index;
}

//----------------------------------------------------------------------

std::string ParticleDescr::constant_name (int it, int ic) const
{
  ASSERT2("ParticleDescr::constant_name",
	  "Trying to access unknown particle constant %d in type %d",
	  ic,it,
	  ( (0 <= it && it < num_types()) &&
            (0 <= ic && ic < num_constants(it))));

  return constant_name_[it][ic];
  
}

//----------------------------------------------------------------------

int ParticleDescr::constant_offset (int it, int ic) const
{
  ASSERT2("ParticleDescr::constant_offset",
	  "Trying to access unknown particle constant %d in type %d",
	  ic,it,
<<<<<<< HEAD
	  check_ic_(it,ic));
  return constant_offset_[it][ic];
=======
	  ( (0 <= it && it < num_types()) &&
            (0 <= ic && ic < num_constants(it))));
  return constant_offset_[it][ic]; 
>>>>>>> afd2c178
}

//----------------------------------------------------------------------

bool ParticleDescr::has_constant(int it, std::string constant_name) const
{
  ASSERT1("ParticleDescr::constant_index",
          "Trying to access unknown particle type %d",
          it,
          check_(it));

  auto iter=constant_index_[it].find(constant_name);

  bool check = (iter != constant_index_[it].end()) ? true : false;

  return check;
}


//----------------------------------------------------------------------
// Bytes
//----------------------------------------------------------------------


int ParticleDescr::attribute_bytes(int it,int ia) const
{
  ASSERT2("ParticleDescr::attribute_bytes",
	  "Trying to access unknown particle attribute %d in type %d",
	  ia,it,
	  ( (0 <= it && it < num_types()) &&
            (0 <= ia && ia < num_attributes(it))));

  return attribute_bytes_[it][ia];
}

//----------------------------------------------------------------------

int ParticleDescr::particle_bytes(int it) const
{
  ASSERT1("ParticleDescr::particle_bytes",
	  "Trying to access unknown particle type %d",
	  it,
	  (0 <= it && it < num_types()));

  return particle_bytes_[it];

}

//----------------------------------------------------------------------

int ParticleDescr::constant_bytes(int it,int ic) const
{
  ASSERT2("ParticleDescr::constant_bytes",
	  "Trying to access unknown particle constant %d in type %d",
	  ic,it,
	  ( (0 <= it && it < num_types()) &&
            (0 <= ic && ic < num_constants(it))));

  return constant_bytes_[it][ic];
}

//----------------------------------------------------------------------

char * ParticleDescr::constant_array (int it)
{

  bool in_range = (0 <= it && it < num_types());

  return (in_range) ? &constant_array_[it][0] : NULL;
}

//----------------------------------------------------------------------

char * ParticleDescr::constant_value 
(int it, int ic)
{
  bool in_range = (0 <= it && it < num_types());

  int io = constant_offset(it,ic);
  return (in_range) ? &constant_array_[it][io] : NULL;
}

//======================================================================

int ParticleDescr::stride(int it, int ia) const
{
  ASSERT2("ParticleDescr::stride",
	  "Trying to access unknown particle attribute %d in type %d",
	  ia,it,
	  ( (0 <= it && it < num_types()) &&
            (0 <= ia && ia < num_attributes(it))));

  return attribute_interleaved_[it] ? 
    particle_bytes_[it] / attribute_bytes(it,ia) : 1;
}

//----------------------------------------------------------------------

void ParticleDescr::set_interleaved (int it, bool interleaved)
{
  ASSERT1("ParticleDescr::set_interleaved",
	  "Trying to access unknown particle type %d",
	  it,
	  (0 <= it && it < num_types()));
  attribute_interleaved_[it] = interleaved;
}

//----------------------------------------------------------------------

bool ParticleDescr::interleaved (int it) const
{
  ASSERT1("ParticleDescr::interleaved",
	  "Trying to access unknown particle type %d",
	  it,
	  (0 <= it && it < num_types()));
  return attribute_interleaved_.at(it);
}

//----------------------------------------------------------------------

int ParticleDescr::batch_size () const
{
  return batch_size_;
}

//----------------------------------------------------------------------

void ParticleDescr::index (int i, int * ib, int * ip) const
{
  *ib = i / batch_size_;
  *ip = i % batch_size_;
}

//----------------------------------------------------------------------

int ParticleDescr::attribute_offset (int it, int ia) const
{
  ASSERT2("ParticleDescr::attribute_offset",
	  "Trying to access unknown particle attribute %d in type %d",
	  ia,it,
	  ( (0 <= it && it < num_types()) &&
            (0 <= ia && ia < num_attributes(it))));

  return attribute_offset_[it][ia]; 
}

//======================================================================

//----------------------------------------------------------------------

int ParticleDescr::align_ (int value, int bytes) const
{
  if (bytes > 0) {
    int align = value % bytes;
    if (align != 0) {
      value += (bytes - align);
    }
  }
  return value;
}<|MERGE_RESOLUTION|>--- conflicted
+++ resolved
@@ -392,14 +392,9 @@
   ASSERT2("ParticleDescr::constant_offset",
 	  "Trying to access unknown particle constant %d in type %d",
 	  ic,it,
-<<<<<<< HEAD
-	  check_ic_(it,ic));
-  return constant_offset_[it][ic];
-=======
 	  ( (0 <= it && it < num_types()) &&
             (0 <= ic && ic < num_constants(it))));
   return constant_offset_[it][ic]; 
->>>>>>> afd2c178
 }
 
 //----------------------------------------------------------------------
