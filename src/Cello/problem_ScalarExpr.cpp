--- conflicted
+++ resolved
@@ -55,15 +55,9 @@
 
   if ((!param_) && (!mask)) {
     // fast-path that avoid heap allocations - relevant for inflow conditions
-<<<<<<< HEAD
-    for (int ix=0; ix<nx; ix++) {
-      for (int iy=0; iy<ny; iy++) {
-	for (int iz=0; iz<nz; iz++) {
-=======
     for (int iz=0; iz<nz; iz++) {
       for (int iy=0; iy<ny; iy++) {
 	for (int ix=0; ix<nx; ix++) {
->>>>>>> acc4f1dd
           value[ix + ndx*(iy + ndy*iz)] = (T)value_;
         }
       }
@@ -164,11 +158,7 @@
     return param_->value_to_string(param_write_monitor);
   } else {
     char buffer[25] = "";
-<<<<<<< HEAD
-    sprintf(buffer, "%#.16g", value_);
-=======
     std::snprintf(buffer, 25, "%#.16g", value_);
->>>>>>> acc4f1dd
     return std::string(buffer);
   }
 }