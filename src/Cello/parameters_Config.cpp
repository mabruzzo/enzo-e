--- conflicted
+++ resolved
@@ -116,21 +116,6 @@
   p | method_list;
   p | method_schedule_index;
   p | method_courant;
-<<<<<<< HEAD
-  p | method_flux_correct_single_array;
-=======
-  p | method_debug_print;
-  p | method_debug_coarse;
-  p | method_debug_ghost;
-  p | method_flux_correct_group;
-  p | method_flux_correct_enable;
-  p | method_flux_correct_min_digits_fields;
-  p | method_flux_correct_min_digits_values;
-  p | method_field_list;
-  p | method_particle_list;
-  PUParray (p,method_output_blocking,3);
-  p | method_output_all_blocks;
->>>>>>> 81ef7fec
   p | method_prolong;
   p | method_type;
 
@@ -846,70 +831,6 @@
     // Read courant condition if any
     method_courant[index_method] = p->value_float  (full_name + ":courant",1.0);
 
-<<<<<<< HEAD
-    // leaving this temporarily (not actually used in MethodFluxCorrect)
-    method_flux_correct_single_array =
-      p->value_logical (full_name + ":single_array",true);
-=======
-    // Read any MethodDebug parameters
-    method_debug_print[index_method] = p->value_logical
-      (full_name + ":print",false);
-    method_debug_coarse[index_method] = p->value_logical
-      (full_name + ":coarse",false);
-    method_debug_ghost[index_method] = p->value_logical
-      (full_name + ":ghost",false);
-
-    // Read field group for flux correction
-    method_flux_correct_group[index_method] =
-      p->value_string (full_name + ":group","conserved");
-    method_flux_correct_enable[index_method] =
-      p->value_logical (full_name + ":enable",true);
-
-    std::string min_digits_name = full_name + ":min_digits";
-    if (p->type(min_digits_name) == parameter_float){
-      // backwards compatibility
-      method_flux_correct_min_digits_fields[index_method] = {"density"};
-      method_flux_correct_min_digits_values[index_method].push_back
-        (p->value_float (min_digits_name, 0.0));
-    } else if (p->type(min_digits_name) == parameter_list){
-      // load pairs of fields and min_digits
-      int list_length = p->list_length(min_digits_name);
-      ASSERT1("Config::read",
-              "The list assigned to %s must have a non-negative, even length",
-              min_digits_name.c_str(),
-              (list_length >= 0) && (list_length % 2 == 0));
-      for (int i =0; i < list_length; i+=2){
-        method_flux_correct_min_digits_fields[index_method].push_back
-          (p->list_value_string(i, min_digits_name));
-        method_flux_correct_min_digits_values[index_method].push_back
-          (p->list_value_float (i+1, min_digits_name, 0.0));
-      }
-    } else if (p->param(min_digits_name) != nullptr){
-      ERROR1("Config::read", "%s has an invalid type", min_digits_name.c_str());
-    }
-
-    // Field and particle lists if needed by MethodRefresh
-    int n = p->list_length(full_name + ":field_list");
-    method_field_list[index_method].resize(n);
-    for (int i=0; i<n; i++) {
-      method_field_list[index_method][i] =
-        p->list_value_string(i,full_name+":field_list");
-    }
-    n = p->list_length(full_name + ":particle_list");
-    method_particle_list[index_method].resize(n);
-    for (int i=0; i<n; i++) {
-      method_particle_list[index_method][i] =
-        p->list_value_string(i,full_name+":particle_list");
-    }
-
-    for (int i=0; i<3; i++) {
-      method_output_blocking[i][index_method] =
-        p->list_value_integer(i,full_name+":blocking",1);
-    }
-    method_output_all_blocks[index_method] =
-      p->value_logical(full_name+":all_blocks",true);
->>>>>>> 81ef7fec
-
     method_prolong[index_method] =
       p->value_string(full_name+":prolong","linear");
 
