--- conflicted
+++ resolved
@@ -39,12 +39,6 @@
   upper_[1] = yp;
   upper_[2] = zp;
 
-<<<<<<< HEAD
-//  delete particle_descr;
-//  delete field_descr;
-
-=======
->>>>>>> 6db6a2a2
 }
 
 //----------------------------------------------------------------------
