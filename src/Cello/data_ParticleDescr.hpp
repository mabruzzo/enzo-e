--- conflicted
+++ resolved
@@ -83,12 +83,7 @@
   char * constant_value (int it, int ic);
 
   /// Check if given constant exists for the given particle type
-<<<<<<< HEAD
-  
-=======
-
->>>>>>> 6b0f17c6
-  bool has_constant (int it, std::string constant) const;
+  bool is_constant (int it, std::string constant) const;
 
   //--------------------------------------------------
   // ATTRIBUTES
@@ -104,11 +99,7 @@
 
   /// Check if attribute exists
 
-<<<<<<< HEAD
-  bool has_attribute (int it, std::string attribute) const;
-=======
   bool is_attribute (int it, std::string attribute) const;
->>>>>>> 6b0f17c6
 
   /// Return the index for the given attribute
 
