// See LICENSE_CELLO file for license and copyright information

/// @file     charm_MappingArray.cpp
/// @author   James Bordner (jobordner@ucsd.edu)
/// @date     2013-04-22
/// @brief    Mapping of Charm++ array Index to processors

#include "charm.hpp"
#define NEW_MAPPING
//======================================================================

MappingArray::MappingArray(int nx, int ny, int nz)
  :  CkArrayMap()
{
  nx_ = nx;
  ny_ = ny;
  nz_ = nz;
}

//----------------------------------------------------------------------

int MappingArray::procNum(int, const CkArrayIndex &idx) {

  int v3[3];

  v3[0] = idx.data()[0];
  v3[1] = idx.data()[1];
  v3[2] = idx.data()[2];

  Index in;
  in.set_values(v3);

  int ix,iy,iz;
  in.array    (&ix,&iy,&iz);

<<<<<<< HEAD
#ifdef NEW_MAPPING  
  int index = CkNumPes()*(ix + nx_*(iy + ny_*iz)) / (nx_*ny_*nz_);
#else  
  int index = (ix + nx_*(iy + ny_*iz)) % CkNumPes();
#endif
=======
  int index = CkNumPes()*(ix + nx_*(iy + ny_*iz)) / (nx_*ny_*nz_);
>>>>>>> 1a79e211
  
  return index;
}
<|MERGE_RESOLUTION|>--- conflicted
+++ resolved
@@ -6,7 +6,7 @@
 /// @brief    Mapping of Charm++ array Index to processors
 
 #include "charm.hpp"
-#define NEW_MAPPING
+
 //======================================================================
 
 MappingArray::MappingArray(int nx, int ny, int nz)
@@ -33,15 +33,7 @@
   int ix,iy,iz;
   in.array    (&ix,&iy,&iz);
 
-<<<<<<< HEAD
-#ifdef NEW_MAPPING  
   int index = CkNumPes()*(ix + nx_*(iy + ny_*iz)) / (nx_*ny_*nz_);
-#else  
-  int index = (ix + nx_*(iy + ny_*iz)) % CkNumPes();
-#endif
-=======
-  int index = CkNumPes()*(ix + nx_*(iy + ny_*iz)) / (nx_*ny_*nz_);
->>>>>>> 1a79e211
   
   return index;
 }
