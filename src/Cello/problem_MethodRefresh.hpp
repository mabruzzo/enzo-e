// See LICENSE_CELLO file for license and copyright information

/// @file     problem_MethodRefresh.hpp 
/// @author   James Bordner (jobordner@ucsd.edu) 
/// @date     2021-03-09
/// @brief    [\ref Problem] Declaration for the MethodRefresh class

#ifndef PROBLEM_METHOD_REFRESH_HPP
#define PROBLEM_METHOD_REFRESH_HPP

class MethodRefresh : public Method
{
  /// @class    MethodRefresh
  /// @ingroup  MethodRefresh
  /// @brief    [\ref MethodRefresh] Declaration of MethodRefresh
  ///
  /// Method for refreshing data in ghost zones

public: // interface

<<<<<<< HEAD
  /// factory method
  static MethodRefresh* from_parameters(ParameterAccessor p);
=======
  /// create a new MethodRefresh from a ParameterGroup
  MethodRefresh(ParameterGroup p) noexcept;
>>>>>>> d33acc37

  /// Create a new MethodRefresh
  MethodRefresh
  (std::vector< std::string > field_list,
   std::vector< std::string > particle_list,
   int ghost_depth,
   int min_face_rank,
   bool all_fields,
   bool all_particles) noexcept;

  /// Destructor
  virtual ~MethodRefresh() throw()
  {};

  /// Charm++ PUP::able declarations
  PUPable_decl(MethodRefresh);

  /// Charm++ PUP::able migration constructor
  MethodRefresh (CkMigrateMessage *m)
    : Method(m)
  { }

  /// CHARM++ Pack / Unpack function
  void pup (PUP::er &p)
  {
    TRACEPUP;
    Method::pup(p);
    p | field_list_;
    p | particle_list_;
    p | ghost_depth_;
    p | min_face_rank_;
  }

public: // virtual functions

  /// Apply the method to advance a block one timestep 

  virtual void compute ( Block * block) throw();

  /// Return the name of this MethodRefresh
  virtual std::string name () throw ()
  { return "refresh"; }

protected: // functions

  void refresh_ (Block * block);
  
protected: // attributes

  /// List of id's of fields to refresh
  std::vector<int> field_list_;

  /// List of id's of particle types to refresh
  std::vector<int> particle_list_;

  /// Ghost layer depth
  int ghost_depth_;

  /// Minimum dimensional face to refresh (0 corners, 1 edges, 2 facets)
  int min_face_rank_;

  /// Whether to refresh all fields, ignoring field_list_
  bool all_fields_;

  /// Whether to refresh all particles, ignoring particle_list_
  bool all_particles_;
};


#endif /* PROBLEM_METHOD_REFRESH_HPP */<|MERGE_RESOLUTION|>--- conflicted
+++ resolved
@@ -18,13 +18,8 @@
 
 public: // interface
 
-<<<<<<< HEAD
-  /// factory method
-  static MethodRefresh* from_parameters(ParameterAccessor p);
-=======
   /// create a new MethodRefresh from a ParameterGroup
   MethodRefresh(ParameterGroup p) noexcept;
->>>>>>> d33acc37
 
   /// Create a new MethodRefresh
   MethodRefresh
