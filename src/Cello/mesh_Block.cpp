// See LICENSE_CELLO file for license and copyright information

/// @file     mesh_Block.cpp
/// @author   James Bordner (jobordner@ucsd.edu)
/// @date     Mon Feb 28 13:22:26 PST 2011
/// @brief    Implementation of the Block object

#include "cello.hpp"
#include "mesh.hpp"
#include "main.hpp"
#include "charm_simulation.hpp"

// #define TRACE_BLOCK

// #define DEBUG_ADAPT
// #define DEBUG_FACE

#ifdef DEBUG_FACE
#   define DEBUG_FACES(MSG) debug_faces_(MSG)
#else
#   define DEBUG_FACES(MSG) /* ... */
#endif

// KEEP CONSISTENT WITH _comm.hpp: phase_type
const char * phase_name[] = {
  "unknown",
  "initial_enter",
  "initial_exit",
  "adapt_enter",
  "adapt_called",
  "adapt_next",
  "adapt_end",
  "adapt_exit",
  "compute_enter",
  "compute_continue",
  "compute_exit",
  "refresh_enter",
  "refresh_exit",
  "stopping_enter",
  "stopping_exit",
  "output_enter",
  "output_exit",
  "restart",
  "balance",
  "exit"
};

//----------------------------------------------------------------------

Block::Block ( MsgRefine * msg )
  : CBase_Block(),
    data_(NULL),
    child_data_(NULL),
    level_next_(0),
    cycle_(0),
    time_(0.0),
    dt_(0.0),
    stop_(false),
    index_initial_(0),
    children_(),
    sync_coarsen_(),
    sync_count_(),
    sync_max_(),
    face_level_curr_(),
    face_level_next_(),
    child_face_level_curr_(),
    child_face_level_next_(),
    count_coarsen_(0),
    adapt_step_(0),
    adapt_(adapt_unknown),
    coarsened_(false),
    delete_(false),
    is_leaf_(true),
    age_(0),
    face_level_last_(),
    name_(""),
    index_method_(-1),
    index_solver_(),
    refresh_()
{
  performance_start_(perf_block);
  init_refresh_();

  usesAtSync = true;
  init (msg->index_,
	msg->nx_, msg->ny_, msg->nz_,
	msg->num_field_blocks_,
	msg->num_adapt_steps_,
	msg->cycle_, msg->time_,  msg->dt_,
	0, NULL, msg->refresh_type_,
	msg->num_face_level_, msg->face_level_);

#ifdef TRACE_BLOCK
  int v3[3];
  index_.values(v3);
  CkPrintf ("%d %s index TRACE_BLOCK Block(MsgRefine)  %d %d %d \n",  CkMyPe(),name().c_str(),
	    v3[0],v3[1],v3[2]);
  msg->print();
#endif

  bool is_first_cycle = (cycle_ == cello::config()->initial_cycle);

  index_.array(array_,array_+1,array_+2);


  if (! is_first_cycle) {
    msg->update(data());
    delete msg;
  } else {
    delete msg;
    apply_initial_();
  }

  performance_stop_(perf_block);


}

//----------------------------------------------------------------------

Block::Block ( process_type ip_source )
  : CBase_Block(),
    data_(NULL),
    child_data_(NULL),
    level_next_(0),
    cycle_(0),
    time_(0.0),
    dt_(0.0),
    stop_(false),
    index_initial_(0),
    children_(),
    sync_coarsen_(),
    sync_count_(),
    sync_max_(),
    face_level_curr_(),
    face_level_next_(),
    child_face_level_curr_(),
    child_face_level_next_(),
    count_coarsen_(0),
    adapt_step_(0),
    adapt_(adapt_unknown),
    coarsened_(false),
    delete_(false),
    is_leaf_(true),
    age_(0),
    face_level_last_(),
    name_(""),
    index_method_(-1),
    index_solver_(),
    refresh_()
{

  init_refresh_();

  usesAtSync = true;
#ifdef TRACE_BLOCK
  {
  int v3[3];
  index_.values(v3);
  CkPrintf ("%d %s index TRACE_BLOCK Block(ip_source)  %d %d %d \n",  CkMyPe(),name().c_str(),
    v3[0],v3[1],v3[2]);
}
#endif

  performance_start_(perf_block);

  thisIndex.array(array_,array_+1,array_+2);

  proxy_simulation[ip_source].p_get_msg_refine(thisIndex);
  
  performance_stop_(perf_block);
}

//----------------------------------------------------------------------

void Block::p_set_msg_refine(MsgRefine * msg)
{
  performance_start_(perf_block);

  init (msg->index_,
	msg->nx_, msg->ny_, msg->nz_,
	msg->num_field_blocks_,
	msg->num_adapt_steps_,
	msg->cycle_, msg->time_,  msg->dt_,
	0, NULL, msg->refresh_type_,
	msg->num_face_level_, msg->face_level_);

#ifdef TRACE_BLOCK
  {
  int v3[3];
  index_.values(v3);
  CkPrintf ("%d %s index TRACE_BLOCK p_set_msg_refine(MsgRefine)  %d %d %d \n",  CkMyPe(),name().c_str(),
	    v3[0],v3[1],v3[2]);
  msg->print();
  }
#endif

  bool is_first_cycle =  (cycle_ == cello::config()->initial_cycle);

  if (! is_first_cycle) {
    msg->update(data());
    delete msg;
  } else {
    delete msg;
    apply_initial_();
  } 
  
  performance_stop_(perf_block);

}

  //----------------------------------------------------------------------

void Block::init
(
 Index index,
 int nx, int ny, int nz,
 int num_field_blocks,
 int num_adapt_steps,
 int cycle, double time, double dt,
 int narray, char * array, int refresh_type,
 int num_face_level, int * face_level)

{
  index_ = index;
  cycle_ = cycle;
  time_ = time;
  dt_ = dt;
  adapt_step_ = num_adapt_steps;
  adapt_ = adapt_unknown;

  // Enable Charm++ AtSync() dynamic load balancing

  Simulation * simulation = cello::simulation();

#ifdef CELLO_DEBUG
  index_.print("Block()",-1,2,false,simulation);
#endif

  Monitor * monitor = (simulation != NULL) ? simulation->monitor() : NULL;
  
  if ((monitor != NULL) && monitor->is_verbose()) {
    char buffer [80];
    int v3[3];
    this->index().values(v3);
    sprintf (buffer,"Block() %s %d (%x %x %x) created",name().c_str(),
	     index.level(),v3[0],v3[1],v3[2]);
    monitor->print("Adapt",buffer);
  }
  int ibx,iby,ibz;
  index.array(&ibx,&iby,&ibz);

  double xm,ym,zm;
  lower(&xm,&ym,&zm);
  double xp,yp,zp;
  upper(&xp,&yp,&zp);

  // Allocate block data

  data_ = new Data  (nx, ny, nz, 
		     num_field_blocks,
		     xm,xp, ym,yp, zm,zp);

  data_->allocate();

  child_data_ = NULL;

  // Update state

  set_state (cycle,time,dt,stop_);

  sync_coarsen_.reset();
  sync_coarsen_.set_stop(cello::num_children());

  // Initialize neighbor face levels

  face_level_last_.resize(27*8);

  if (num_face_level == 0) {

    face_level_curr_.resize(27);
    child_face_level_curr_.resize(cello::num_children()*27);

    for (int i=0; i<27; i++) face_level_curr_[i] = 0;

  } else {

    face_level_curr_.resize(num_face_level);
    child_face_level_curr_.resize(cello::num_children()*num_face_level);

    for (int i=0; i<num_face_level; i++) face_level_curr_[i] = face_level[i];

  }

  for (size_t i=0; i<face_level_last_.size(); i++) 
    face_level_last_[i] = -1;
  for (size_t i=0; i<child_face_level_curr_.size(); i++) 
    child_face_level_curr_[i] = 0;

  initialize_child_face_levels_();

  face_level_next_ = face_level_curr_;
  child_face_level_next_ = child_face_level_curr_;

  const int level = this->level();

  int na3[3];
  size_array(na3,na3+1,na3+2);

  int ic3[3] = {0,0,0};
  if (level > 0) index_.child(level,ic3,ic3+1,ic3+2);

  if (narray != 0) {

    // Create field face of refined data from parent
    int if3[3] = {0,0,0};
    bool lg3[3] = {true,true,true};
    Refresh * refresh = new Refresh;
    refresh->add_all_data();
    
    FieldFace * field_face = create_face
      (if3, ic3, lg3, refresh_fine, refresh, true);
#ifdef DEBUG_FIELD_FACE  
  CkPrintf ("%d %s:%d DEBUG_FIELD_FACE creating %p\n",
            CkMyPe(),__FILE__,__LINE__,(void*)field_face);
#endif

    // Copy refined field data
    field_face -> array_to_face (array, data()->field());

    delete field_face;

  }

  if (simulation) simulation->data_insert_block(this);
  
  const int np = data()->particle().num_particles();
  if (np > 0) {
    if (simulation) simulation->data_insert_particles(np);
  }

  if (level > 0) {

    control_sync_quiescence (CkIndex_Main::p_adapt_end());

  }

  // Do not migrate the root Block (0,0,0) level (0)
  setMigratable(! index_.is_root());

  DEBUG_FACES("Block()");

}

//----------------------------------------------------------------------

void Block::initialize()
{
  bool is_first_cycle = (cycle_ == cello::config()->initial_cycle);
  if (is_first_cycle && level() <= 0) {
    CkCallback callback (CkIndex_Block::r_end_initialize(NULL), thisProxy);
#ifdef TRACE_CONTRIBUTE    
    CkPrintf ("%s %s:%d DEBUG_CONTRIBUTE r_end_initialize()\n",
	      name().c_str(),__FILE__,__LINE__); fflush(stdout);
#endif    
    contribute(0,0,CkReduction::concat,callback);
  }
}

//----------------------------------------------------------------------

void Block::pup(PUP::er &p)
{
  TRACEPUP;

  CBase_Block::pup(p);

  bool up = p.isUnpacking();

  if (up) data_ = new Data;
  p | *data_;

  // child_data_ may be NULL
  bool allocated=(child_data_ != NULL);
  p|allocated;
  if (allocated) {
    if (up) child_data_=new Data;
    // child_data_ guaranteed to be non-NULL: adding check for
    // Coverity static analysis
    if (child_data_) p|*child_data_;
  } else {
    child_data_ = NULL;
  }

  p | index_;
  PUParray(p,array_,3);
  p | level_next_;
  p | cycle_;
  p | time_;
  p | dt_;
  p | stop_;
  p | index_initial_;
  p | children_;
  p | sync_coarsen_;
  p | sync_count_;
  p | sync_max_;
  p | face_level_curr_;
  p | face_level_next_;
  p | child_face_level_curr_;
  p | child_face_level_next_;
  p | count_coarsen_;
  p | adapt_step_;
  p | adapt_;
  p | coarsened_;
  p | delete_;
  p | is_leaf_;
  p | age_;
  p | face_level_last_;
  p | name_;
  p | index_method_;
  p | index_solver_;
  p | refresh_;
  // SKIP method_: initialized when needed

  if (up) DEBUG_FACES("PUP");

  if (up) {
    Simulation * simulation = cello::simulation();
    if (simulation != NULL) simulation->data_insert_block(this);    
  }
  p | refresh_sync_list_;
}

//----------------------------------------------------------------------

ItFace Block::it_face
(int min_face_rank,
 Index index,
 const int * ic3,
 const int * if3) throw()
{
  int rank = cello::rank();
  int n3[3];
  size_array(n3,n3+1,n3+2);
  bool periodic[3];
  periodicity(periodic);
  return ItFace (rank,min_face_rank,periodic,n3,index,ic3,if3);
}

//----------------------------------------------------------------------

ItNeighbor Block::it_neighbor (int min_face_rank, Index index,
			       int neighbor_type,
			       int min_level, int coarse_level) throw()
{
  int n3[3];
  size_array(&n3[0],&n3[1],&n3[2]);
  bool periodic[3];
  periodicity(periodic);

  return ItNeighbor
    (this,min_face_rank,periodic,n3,index,
     neighbor_type,min_level,coarse_level);
}

//----------------------------------------------------------------------

Method * Block::method () throw ()
{
  Problem * problem = cello::problem();
  Method * method = problem->method(index_method_);
  return method;
}

//----------------------------------------------------------------------

Solver * Block::solver () throw ()
{
  Problem * problem = cello::problem();
  Solver * solver = problem->solver(index_solver());
  return solver;
}

//----------------------------------------------------------------------

void Block::periodicity (bool p3[3]) const
{
  for (int axis=0; axis<3; axis++) {
    p3[axis] = false;
  }
  int index_boundary = 0;
  Problem * problem = cello::problem();
  Boundary * boundary;
  while ( (boundary = problem->boundary(index_boundary++)) ) {
    boundary->periodicity(p3);
  }
}

//----------------------------------------------------------------------

void Block::print () const
  
{
  CkPrintf ("data_ = %p\n",(void*)data_);
  CkPrintf ("child_data_ = %p\n",(void*)child_data_);
  int v3[3];index().values(v3);
  CkPrintf ("index_ = %0x %0x %0x\n",v3[0],v3[1],v3[2]);
  CkPrintf ("level_next_ = %d\n",level_next_);
  CkPrintf ("cycle_ = %d\n",cycle_);
  CkPrintf ("time_ = %f\n",time_);
  CkPrintf ("dt_ = %f\n",dt_);
  CkPrintf ("stop_ = %d\n",stop_);
  CkPrintf ("index_initial_ = %d\n",index_initial_);
  CkPrintf ("children_.size() = %lu\n",children_.size());
  CkPrintf ("face_level_curr_.size() = %lu\n",face_level_curr_.size());
  CkPrintf ("face_level_next_.size() = %lu\n",face_level_next_.size());
  CkPrintf ("child_face_level_curr_.size() = %lu\n",child_face_level_curr_.size());
  CkPrintf ("child_face_level_next_.size() = %lu\n",child_face_level_next_.size());
  CkPrintf ("count_coarsen_ = %d\n",count_coarsen_);
  CkPrintf ("adapt_step_ = %d\n",adapt_step_);
  CkPrintf ("adapt_ = %d\n",adapt_);
  CkPrintf ("coarsened_ = %d\n",coarsened_);
  CkPrintf ("delete_ = %d\n",delete_);
  CkPrintf ("is_leaf_ = %d\n",is_leaf_);
  CkPrintf ("age_ = %d\n",age_);
  CkPrintf ("face_level_last_.size() = %lu\n",face_level_last_.size());
  CkPrintf ("name_ = %s\n",name_.c_str());
  CkPrintf ("index_method_ = %d\n",index_method_);
  //  CkPrintf ("index_solver_ = %d\n",index_solver());
}

//=====================================================================

void Block::compute_derived(const std::vector< std::string>& field_list
                            /* = std::vector< std::string>() */ ) throw ()
/// @param      field_list     list of fields that may be derived to compute
{
  TRACE("Block::compute_derived()");

  // compute all derived fields on this block

  Field field = data()->field();

  int nderived = field.groups()->size("derived");

  if (nderived > 0){

    Problem * problem = cello::problem();
    Config   * config  = (Config *) cello::config();

    // this is not a good way of doing this...
    //   should contruct list of fields from full list
    //   rather than copying this loop twice...
    if (field_list.size() > 0){
      for (auto i = 0; i < field_list.size(); i++){
        std::string name = field_list[i];
        if (field.groups()->is_in(name,"derived")){
          Compute * compute = problem->create_compute(name,
                                                      config);
          compute->compute(this);
          delete compute; // must be done
        }
      }
    } else{ // else check full field list and compute all
      // derived fields
      for(int i = 0; i < field.field_count(); i++){
        std::string name = field.field_name(i);
        if (field.groups()->is_in(name,"derived")){
          // call the appropriate compute object
          Compute * compute = problem->create_compute(name,
                                                      config);
          compute->compute(this);
          delete compute; // must be done
        }
      }
    }
  } // end if derived

  return;
}

//======================================================================

void Block::apply_initial_() throw ()
{

  TRACE("Block::apply_initial_()");

  // Apply initial conditions

  index_initial_ = 0;
  Problem * problem = cello::problem();
  while (Initial * initial = problem->initial(index_initial_++)) {
    initial->enforce_block(this,cello::hierarchy());
  }
}

//----------------------------------------------------------------------

Block::~Block()
{ 
  Simulation * simulation = cello::simulation();

#ifdef TRACE_BLOCK
  CkPrintf ("%d %s TRACE_BLOCK Block::~Block())\n",  CkMyPe(),name_.c_str());
#endif
#ifdef CELLO_DEBUG
  index_.print("~Block()",-1,2,false,simulation);
#endif

  
  Monitor * monitor = simulation ? simulation->monitor() : NULL;
  
  if (monitor && monitor->is_verbose()) {
    char buffer [80];
    int v3[3];
    index().values(v3);
    sprintf (buffer,"~Block() %s (%d;%d;%d) destroyed",name().c_str(),
	     v3[0],v3[1],v3[2]);
    monitor->print("Adapt",buffer);
  }

  const int level = this->level();

  if (level > 0) {

    // Send restricted data to parent 

    int ic3[3];
    index_.child(level,ic3,ic3+1,ic3+2);

    int n; 
    char * array;
    int if3[3]={0,0,0};
    bool lg3[3]={false,false,false};
    Refresh * refresh = new Refresh;
    refresh->add_all_data();
    
    FieldFace * field_face = create_face
      ( if3,ic3,lg3,refresh_coarse,refresh,true);
#ifdef DEBUG_FIELD_FACE  
    CkPrintf ("%d %s:%d DEBUG_FIELD_FACE creating %p\n",
              CkMyPe(),__FILE__,__LINE__,(void*)field_face);
#endif

    field_face->face_to_array(data()->field(),&n,&array);
    delete field_face;

    const Index index_parent = index_.index_parent();

    // --------------------------------------------------
    // ENTRY: #2 Block::~Block()-> Block::p_refresh_child()
    // ENTRY: parent if level > 0
    // --------------------------------------------------
    thisProxy[index_parent].p_refresh_child(n,array,ic3);
    // --------------------------------------------------

    delete [] array;
  }

  delete data_;
  data_ = 0;

  delete child_data_;
  child_data_ = 0;

  if (simulation) simulation->data_delete_block(this);

}

//----------------------------------------------------------------------

void Block::p_refresh_child 
(
 int    n, 
 char * buffer, 
 int    ic3[3]
 )
{
  performance_start_(perf_refresh_child);
  int  if3[3]  = {0,0,0};
  bool lg3[3] = {false,false,false};
  Refresh * refresh = new Refresh;
  refresh->add_all_data();
  
  FieldFace * field_face = create_face
    (if3, ic3, lg3, refresh_coarse,refresh,true);
#ifdef DEBUG_FIELD_FACE  
  CkPrintf ("%d %s:%d DEBUG_FIELD_FACE creating %p\n",
            CkMyPe(),__FILE__,__LINE__,(void*)field_face);
#endif
  
  field_face -> array_to_face (buffer, data()->field());
  delete field_face;
  performance_stop_(perf_refresh_child);
  performance_start_(perf_refresh_child_sync);
}

//----------------------------------------------------------------------

Block::Block ()
  : CBase_Block(),
    data_(NULL),
    child_data_(NULL),
    level_next_(0),
    cycle_(0),
    time_(0.0),
    dt_(0.0),
    stop_(false),
    index_initial_(0),
    children_(),
    sync_coarsen_(),
    sync_count_(),
    sync_max_(),
    face_level_curr_(),
    face_level_next_(),
    child_face_level_curr_(),
    child_face_level_next_(),
    count_coarsen_(0),
    adapt_step_(0),
    adapt_(0),
    coarsened_(false),
    delete_(false),
    is_leaf_(true),
    age_(0),
    face_level_last_(),
    name_(""),
    index_method_(-1),
    index_solver_(),
    refresh_()
{

  init_refresh_();
  
  for (int i=0; i<3; i++) array_[i]=0;
}


Block::Block (CkMigrateMessage *m)
  : CBase_Block(m),
    data_(NULL),
    child_data_(NULL),
    level_next_(0),
    cycle_(0),
    time_(0.0),
    dt_(0.0),
    stop_(false),
    index_initial_(0),
    children_(),
    sync_coarsen_(),
    sync_count_(),
    sync_max_(),
    face_level_curr_(),
    face_level_next_(),
    child_face_level_curr_(),
    child_face_level_next_(),
    count_coarsen_(0),
    adapt_step_(0),
    adapt_(adapt_unknown),
    coarsened_(false),
    delete_(false),
    is_leaf_(true),
    age_(0),
    face_level_last_(),
    name_(""),
    index_method_(-1),
    index_solver_(),
    refresh_()
    
{

  init_refresh_();
  
#ifdef TRACE_BLOCK
  CkPrintf ("TRACE_BLOCK Block(CkMigrateMessage*)\n");
  fflush(stdout);
#endif  
  
}

//----------------------------------------------------------------------

void Block::init_refresh_()
{
  const int count = cello::simulation()->refresh_count();
  refresh_sync_list_.resize(count);
  refresh_msg_list_.resize(count);
  for (int i=0; i<count; i++) {
    refresh_sync_list_[i].reset();
  }
}

//----------------------------------------------------------------------

std::string Block::name() const throw()
{
  if (name_ == "") {

    const int rank = cello::rank();
    int blocking[3] = {1,1,1};
    cello::hierarchy()->root_blocks(blocking,blocking+1,blocking+2);
    const int level = this->level();
    for (int i=-1; i>=level; i--) {
      blocking[0] /= 2;
      blocking[1] /= 2;
      blocking[2] /= 2;
    }

    int bits[3] = {0,0,0};
    
    blocking[0]--;
    blocking[1]--;
    blocking[2]--;

    if (blocking[0]) do { ++bits[0]; } while (blocking[0]/=2);
    if (blocking[1]) do { ++bits[1]; } while (blocking[1]/=2);
    if (blocking[2]) do { ++bits[2]; } while (blocking[2]/=2);

    name_ = "B" + index_.bit_string(level,rank,bits);
  }
  return name_;
}

//----------------------------------------------------------------------

void Block::size_array (int * nx, int * ny, int * nz) const throw ()
{
  cello::hierarchy()->root_blocks(nx,ny,nz);
}

//----------------------------------------------------------------------

void Block::lower
(double * xm, double * ym, double * zm) const throw ()
{
  int  ix, iy, iz;
  int  nx, ny, nz;

  index_global (&ix,&iy,&iz,&nx,&ny,&nz);

  Hierarchy * hierarchy = cello::hierarchy();
  double xdm, ydm, zdm;
  hierarchy->lower(&xdm,&ydm,&zdm);
  double xdp, ydp, zdp;
  hierarchy->upper(&xdp,&ydp,&zdp);

  double ax = 1.0*ix/nx;
  double ay = 1.0*iy/ny;
  double az = 1.0*iz/nz;

  double xbm = (1.0-ax)*xdm + ax*xdp;
  double ybm = (1.0-ay)*ydm + ay*ydp;
  double zbm = (1.0-az)*zdm + az*zdp;

  if (xm) (*xm) = xbm;
  if (ym) (*ym) = ybm;
  if (zm) (*zm) = zbm;
}

//----------------------------------------------------------------------

void Block::upper
(double * xp, double * yp, double * zp) const throw ()
{
  int  ix, iy, iz;
  int  nx, ny, nz;

  index_global (&ix,&iy,&iz,&nx,&ny,&nz);

  Hierarchy * hierarchy = cello::hierarchy();
  double xdm, ydm, zdm;
  hierarchy->lower(&xdm,&ydm,&zdm);
  double xdp, ydp, zdp;
  hierarchy->upper(&xdp,&ydp,&zdp);

  double ax = 1.0*(ix+1)/nx;
  double ay = 1.0*(iy+1)/ny;
  double az = 1.0*(iz+1)/nz;

  double xbp = (1.0-ax)*xdm + ax*xdp;
  double ybp = (1.0-ay)*ydm + ay*ydp;
  double zbp = (1.0-az)*zdm + az*zdp;

  if (xp) (*xp) = xbp;
  if (yp) (*yp) = ybp;
  if (zp) (*zp) = zbp;
}

//----------------------------------------------------------------------

void Block::cell_width 
(double * dx, double * dy, double * dz) const throw()
{ 
  double xm,ym,zm;
  lower(&xm,&ym,&zm);
  double xp,yp,zp;
  upper(&xp,&yp,&zp);
  data()->field_data()->cell_width(xm,xp,dx, ym,yp,dy, zm,zp,dz);
}

//----------------------------------------------------------------------

void Block::index_global
( int *ix, int *iy, int *iz,
  int *nx, int *ny, int *nz ) const
{
  
  index_array(ix,iy,iz);
  size_array (nx,ny,nz);

  Index index = this->index();

  const int level = this->level();

  if (level < 0 ) {
    for (int i=level; i<0; i++) {
      if (ix) (*ix) = ((*ix) >> 1);
      if (iy) (*iy) = ((*iy) >> 1);
      if (iz) (*iz) = ((*iz) >> 1);
      if (nx) (*nx) >>= 1;
      if (ny) (*ny) >>= 1;
      if (nz) (*nz) >>= 1;
    }
  }  else if (0 < level) {
    for (int i=0; i<level; i++) {
      int bx,by,bz;
      index.child(i+1,&bx,&by,&bz);
      if (ix) (*ix) = ((*ix) << 1) | bx;
      if (iy) (*iy) = ((*iy) << 1) | by;
      if (iz) (*iz) = ((*iz) << 1) | bz;
      if (nx) (*nx) <<= 1;
      if (ny) (*ny) <<= 1;
      if (nz) (*nz) <<= 1;
    }
  }
}

//----------------------------------------------------------------------

FieldFace * Block::create_face
(int if3[3], int ic3[3], bool lg3[3],
 int refresh_type, Refresh * refresh, bool new_refresh) const
{
<<<<<<< HEAD
  FieldFace  * field_face = new FieldFace(cello::rank());
=======
  FieldFace * field_face = new FieldFace;
>>>>>>> 32fd19eb
#ifdef DEBUG_FIELD_FACE  
  CkPrintf ("%d %s:%d DEBUG_FIELD_FACE creating %p\n",
            CkMyPe(),__FILE__,__LINE__,(void*)field_face);
#endif

  field_face -> set_refresh_type (refresh_type);
  field_face -> set_child (ic3[0],ic3[1],ic3[2]);
  field_face -> set_face (if3[0],if3[1],if3[2]);
  field_face -> set_ghost(lg3[0],lg3[1],lg3[2]);
  field_face -> set_refresh(refresh,new_refresh);

  return field_face;
}

//----------------------------------------------------------------------

void Block::is_on_boundary (bool is_boundary[3][2]) const throw()
{

  // Boundary * boundary = simulation()->problem()->boundary();
  // bool periodic = boundary->is_periodic();

  int n3[3];
  size_array (&n3[0],&n3[1],&n3[2]);

  const int level = this->level();
  // adjust array size for negative levels
  if (level < 0) {
    int shift = -level;
    n3[0] = n3[0] >> shift;
    n3[1] = n3[1] >> shift;
    n3[2] = n3[2] >> shift;
  }

  for (int axis=0; axis<3; axis++) {
    for (int face=0; face<2; face++) {
      is_boundary[axis][face] = 
	index_.is_on_boundary(axis,2*face-1,n3[axis]);
    }
  }
}

//======================================================================

void Block::determine_boundary_
(
 bool bndry[3][2],
 bool * fxm, bool * fxp,
 bool * fym, bool * fyp,
 bool * fzm, bool * fzp
 )
{
  // return bndry[] array of faces on domain boundary

  is_on_boundary (bndry);

  int nx,ny,nz;
  data()->field_data()->size (&nx,&ny,&nz);

  // Determine in which directions we need to communicate or update boundary

  if (fxm && bndry[0][0]) *fxm = (nx > 1);
  if (fxp && bndry[0][1]) *fxp = (nx > 1);
  if (fym && bndry[1][0]) *fym = (ny > 1);
  if (fyp && bndry[1][1]) *fyp = (ny > 1);
  if (fzm && bndry[2][0]) *fzm = (nz > 1);
  if (fzp && bndry[2][1]) *fzp = (nz > 1);
}

//----------------------------------------------------------------------

void Block::update_boundary_ ()
{
  bool is_boundary[3][2];
  bool fxm=0,fxp=0,fym=0,fyp=0,fzm=0,fzp=0;

  determine_boundary_(is_boundary,&fxm,&fxp,&fym,&fyp,&fzm,&fzp);

  int index = 0;
  Problem * problem = cello::problem();
  Boundary * boundary;

  while ((boundary = problem->boundary(index++))) {
    // Update boundaries
    if ( fxm ) boundary->enforce(this,face_lower,axis_x);
    if ( fxp ) boundary->enforce(this,face_upper,axis_x);
    if ( fym ) boundary->enforce(this,face_lower,axis_y);
    if ( fyp ) boundary->enforce(this,face_upper,axis_y);
    if ( fzm ) boundary->enforce(this,face_lower,axis_z);
    if ( fzp ) boundary->enforce(this,face_upper,axis_z);
  }
}

//----------------------------------------------------------------------

void Block::facing_child_(int jc3[3], const int ic3[3], const int if3[3]) const
{
  jc3[0] = if3[0] ? 1 - ic3[0] : ic3[0];
  jc3[1] = if3[1] ? 1 - ic3[1] : ic3[1];
  jc3[2] = if3[2] ? 1 - ic3[2] : ic3[2];
  TRACE9("facing_child %d %d %d  child %d %d %d  face %d %d %d",
	 jc3[0],jc3[1],jc3[2],ic3[0],ic3[1],ic3[2],if3[0],if3[1],if3[2]);
}

//----------------------------------------------------------------------

void Block::copy_(const Block & block) throw()
{
  data_->copy_(*block.data());
  if (child_data_) child_data_->copy_(*block.child_data());

  cycle_      = block.cycle_;
  time_       = block.time_;
  dt_         = block.dt_;
  stop_       = block.stop_;
  adapt_step_ = block.adapt_step_;
  adapt_      = block.adapt_;
  coarsened_  = block.coarsened_;
  delete_     = block.delete_;
}

//----------------------------------------------------------------------

Index Block::neighbor_ 
(
 const int of3[3],
 Index *   ind
 ) const
{
  Index index = (ind != 0) ? (*ind) : index_;

  int na3[3];
  size_array (&na3[0],&na3[1],&na3[2]);
  // const bool periodic  = simulation()->problem()->boundary()->is_periodic();
  Index in = index.index_neighbor (of3,na3);
  return in;
}

//----------------------------------------------------------------------

void Block::performance_start_
(int index_region, std::string file, int line)
{
  Simulation * simulation = cello::simulation();
  if (simulation)
    simulation->performance()->start_region(index_region,file,line);
}

//----------------------------------------------------------------------

void Block::performance_stop_
(int index_region, std::string file, int line)
{
  Simulation * simulation = cello::simulation();
  if (simulation)
    simulation->performance()->stop_region(index_region,file,line);
}

//----------------------------------------------------------------------

void Block::check_leaf_()
{
  if (level() >= 0 &&
      ((  is_leaf() && children_.size() != 0) ||
       (! is_leaf() && children_.size() == 0))) {

    WARNING3("Block::check_leaf_()",
	     "%s: is_leaf() == %s && children_.size() == %lu",
	     name_.c_str(), is_leaf()?"true":"false",
	     children_.size());
  }
}


//----------------------------------------------------------------------

void Block::check_delete_()
{
  if (delete_) {
    WARNING1("Block::check_delete_()",
	     "%s: Block exists but is marked for deletion",
	     name_.c_str());
    return;
  }
}

//----------------------------------------------------------------------

void Block::debug_faces_(const char * mesg)
{
#ifdef DEBUG_ADAPT

#ifdef CELLO_DEBUG
  FILE * fp_debug = simulation()->fp_debug();
#endif
  TRACE_ADAPT(mesg);
  int if3[3] = {0};
  int ic3[3] = {0};

  for (ic3[1]=1; ic3[1]>=0; ic3[1]--) {
    for (if3[1]=1; if3[1]>=-1; if3[1]--) {

      PARALLEL_PRINTF ("%s ",name().c_str());

      for (if3[0]=-1; if3[0]<=1; if3[0]++) {
#ifdef CELLO_DEBUG
	fprintf (fp_debug,(ic3[1]==1) ? "%d " : "  ",face_level(if3));
#endif
	PARALLEL_PRINTF ((ic3[1]==1) ? "%d " : "  ",face_level(if3));
      }
#ifdef CELLO_DEBUG
      fprintf (fp_debug,"| ");
#endif
      PARALLEL_PRINTF ("| ") ;
      for (if3[0]=-1; if3[0]<=1; if3[0]++) {
#ifdef CELLO_DEBUG
	fprintf (fp_debug,(ic3[1]==1) ? "%d " : "  ",face_level_next(if3));
#endif
	PARALLEL_PRINTF ((ic3[1]==1) ? "%d " : "  ",face_level_next(if3));
      }
#ifdef CELLO_DEBUG
      fprintf (fp_debug,"| ");
#endif
      PARALLEL_PRINTF ("| ");
      for (ic3[0]=0; ic3[0]<2; ic3[0]++) {
	for (if3[0]=-1; if3[0]<=1; if3[0]++) {
	  for (if3[0]=-1; if3[0]<=1; if3[0]++) {
#ifdef CELLO_DEBUG
	    fprintf (fp_debug,"%d ",child_face_level(ic3,if3));
#endif
	    PARALLEL_PRINTF ("%d ",child_face_level(ic3,if3));
	  }
	}
      }
#ifdef CELLO_DEBUG
      fprintf (fp_debug,"| ");
#endif
      PARALLEL_PRINTF ("| ");
      for (ic3[0]=0; ic3[0]<2; ic3[0]++) {
	for (if3[0]=-1; if3[0]<=1; if3[0]++) {
	  for (if3[0]=-1; if3[0]<=1; if3[0]++) {
#ifdef CELLO_DEBUG
	    fprintf (fp_debug,"%d ",child_face_level_next(ic3,if3));
#endif
	    PARALLEL_PRINTF ("%d ",child_face_level_next(ic3,if3));
	  }
	}
      }
#ifdef CELLO_DEBUG
      fprintf (fp_debug,"\n");
      fflush(fp_debug);
#endif
      PARALLEL_PRINTF ("\n");
      fflush(stdout);

    }
  }
#endif
}
<|MERGE_RESOLUTION|>--- conflicted
+++ resolved
@@ -941,11 +941,7 @@
 (int if3[3], int ic3[3], bool lg3[3],
  int refresh_type, Refresh * refresh, bool new_refresh) const
 {
-<<<<<<< HEAD
   FieldFace  * field_face = new FieldFace(cello::rank());
-=======
-  FieldFace * field_face = new FieldFace;
->>>>>>> 32fd19eb
 #ifdef DEBUG_FIELD_FACE  
   CkPrintf ("%d %s:%d DEBUG_FIELD_FACE creating %p\n",
             CkMyPe(),__FILE__,__LINE__,(void*)field_face);
