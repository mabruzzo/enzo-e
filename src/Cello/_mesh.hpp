// See LICENSE_CELLO file for license and copyright information

/// @file     _mesh.hpp
/// @author   James Bordner (jobordner@ucsd.edu)
/// @date     Thu Mar 11 17:20:03 PST 2010
/// @brief    Private include file for the \ref Mesh component 

#ifndef _MESH_HPP
#define _MESH_HPP

//----------------------------------------------------------------------
// Defines
//----------------------------------------------------------------------

// index for child blocks
#define IC3(ic3)  ( ((ic3[0]+2)%2) + 2*( ((ic3[1]+2)%2) + 2*( ((ic3[2]+2)%2) )))

// number of children
#define NUM_CHILDREN(rank) (1<<(rank))

// index for neighbors (axis,face)
#define IN(axis,face)  ((face) + 2*(axis))

// index for face (ix,iy,iz)
#define IF3(if3)  ((if3[0]+1) + 3*((if3[1]+1) + 3*(if3[2]+1)))

// index for child ic3[] face if3[]
#define ICF3(ic3,if3)  (IF3(if3) + 27*IC3(ic3))

// number of neighbors
#define NN(rank) (2*(rank))

//----------------------------------------------------------------------
// Enums
//----------------------------------------------------------------------

// KEEP CONSISTENT WITH comm_Block.cpp: phase_string
enum phase_type {
  phase_unknown,
  phase_initial,
  phase_initial_enter = phase_initial,
  phase_initial_exit,
  phase_adapt,
  phase_adapt_enter = phase_adapt,
  phase_adapt_called,
  phase_adapt_next,
  phase_adapt_end,
  phase_adapt_exit,
  phase_compute,
  phase_compute_enter = phase_compute,
  phase_compute_continue,
  phase_compute_exit,
  phase_refresh,
  phase_refresh_enter = phase_refresh,
  phase_refresh_exit,
  phase_stopping,
  phase_stopping_enter = phase_stopping,
  phase_stopping_exit,
  phase_output,
  phase_output_enter = phase_output,
  phase_output_exit,
  phase_restart,
  phase_balance,
  phase_exit,
  phase_last
};

/// @enum   RefreshState
///
/// @brief  New refresh states:
///         RefreshState::inactive (done() called),
///         RefreshState::active   (start() called),
///         RefreshState::ready    (wait() called)

// #define PHASE_COUNT (phase_exit + 1)
// #define PHASE_COUNT 100
extern const char * phase_name[];

/// @enum     adapt_type
/// @brief    Mesh adaptation type: refine, coarsen, or stay the same

enum adapt_type {
  adapt_unknown,
  adapt_coarsen,
  adapt_same,
  adapt_refine
};

//----------------------------------------------------------------------
// System includes
//----------------------------------------------------------------------

#include <stdlib.h>
#include <string>
#include <sstream>
#include <vector>
#include <memory>

//----------------------------------------------------------------------
// Component class includes
//----------------------------------------------------------------------

// Hierarchy and components

<<<<<<< HEAD
=======
class Tree;

#include "mesh_Adapt.hpp"
#include "mesh_Box.hpp"
>>>>>>> 378b7d68
#include "mesh_Index.hpp"

#include "mesh_Block.hpp"
#include "mesh_Hierarchy.hpp"
#include "mesh_Factory.hpp"

<<<<<<< HEAD
=======
// Tree and components (not used in Cello)
#include "mesh_Node.hpp"
#include "mesh_NodeTrace.hpp"
#include "mesh_BlockTrace.hpp"
#include "mesh_Tree.hpp"
#include "mesh_ItNode.hpp"

>>>>>>> 378b7d68
// Iterators
#include "mesh_ItFace.hpp"
#include "mesh_ItNeighbor.hpp"
#include "mesh_ItChild.hpp"

// Refinement
#include "mesh_Refine.hpp"
#include "mesh_RefineDensity.hpp"
#include "mesh_RefineMask.hpp"
#include "mesh_RefineShear.hpp"
#include "mesh_RefineSlope.hpp"
#include "mesh_RefineParticleCount.hpp"

#endif /* _MESH_HPP */
<|MERGE_RESOLUTION|>--- conflicted
+++ resolved
@@ -102,29 +102,14 @@
 
 // Hierarchy and components
 
-<<<<<<< HEAD
-=======
-class Tree;
-
 #include "mesh_Adapt.hpp"
 #include "mesh_Box.hpp"
->>>>>>> 378b7d68
 #include "mesh_Index.hpp"
 
 #include "mesh_Block.hpp"
 #include "mesh_Hierarchy.hpp"
 #include "mesh_Factory.hpp"
 
-<<<<<<< HEAD
-=======
-// Tree and components (not used in Cello)
-#include "mesh_Node.hpp"
-#include "mesh_NodeTrace.hpp"
-#include "mesh_BlockTrace.hpp"
-#include "mesh_Tree.hpp"
-#include "mesh_ItNode.hpp"
-
->>>>>>> 378b7d68
 // Iterators
 #include "mesh_ItFace.hpp"
 #include "mesh_ItNeighbor.hpp"
