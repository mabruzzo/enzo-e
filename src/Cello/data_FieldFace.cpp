// See LICENSE_CELLO file for license and copyright information

/// @file     data_FieldFace.cpp
/// @author   James Bordner (jobordner@ucsd.edu)
/// @date     2011-04-12
/// @brief    Implementation of the FieldFace class

#include "cello.hpp"
#include "data.hpp"
#include "charm_simulation.hpp"

// #define DEBUG_NEW_REFRESH

long FieldFace::counter[CONFIG_NODE_SIZE] = {0};

#define FORTRAN_NAME(NAME) NAME##_

extern "C" void FORTRAN_NAME(field_face_store_4)
  (float * field, float * array, int * nd3, int * n3, int * accumulate);
extern "C" void FORTRAN_NAME(field_face_store_8)
  (double * field, double * array, int * nd3, int * n3, int * accumulate);
extern "C" void FORTRAN_NAME(field_face_store_16)
  (long double * field, long double * array, int * nd3, int * n3, int * accumulate);

enum enum_op_type {
  op_unknown,
  op_load,
  op_store
};

//----------------------------------------------------------------------

FieldFace::FieldFace 
( const Field & field ) throw()
  :  refresh_type_(refresh_unknown),
     field_list_(),
     prolong_(NULL),
     restrict_(NULL),
     accumulate_(false)
<<<<<<< HEAD
     
=======
>>>>>>> 979c2ac1
{
#ifdef DEBUG_NEW_REFRESH
  CkPrintf ("%d DEBUG FieldFace::FieldFace(Field) %p\n",CkMyPe(),this);
#endif

  ++counter[cello::index_static()];

  for (int i=0; i<3; i++) {
    face_[i]  = 0;
    ghost_[i] = false;
    child_[i] = 0;
  }
}

//----------------------------------------------------------------------

FieldFace::~FieldFace() throw ()
{
  --counter[cello::index_static()];

#ifdef DEBUG_NEW_REFRESH
  CkPrintf ("%d DEBUG FieldFace::~FieldFace(Field) %p\n",CkMyPe(),this);
#endif
}

//----------------------------------------------------------------------

FieldFace::FieldFace(const FieldFace & field_face) throw ()
  :  refresh_type_(refresh_unknown),
     field_list_(),
     prolong_(NULL),
     restrict_(NULL),
     accumulate_(false)

{
  ++counter[cello::index_static()];

#ifdef DEBUG_NEW_REFRESH
  CkPrintf ("%d DEBUG FieldFace::FieldFace(FieldFace) %p\n",CkMyPe(),this);
#endif
  copy_(field_face);
}

//----------------------------------------------------------------------

FieldFace & FieldFace::operator= (const FieldFace & field_face) throw ()
/// @param     field_face  Source object of the assignment
///
/// @return    The target assigned object
{
  copy_(field_face);
  return *this;
}

//----------------------------------------------------------------------

bool FieldFace::operator== (const FieldFace & field_face) throw()
{
  for (int i=0; i<3; i++) {
    if (ghost_[i] != field_face.ghost_[i]) return false;
    if (face_[i]  != field_face.face_[i])  return false;
    if (child_[i] != field_face.child_[i]) return false;
  }
  if (refresh_type_ != field_face.refresh_type_) return false;
  if (field_list_ != field_face.field_list_)     return false;
  return true;
}

//----------------------------------------------------------------------

void FieldFace::copy_(const FieldFace & field_face)
{
  for (int i=0; i<3; i++) {
    ghost_[i] = field_face.ghost_[i];
    face_[i]  = field_face.face_[i];
    child_[i] = field_face.child_[i];
  }
  refresh_type_ = field_face.refresh_type_;
  field_list_   = field_face.field_list_;
  restrict_     = field_face.restrict_;
  prolong_      = field_face.prolong_;
  accumulate_   = field_face.accumulate_;
}
//----------------------------------------------------------------------

void FieldFace::pup (PUP::er &p)
{

  // NOTE: change this function whenever attributes change

  TRACEPUP;

  PUParray(p,face_,3);
  PUParray(p,ghost_,3);
  PUParray(p,child_,3);
  p | refresh_type_;
  p | field_list_;
  p | restrict_;
  p | prolong_;
  p | accumulate_;
}

//======================================================================

void FieldFace::face_to_array ( Field field, int * n, char ** array) throw()
{
  ASSERT("FieldFace::face_to_array()",
	 "field_list.size() must be > 0",
	 field_list_.size() > 0);

  *n = num_bytes_array(field);
  *array = new char [*n];


  ASSERT("FieldFace::face_to_array()",
	 "array size must be > 0",
	 *n > 0);

  face_to_array (field, *array);

}

//----------------------------------------------------------------------
void FieldFace::face_to_array ( Field field,char * array) throw()
{
  size_t index_array = 0;

#ifdef DEBUG_NEW_REFRESH
  print("face_to_array");
#endif
  for (size_t i_f=0; i_f < field_list_.size(); i_f++) {

    size_t index_field = field_list_[i_f];
  
    precision_type precision = field.precision(index_field);

    const void * field_face = field.values(index_field);

    char * array_face  = &array[index_array];

    int nd3[3],ng3[3],im3[3],n3[3];

    field.field_size(index_field,&nd3[0],&nd3[1],&nd3[2]);
    field.ghost_depth(index_field,&ng3[0],&ng3[1],&ng3[2]);

    loop_limits (im3,n3,nd3,ng3,op_load);

    if (refresh_type_ == refresh_coarse) {

      // Restrict field to array

      int nc3[3] = { (n3[0]+1)/2, (n3[1]+1)/2,(n3[2]+1)/2 };

      int im3_array[3] = {0,0,0};

      Simulation * simulation = proxy_simulation.ckLocalBranch();
      Problem * problem   = simulation->problem();
      Restrict * restrict = restrict_ ? restrict_ : problem->restrict();

      index_array += restrict->apply
	(precision, 
	 array_face,nc3,im3_array,nc3, 
	 field_face,nd3,im3,      n3);

    } else {

      // Copy field to array
      switch (precision) {
      case precision_single:
	{
	  index_array += load_ ( (float*)array_face,
				 (const float *) field_face, nd3,n3,im3);
	}
	break;
      case precision_double:
	{
	  index_array += load_ ( (double *)array_face,
				 (const double *) field_face, nd3,n3,im3);
	}
	break;
      case precision_quadruple:
	{
	  index_array += load_ ( (long double *)array_face,
				 (const long double *) field_face, nd3,n3,im3);
	}
	break;
      default:
	ERROR("FieldFace::face_to_array", "Unsupported precision");
	break;
      }

    }
  }

}

//----------------------------------------------------------------------

void FieldFace::array_to_face (char * array, Field field) throw()
{
#ifdef DEBUG_NEW_REFRESH
  print("array_to_face");
#endif
  size_t index_array = 0;

  for (size_t i_f=0; i_f < field_list_.size(); i_f++) {

    size_t index_field = field_list_[i_f];

    precision_type precision = field.precision(index_field);

    char * field_ghost = field.values(index_field);
    
    char * array_ghost  = array + index_array;

    int nd3[3],ng3[3],im3[3],n3[3];

    field.field_size(index_field,&nd3[0],&nd3[1],&nd3[2]);
    field.ghost_depth(index_field,&ng3[0],&ng3[1],&ng3[2]);

    loop_limits (im3,n3,nd3,ng3,op_store);

    if (refresh_type_ == refresh_fine) {

      // Prolong array to field

      bool need_padding = (ng3[0]%2==1) || (ng3[1]%2==1) || (ng3[2]%2==1);

      ASSERT("FieldFace::array_to_face()",
	     "Odd ghost zones not implemented yet: prolong needs padding",
	     ! need_padding);

      int nc3[3] = { (n3[0]+1)/2, (n3[1]+1)/2, (n3[2]+1)/2 };

      int im3_array[3] = {0,0,0};

      Simulation * simulation = proxy_simulation.ckLocalBranch();
      Problem * problem   = simulation->problem();

      Prolong * prolong = prolong_ ? prolong_ : problem->prolong();

      index_array += prolong->apply
	(precision, 
	 field_ghost,nd3,im3,       n3,
	 array_ghost,nc3,im3_array, nc3);

    } else {

      // Copy array to field

      switch (precision) {
      case precision_single:
	{
	  float *       field = (float *)field_ghost;
	  const float * array = (const float *)array_ghost;
	  index_array += store_ (field, array, nd3,n3,im3);
	}
	break;
      case precision_double:
	{
	  double *       field = (double *)field_ghost;
	  const double * array = (const double *)array_ghost;
	  index_array += store_ (field, array, nd3,n3,im3);
	}
	break;
      case precision_quadruple:
	{
	  long double *       field = (long double *)field_ghost;
	  const long double * array = (const long double *)array_ghost;
	  index_array += store_ (field, array, nd3,n3,im3);
	}
	break;
      default:
	ERROR("FieldFace::array_to_face()", "Unsupported precision");
	break;
      }
    }
  }
}

//----------------------------------------------------------------------

void FieldFace::face_to_face (Field field_src, Field field_dst)
{
#ifdef DEBUG_NEW_REFRESH
  CkPrintf("%p face_to_face\n",this);
#endif
  
  int M3[3],G3[3],IS3[3],ID3[3],NS3[3],ND3[3];
  int m3[3],g3[3],is3[3],id3[3],ns3[3],nd3[3];
  
  field_src.field_size (0,&M3[0],&M3[1],&M3[2]);
  field_src.ghost_depth(0,&G3[0],&G3[1],&G3[2]);

  //    invert_face();
  loop_limits (IS3,NS3,M3,G3,op_load);
  invert_face();

  loop_limits (ID3,ND3,M3,G3,op_store);
  invert_face();

  for (size_t i_f=0; i_f < field_list_.size(); i_f++) {

    size_t index_field = field_list_[i_f];

#ifdef DEBUG_NEW_REFRESH    
    CkPrintf ("DEBUG_FACE field_src (%p %p)  field_dst (%p %p)\n",
	      field_src.field_descr(),field_src.field_data(),
	      field_dst.field_descr(),field_dst.field_data());
	      
    CkPrintf ("DEBUG_FACE index_field = %d\n",index_field);
#endif    
      
    if (! field_src.is_centered(index_field)) {
      // recompute loop limits if Field is not centered
      field_src.field_size (0,&m3[0],&m3[1],&m3[2]);
      field_src.ghost_depth(0,&g3[0],&g3[1],&g3[2]);
      loop_limits (is3,ns3,m3,g3,op_load);
      invert_face();
      loop_limits (id3,nd3,m3,g3,op_store);
      invert_face();
    }

    // Adjust loop limits if accumulating to include ghost zones
    // on neighbor axes
    if (accumulate_) {
      if (refresh_type_ == refresh_same) {
<<<<<<< HEAD
	for (int axis=0; axis<3; axis++) {
	  if (face_[axis] == 1) {
	    is3[axis] --;
	    id3[axis] --;
	  }
	  if (face_[axis] != 0) {
	    ns3[axis] ++;
	    nd3[axis] ++;
	  }
	}
      // } else {
      // 	ERROR("FieldFace::face_to_face()",
      // 	      "Accumulating ghost zones is not supported yet for AMR");
=======
	// for (axis=0; axis<3; axis++) {
	//     is3[axis] += axis;
	//     id3[axis] += axis;
	    
	//   }
	// }
      } else {
	WARNING("FieldFace::face_to_face()",
	      "Accumulating ghost zones is not supported yet for AMR");
>>>>>>> 979c2ac1
      }
    }

    precision_type precision = field_src.precision(index_field);

    char * values_src = field_src.values(index_field);
    char * values_dst = field_dst.values(index_field);
    
    Simulation * simulation = proxy_simulation.ckLocalBranch();
    Problem * problem   = simulation->problem();

    if (refresh_type_ == refresh_fine) {

      // Prolong field

      bool need_padding = (g3[0]%2==1) || (g3[1]%2==1) || (g3[2]%2==1);

      ASSERT("FieldFace::array_to_face()",
	     "Odd ghost zones not implemented yet: prolong needs padding",
	     ! need_padding);

      Prolong * prolong = prolong_ ? prolong_ : problem->prolong();

      prolong->apply (precision, 
		      values_dst,m3,id3, nd3,
		      values_src,m3,is3, ns3);

    } else if (refresh_type_ == refresh_coarse) {

      // Restrict field

      Restrict * restrict = restrict_ ? restrict_ : problem->restrict();

      restrict->apply (precision, 
		       values_dst,m3,id3, nd3,
		       values_src,m3,is3, ns3);

    } else {

      // Copy faces to ghosts

      switch (precision) {
      case precision_single:
	{
	  const float * vs = (const float *) values_src;
	  float       * vd = (float *) values_dst;
	  copy_ (vd,m3,nd3,id3, vs,m3,ns3,is3);
	}
	break;
      case precision_double:
	{
	  const double * vs = (const double *) values_src;
	  double       * vd = (double *) values_dst;
	  copy_ (vd,m3,nd3,id3, vs,m3,ns3,is3);
	}
	break;
      case precision_quadruple:
	{
	  const long double * vs = (const long double *) values_src;
	  long double       * vd = (long double *) values_dst;
	  copy_ (vd,m3,nd3,id3, vs,m3,ns3,is3);
	}
	break;
      default:
	ERROR("FieldFace::array_to_face()", "Unsupported precision");
	break;
      }
    }
    if (! field_src.is_centered(index_field) ) {
      // reinitialize loop limits to centered
      m3[0] =  M3[0];  m3[1] =  M3[1];  m3[2] =  M3[2];
      g3[0] =  G3[0];  g3[1] =  G3[1];  g3[2] =  G3[2];
      is3[0] = IS3[0]; is3[1] = IS3[1]; is3[2] = IS3[2];
      id3[0] = ID3[0]; id3[1] = ID3[1]; id3[2] = ID3[2];
      ns3[0] = NS3[0]; ns3[1] = NS3[1]; ns3[2] = NS3[2];
      nd3[0] = ND3[0]; nd3[1] = ND3[1]; nd3[2] = ND3[2];
    }


  }
}

//----------------------------------------------------------------------

int FieldFace::num_bytes_array(Field field) throw()
{
  int array_size = 0;

  for (size_t i_f=0; i_f < field_list_.size(); i_f++) {

    size_t index_field = field_list_[i_f];

    precision_type precision = field.precision(index_field);
    int bytes_per_element = cello::sizeof_precision (precision);

    int nd3[3],ng3[3],im3[3],n3[3];

    field.field_size (index_field,&nd3[0],&nd3[1],&nd3[2]);
    field.ghost_depth(index_field,&ng3[0],&ng3[1],&ng3[2]);

    int op_type = (refresh_type_ == refresh_fine) ? op_load : op_store;
    loop_limits (im3,n3,nd3,ng3,op_type);

    array_size += n3[0]*n3[1]*n3[2]*bytes_per_element;

  }

  ASSERT("FieldFace::num_bytes_array()",
	 "array_size must be > 0, maybe field_list_.size() is 0?",
	 array_size);

  return array_size;

}

//----------------------------------------------------------------------

int FieldFace::data_size () const
{
  int count = 0;

  count += 3*sizeof(int);  // face_[3]
  count += 3*sizeof(bool); // ghost_[3]
  count += 3*sizeof(int);  // child_[3];
  count += 1*sizeof(int);  // refresh_type_ (restrict,prolong,copy)
  count += (1+field_list_.size()) * sizeof(int);

#ifdef DEBUG_NEW_REFRESH
  CkPrintf ("%s:%d data_size %d\n",__FILE__,__LINE__,count);
  fflush(stdout);
#endif

  return count;

}

//----------------------------------------------------------------------

char * FieldFace::save_data (char * buffer) const
{
#ifdef DEBUG_NEW_REFRESH
  CkPrintf ("%s:%d save_data %p\n",__FILE__,__LINE__,buffer);
  fflush(stdout);
#endif

  char * p = buffer;
  int n;

  memcpy(p,face_, n=3*sizeof(int));  
  p+=n;

  memcpy(p,ghost_,n=3*sizeof(bool)); 
  p+=n;

  memcpy(p,child_,n=3*sizeof(int));  
  p+=n;

  memcpy(p,&refresh_type_,n=sizeof(int));  
  p+=n;

  int length = field_list_.size();

  memcpy(p,&length,n=sizeof(int)); 
  p+=n;

  memcpy(p,&field_list_[0],n=length*sizeof(int)); 
  p+=n;

  return p;
}

//----------------------------------------------------------------------

char * FieldFace::load_data (char * buffer)
{
#ifdef DEBUG_NEW_REFRESH
  CkPrintf ("load_data\n"); fflush(stdout);
#endif

#ifdef DEBUG_NEW_REFRESH
  CkPrintf ("%s:%d load_data buffer %p\n",__FILE__,__LINE__,buffer);
  fflush(stdout);
#endif

  char * p = buffer;
  int n;

#ifdef DEBUG_NEW_REFRESH
  int *pi = (int *)p;
  CkPrintf ("p = %p\n",p);
  CkPrintf ("p[0] = %d\n",pi[0]);
#endif
  memcpy(face_,p, n=3*sizeof(int));
  p+=n;

  memcpy(ghost_,p,n=3*sizeof(bool));
  p+=n;

  memcpy(child_,p,n=3*sizeof(int));
  p+=n;

  memcpy(&refresh_type_,p,n=sizeof(int));
  p+=n;

  int length;

  memcpy(&length,p,n=sizeof(int)); 
  p+=n;

  field_list_.resize(length);

  memcpy(&field_list_[0],p,n=(field_list_.size()*sizeof(int)));
  p+=n;
  
  return p;
}

//======================================================================

template<class T>
size_t FieldFace::load_
( T * array_face, const T * field_face, 
  int nd3[3], int n3[3],int im3[3] ) throw()
{
  if (accumulate_) {
    for (int iz=0; iz <n3[2]; iz++)  {
      int kz = iz+im3[2];
      for (int iy=0; iy < n3[1]; iy++) {
	int ky = iy+im3[1];
	for (int ix=0; ix < n3[0]; ix++) {
	  int kx = ix+im3[0];
	  int index_array = ix +   n3[0]*(iy +   n3[1] * iz);
	  int index_field = kx + nd3[0]*(ky + nd3[1] * kz);
	  array_face[index_array] += field_face[index_field];
	}
      }
    }
  } else {
    for (int iz=0; iz <n3[2]; iz++)  {
      int kz = iz+im3[2];
      for (int iy=0; iy < n3[1]; iy++) {
	int ky = iy+im3[1];
	for (int ix=0; ix < n3[0]; ix++) {
	  int kx = ix+im3[0];
	  int index_array = ix +   n3[0]*(iy +   n3[1] * iz);
	  int index_field = kx + nd3[0]*(ky + nd3[1] * kz);
	  array_face[index_array] = field_face[index_field];
	}
      }
    }
  }

  return (sizeof(T) * n3[0] * n3[1] * n3[2]);

}

//----------------------------------------------------------------------

template<class T> size_t FieldFace::store_
( T * ghost, const T * array, int nd3[3], int n3[3],int im3[3]) throw()
{
#define FORTRAN_STORE

#ifdef FORTRAN_STORE

  // This is to get around a bug on SDSC Comet where this function
  // crashes with -O3 (See Enzo-P / Cello bug report #90)
  // http://client64-249.sdsc.edu/cello-bug/show_bug.cgi?id=90

  union {
    float *       ghost_4;
    double *      ghost_8;
    long double * ghost_16;
  };
  union {
    float *       array_4;
    double *      array_8;
    long double * array_16;
  };

  ghost_4 = (float *) ghost;
  array_4 = (float *) array;
  
  int im = im3[0] + nd3[0]*(im3[1] + nd3[1]*im3[2]);

  int accumulate = accumulate_ ? 1 : 0;
  
  if (sizeof(T)==sizeof(float)) {
    FORTRAN_NAME(field_face_store_4)(ghost_4 + im,   array_4, nd3,n3,&accumulate);
  } else if (sizeof(T)==sizeof(double)) {
    FORTRAN_NAME(field_face_store_8)(ghost_8 + im,   array_8, nd3,n3,&accumulate);
  } else if (sizeof(T)==sizeof(long double)) {
    FORTRAN_NAME(field_face_store_16)(ghost_16 + im, array_16, nd3,n3,&accumulate);
  } else {
    ERROR1 ("FieldFace::store_()",
	   "unknown float precision sizeof(T) = %d\n",sizeof(T));
  }

#else

  if (accumulate_) {
    // add values
    for (int iz=0; iz <n3[2]; iz++)  {
      int kz = iz+im3[2];
      for (int iy=0; iy < n3[1]; iy++) {
	int ky = iy+im3[1];
	for (int ix=0; ix < n3[0]; ix++) {
	  int kx = ix+im3[0];
	  int index_array = ix +  n3[0]*(iy +  n3[1] * iz);
	  int index_field = kx + nd3[0]*(ky + nd3[1] * kz);
	  ghost[index_field] += array[index_array];
	}
      }
    }
  } else {
    // copy values
    for (int iz=0; iz <n3[2]; iz++)  {
      int kz = iz+im3[2];
      for (int iy=0; iy < n3[1]; iy++) {
	int ky = iy+im3[1];
	for (int ix=0; ix < n3[0]; ix++) {
	  int kx = ix+im3[0];
	  int index_array = ix +  n3[0]*(iy +  n3[1] * iz);
	  int index_field = kx + nd3[0]*(ky + nd3[1] * kz);
	  ghost[index_field] = array[index_array];
	}
      }
    }
  }
#endif

  return (sizeof(T) * n3[0] * n3[1] * n3[2]);

}

//----------------------------------------------------------------------

template<class T> void FieldFace::copy_
( T       * vd, int md3[3],int nd3[3],int id3[3],
  const T * vs, int ms3[3],int ns3[3],int is3[3]) throw()
{
  if (accumulate_) {

    double s=0,d=0;
    for (int iz=0; iz <ns3[2]; iz++)  {
      for (int iy=0; iy < ns3[1]; iy++) {
	for (int ix=0; ix < ns3[0]; ix++) {
	  int i_src = (ix+is3[0]) + ms3[0]*((iy+is3[1]) + ms3[1] * (iz+is3[2]));
	  int i_dst = (ix+id3[0]) + md3[0]*((iy+id3[1]) + md3[1] * (iz+id3[2]));
	  s+=vs[i_src];
	  d+=vd[i_dst];
	  vd[i_dst] += vs[i_src];
	}
      }
    }

<<<<<<< HEAD
#ifdef DEBUG_NEW_REFRESH
    CkPrintf ("DEBUG_FACE accumulate %d %d %d  %d %d %d -> %d %d %d  %g += %g\n",
	      ns3[0],ns3[1],ns3[2],
	      is3[0],is3[1],is3[2],
	      id3[0],id3[1],id3[2],
	      d,s);
#endif    
    
=======
>>>>>>> 979c2ac1
  } else {
    for (int iz=0; iz <ns3[2]; iz++)  {
      for (int iy=0; iy < ns3[1]; iy++) {
	for (int ix=0; ix < ns3[0]; ix++) {
	  int i_src = (ix+is3[0]) + ms3[0]*((iy+is3[1]) + ms3[1] * (iz+is3[2]));
	  int i_dst = (ix+id3[0]) + md3[0]*((iy+id3[1]) + md3[1] * (iz+id3[2]));
	  vd[i_dst] = vs[i_src];
	}
      }
    }
  }
}

//----------------------------------------------------------------------

void FieldFace::loop_limits
( int im3[3],int n3[3], const int nd3[3], const int ng3[3], int op_type)
{
  im3[0]=0;
  im3[1]=0;
  im3[2]=0;
  n3[0]=0;
  n3[1]=0;
  n3[2]=0;

  const bool lcopy = (refresh_type_ == refresh_same);

  for (int axis=0; axis<3; axis++) {

    if (lcopy) {
      if (face_[axis] == 0 && ! ghost_[axis]) {
	im3[axis] = ng3[axis];
	n3[axis]  = nd3[axis] - 2*ng3[axis];
      }
      if (face_[axis] == 0 && ghost_[axis]) {
	im3[axis] = 0;
	n3 [axis] = nd3[axis];
      }
      if (face_[axis] == -1 && op_type == op_load) {
	im3[axis] = ng3[axis];
	n3 [axis] = ng3[axis];
      }
      if (face_[axis] == -1 && op_type == op_store) {
	im3[axis] = 0;
	n3 [axis] = ng3[axis];
      }      
      if (face_[axis] == +1 && op_type == op_load) {
	im3[axis] = nd3[axis]-2*ng3[axis];
	n3 [axis] = ng3[axis];
      }
      if (face_[axis] == +1 && op_type == op_store) {
	im3[axis] = nd3[axis]-ng3[axis];
	n3 [axis] = ng3[axis];
      }
    }

    // adjust limits to include ghost zones for oblique edges/corners
    // at coarse-fine level interfaces
    
    const bool full_block = (face_[0] == 0 && face_[1] == 0 && face_[2] == 0);

    // child offset: 0 or n/2

    const int co = child_[axis]*(nd3[axis]-2*ng3[axis])/2;

    if (refresh_type_ == refresh_fine) {

      if (face_[axis] == 0 && ! ghost_[axis] && op_type == op_load) {
	im3[axis] = ng3[axis] + co;
	n3[axis] = (nd3[axis]-2*ng3[axis])/2;

	// Bug #70 fix: always include ghosts in finer block when
	// face_[axis] = 0 see notes 150811

	if (! full_block) {
	  if (child_[axis] == 1) {
	    im3[axis] -= ng3[axis]/2;
	  }
	  n3[axis] += ng3[axis]/2;
	}

      }
      if (face_[axis] == 0 && ghost_[axis] && op_type == op_load) {
	im3[axis] = ng3[axis]/2 + co;
	n3[axis] = nd3[axis]/2;
      }
      if (face_[axis] == 0 && ! ghost_[axis] && op_type == op_store) {
	im3[axis] = ng3[axis];
	n3[axis]  = nd3[axis]-2*ng3[axis];

	// Bug #70 fix: always include ghosts in finer block when
	// face_[axis] = 0 see notes 150811

	if (! full_block) {
	  if (child_[axis] == 1) {
	    im3[axis] -= ng3[axis];
	  }
	  n3[axis] += ng3[axis];
	}

      }	  
      if (face_[axis] == 0 && ghost_[axis] && op_type == op_store) {
	im3[axis] = 0;
	n3[axis]  = nd3[axis];
      }
      if (face_[axis] == -1 && op_type == op_load) {
	im3[axis] = ng3[axis];
	n3[axis]  = ng3[axis]/2;
      }
      if (face_[axis] == -1 && op_type == op_store) {
	im3[axis] = 0;
	n3[axis]  = ng3[axis];
      }
      if (face_[axis] == +1 && op_type == op_load) {
	im3[axis] = nd3[axis]-3*ng3[axis]/2;
	n3[axis]  = ng3[axis]/2;
      }
      if (face_[axis] == +1 && op_type == op_store) {
	im3[axis] = nd3[axis]-ng3[axis];
	n3[axis]  = ng3[axis];
      }
    }

    if (refresh_type_ == refresh_coarse) {

      if (face_[axis] == 0 && !ghost_[axis] && op_type == op_load) {
	im3[axis] = ng3[axis];
	n3[axis]  = nd3[axis]-2*ng3[axis];
      }
      if (face_[axis] == 0 && !ghost_[axis] && op_type == op_store) {
	im3[axis] = ng3[axis] + co;
	n3[axis] = (nd3[axis]-2*ng3[axis])/2;
      }
      if (face_[axis] == 0 && ghost_[axis] && op_type == op_load) {
	im3[axis] = 0;
	n3[axis]  = nd3[axis];
      }
      if (face_[axis] == 0 && ghost_[axis] && op_type == op_store) {
	im3[axis] = ng3[axis]/2 + co;
	n3[axis] = nd3[axis]/2;
      }
      if (face_[axis] == -1 && op_type == op_load) {
	im3[axis] = ng3[axis];
	n3[axis]  = 2*ng3[axis];
      }
      if (face_[axis] == -1 && op_type == op_store) {
	im3[axis] = 0;
	n3[axis]  = ng3[axis];
      }
      if (face_[axis] == +1 && op_type == op_load) {
	im3[axis] = nd3[axis]-3*ng3[axis];
	n3[axis]  = 2*ng3[axis];
      }
      if (face_[axis] == +1 && op_type == op_store) {
	im3[axis] = nd3[axis]-ng3[axis];
	n3[axis]  = ng3[axis];
      }
    }
  }
  n3[0] = std::max(n3[0],1);
  n3[1] = std::max(n3[1],1);
  n3[2] = std::max(n3[2],1);
}<|MERGE_RESOLUTION|>--- conflicted
+++ resolved
@@ -37,10 +37,6 @@
      prolong_(NULL),
      restrict_(NULL),
      accumulate_(false)
-<<<<<<< HEAD
-     
-=======
->>>>>>> 979c2ac1
 {
 #ifdef DEBUG_NEW_REFRESH
   CkPrintf ("%d DEBUG FieldFace::FieldFace(Field) %p\n",CkMyPe(),this);
@@ -368,7 +364,6 @@
     // on neighbor axes
     if (accumulate_) {
       if (refresh_type_ == refresh_same) {
-<<<<<<< HEAD
 	for (int axis=0; axis<3; axis++) {
 	  if (face_[axis] == 1) {
 	    is3[axis] --;
@@ -382,17 +377,6 @@
       // } else {
       // 	ERROR("FieldFace::face_to_face()",
       // 	      "Accumulating ghost zones is not supported yet for AMR");
-=======
-	// for (axis=0; axis<3; axis++) {
-	//     is3[axis] += axis;
-	//     id3[axis] += axis;
-	    
-	//   }
-	// }
-      } else {
-	WARNING("FieldFace::face_to_face()",
-	      "Accumulating ghost zones is not supported yet for AMR");
->>>>>>> 979c2ac1
       }
     }
 
@@ -734,6 +718,7 @@
 ( T       * vd, int md3[3],int nd3[3],int id3[3],
   const T * vs, int ms3[3],int ns3[3],int is3[3]) throw()
 {
+
   if (accumulate_) {
 
     double s=0,d=0;
@@ -749,7 +734,6 @@
       }
     }
 
-<<<<<<< HEAD
 #ifdef DEBUG_NEW_REFRESH
     CkPrintf ("DEBUG_FACE accumulate %d %d %d  %d %d %d -> %d %d %d  %g += %g\n",
 	      ns3[0],ns3[1],ns3[2],
@@ -758,8 +742,6 @@
 	      d,s);
 #endif    
     
-=======
->>>>>>> 979c2ac1
   } else {
     for (int iz=0; iz <ns3[2]; iz++)  {
       for (int iy=0; iy < ns3[1]; iy++) {
