// See LICENSE_CELLO file for license and copyright information

/// @file      monitor_Monitor.cpp
/// @author    James Bordner (jobordner@ucsd.edu)
/// @date      Thu Feb 21 12:45:56 PST 2009
/// @brief     Routines for simple output of text, plots, and graphs

#include "cello.hpp"

#include "monitor.hpp" 

<<<<<<< HEAD
=======
// TODO(pgrete) adapt to use cmake generated information
>>>>>>> 48b19bbc
//#include "auto_config.def"

//----------------------------------------------------------------------
Monitor Monitor::instance_[CONFIG_NODE_SIZE]; // singleton design pattern)
//----------------------------------------------------------------------

Monitor::Monitor()
  : timer_(new Timer),
    mode_(monitor_mode_root),
    verbose_(false),
    group_default_(monitor_mode_all)
{ 
  timer_->start();

  // turn off debugging
  group_mode_["DEBUG"] = monitor_mode_none;
}

//----------------------------------------------------------------------

Monitor::~Monitor()
{
  delete timer_;
  timer_ = 0;
}

//----------------------------------------------------------------------

void Monitor::header () const
{
  print ("","==============================================");
  print (""," ");
  print ("","  .oooooo.             oooo  oooo            ");
  print (""," d8P'  `Y8b            `888  `888            ");
  print ("","888           .ooooo.   888   888   .ooooo.  ");
  print ("","888          d88' `88b  888   888  d88' `88b ");
  print ("","888          888ooo888  888   888  888   888 ");
  print ("","`88b    ooo  888    .o  888   888  888   888 ");
  print (""," `Y8bood8P'  `Y8bod8P' o888o o888o `Y8bod8P' ");
  print (""," ");
  print ("","A Parallel Adaptive Mesh Refinement Framework");
  print (""," ");  
  print ("","  Laboratory for Computational Astrophysics");
  print ("","        San Diego Supercomputer Center");
  print ("","     University of California, San Diego");
  print (""," ");  
  print ("","See 'LICENSE_CELLO' for software license information");
  print (""," ");  

  // Get date text

  time_t rawtime;
  struct tm * t;
  time(&rawtime);
  t = localtime (&rawtime);
  const char * month[] = 
    {"Jan","Feb","Mar","Apr","May","Jun","Jul","Aug","Sep","Oct","Nov","Dec"};

  print ("","BEGIN CELLO: %s %02d %02d:%02d:%02d",
	 month[t->tm_mon],
	 t->tm_mday,
	 t->tm_hour,
	 t->tm_min,
	 t->tm_sec);

  // Print all recognized configuration settings

  print ("Define","Simulation processors %d",CkNumPes());

  // Parallel type defines

//  print ("Define","CELLO_ARCH          %s",CELLO_ARCH);
//  print ("Define","CELLO_PREC          %s",CELLO_PREC);
<<<<<<< HEAD
//
=======

>>>>>>> 48b19bbc
//  print ("Define","CC                  %s",CELLO_CC);
//  print ("Define","CFLAGS              %s",CELLO_CFLAGS);
//  print ("Define","CPPDEFINES          %s",CELLO_CPPDEFINES);
//  print ("Define","CPPPATH             %s",CELLO_CPPPATH);
//  print ("Define","CXX                 %s",CELLO_CXX);
//  print ("Define","CXXFLAGS            %s",CELLO_CXXFLAGS);
//  print ("Define","FORTRANFLAGS        %s",CELLO_FORTRANFLAGS);
//  print ("Define","FORTRAN             %s",CELLO_FORTRAN);
//  print ("Define","FORTRANLIBS         %s",CELLO_FORTRANLIBS);
//  print ("Define","FORTRANPATH         %s",CELLO_FORTRANPATH);
//  print ("Define","LIBPATH             %s",CELLO_LIBPATH);
//  print ("Define","LINKFLAGS           %s",CELLO_LINKFLAGS);
//  print ("Define","BUILD HOST          %s",CELLO_HOST);
//  print ("Define","BUILD DIR           %s",CELLO_DIR);
//  print ("Define","BUILD DATE (UTC)    %s",CELLO_DATE);
//  print ("Define","BUILD TIME (UTC)    %s",CELLO_TIME);
<<<<<<< HEAD
//#ifdef CONFIG_HAVE_VERSION_CONTROL
//  print ("Define","CHANGESET           %s",CELLO_CHANGESET);
//#endif
//#ifdef NEW_OUTPUT  
//  print ("Define","NEW_OUTPUT          %s","Yes");
//#else
//  print ("Define","NEW_OUTPUT          %s","no");
//#endif  
=======
#ifdef CONFIG_HAVE_VERSION_CONTROL
//  print ("Define","CHANGESET           %s",CELLO_CHANGESET);
#endif
#ifdef NEW_OUTPUT  
//  print ("Define","NEW_OUTPUT          %s","Yes");
#else
//  print ("Define","NEW_OUTPUT          %s","no");
#endif  
>>>>>>> 48b19bbc
//  print ("Define","CHARM_PATH          %s",CHARM_PATH);
//  print ("Define","CHARM_VERSION       %d",CHARM_VERSION);
//  print ("Define","CHARM_BUILD         %s",CHARM_BUILD);
//  print ("Define","CONFIG_NODE_SIZE    %d",CONFIG_NODE_SIZE);
<<<<<<< HEAD
//#ifdef CONFIG_SMP_MODE
//  print ("Define","CONFIG_SMP_MODE     %s","Yes");
//#else
//  print ("Define","CONFIG_SMP_MODE     %s","no");
//#endif  
=======
#ifdef CONFIG_SMP_MODE
//  print ("Define","CONFIG_SMP_MODE     %s","Yes");
#else
//  print ("Define","CONFIG_SMP_MODE     %s","no");
#endif  
>>>>>>> 48b19bbc
  print ("CHARM","CkNumPes()           %d",CkNumPes());
  print ("CHARM","CkNumNodes()         %d",CkNumNodes());
}

//----------------------------------------------------------------------

int Monitor::is_active(const char * component) const throw ()
{
  if (mode_ == monitor_mode_none)                   
    return false;

  if (mode_ == monitor_mode_root && CkMyPe() != 0) 
    return false;
  
  auto it_active = group_mode_.find(component);

  bool in_list = (it_active != group_mode_.end());

  return in_list ? it_active->second : group_default_;
}

//----------------------------------------------------------------------

void Monitor::write 
( FILE * fp, const char * component, const char * format,  ... ) const
{

  if (is_active(component)) {

    va_list fargs;

    // Process any input arguments

    char message[MONITOR_LENGTH+1];

    va_start(fargs,format);
    vsnprintf (message,MONITOR_LENGTH, format,fargs);
    va_end(fargs);

    write_ (fp, component,message);
  }
}

//----------------------------------------------------------------------

void Monitor::verbose 
( FILE * fp, const char * component, const char * format,  ... ) const
{

  if (verbose_ && is_active(component)) {

    va_list fargs;

    // Process any input arguments

    char message[MONITOR_LENGTH+1];
    va_start(fargs,format);
    vsnprintf (message,MONITOR_LENGTH, format,fargs);
    va_end(fargs);

    write_ (fp, component,message);
  }
}

//----------------------------------------------------------------------

void Monitor::write_ (FILE * fp, const char * component, const char * message) const
{

  // Get parallel process text

  char process[MONITOR_LENGTH] = "";
    
  sprintf (process,"%0d",CkMyPe());

  // Get time

  char time[10];

  snprintf (time,10,"%08.2f",timer_->value());

  // Print 

  const char newline = (strcmp(message,"")==0) ? ' ' : '\n';
  if (fp == stdout) {
    PARALLEL_PRINTF 
      ("%s %s %s %s%c",     process, time, component, message,newline);
  } else {
    fprintf 
      (fp,"%s %s %s %s%c",  process, time, component, message,newline);
  }
}

//----------------------------------------------------------------------

void Monitor::write_verbatim
(
 FILE * fp,
 const char * component,
 const char * message
 ) const
{
  if (is_active(component)) {

    // Get parallel process text

    char buffer_process[MONITOR_LENGTH] = "";
    
    sprintf (buffer_process,"%0d",CkMyPe());

    // Get time

    char buffer_time[10];

    snprintf (buffer_time,10,"%08.2f",timer_->value());

    // Print 

    if (fp == stdout) {
      PARALLEL_PRINTF 
	("%s %s %s %s\n",
	 buffer_process, buffer_time, component, message);
    } else {
      fprintf 
	(fp,"%s %s %s %s\n",
	 buffer_process, buffer_time, component, message);
    }
  }

}

//----------------------------------------------------------------------

void Monitor::print (const char * component, const char * message, ...) const
{

  if (is_active(component)) {

    va_list fargs;

    // Process any input arguments

    char buffer_message[MONITOR_LENGTH+1];

    va_start(fargs,message);
    vsnprintf (buffer_message,MONITOR_LENGTH, message,fargs);
    va_end(fargs);

    write (stdout, component, buffer_message);
  }
}

//----------------------------------------------------------------------

void Monitor::print_verbatim (const char * component, const char * message) const
{
  write_verbatim (stdout, component, message);
}<|MERGE_RESOLUTION|>--- conflicted
+++ resolved
@@ -9,10 +9,7 @@
 
 #include "monitor.hpp" 
 
-<<<<<<< HEAD
-=======
-// TODO(pgrete) adapt to use cmake generated information
->>>>>>> 48b19bbc
+// TODO: adapt to use cmake generated information
 //#include "auto_config.def"
 
 //----------------------------------------------------------------------
@@ -86,11 +83,7 @@
 
 //  print ("Define","CELLO_ARCH          %s",CELLO_ARCH);
 //  print ("Define","CELLO_PREC          %s",CELLO_PREC);
-<<<<<<< HEAD
 //
-=======
-
->>>>>>> 48b19bbc
 //  print ("Define","CC                  %s",CELLO_CC);
 //  print ("Define","CFLAGS              %s",CELLO_CFLAGS);
 //  print ("Define","CPPDEFINES          %s",CELLO_CPPDEFINES);
@@ -107,7 +100,6 @@
 //  print ("Define","BUILD DIR           %s",CELLO_DIR);
 //  print ("Define","BUILD DATE (UTC)    %s",CELLO_DATE);
 //  print ("Define","BUILD TIME (UTC)    %s",CELLO_TIME);
-<<<<<<< HEAD
 //#ifdef CONFIG_HAVE_VERSION_CONTROL
 //  print ("Define","CHANGESET           %s",CELLO_CHANGESET);
 //#endif
@@ -116,33 +108,15 @@
 //#else
 //  print ("Define","NEW_OUTPUT          %s","no");
 //#endif  
-=======
-#ifdef CONFIG_HAVE_VERSION_CONTROL
-//  print ("Define","CHANGESET           %s",CELLO_CHANGESET);
-#endif
-#ifdef NEW_OUTPUT  
-//  print ("Define","NEW_OUTPUT          %s","Yes");
-#else
-//  print ("Define","NEW_OUTPUT          %s","no");
-#endif  
->>>>>>> 48b19bbc
 //  print ("Define","CHARM_PATH          %s",CHARM_PATH);
 //  print ("Define","CHARM_VERSION       %d",CHARM_VERSION);
 //  print ("Define","CHARM_BUILD         %s",CHARM_BUILD);
 //  print ("Define","CONFIG_NODE_SIZE    %d",CONFIG_NODE_SIZE);
-<<<<<<< HEAD
 //#ifdef CONFIG_SMP_MODE
 //  print ("Define","CONFIG_SMP_MODE     %s","Yes");
 //#else
 //  print ("Define","CONFIG_SMP_MODE     %s","no");
 //#endif  
-=======
-#ifdef CONFIG_SMP_MODE
-//  print ("Define","CONFIG_SMP_MODE     %s","Yes");
-#else
-//  print ("Define","CONFIG_SMP_MODE     %s","no");
-#endif  
->>>>>>> 48b19bbc
   print ("CHARM","CkNumPes()           %d",CkNumPes());
   print ("CHARM","CkNumNodes()         %d",CkNumNodes());
 }
