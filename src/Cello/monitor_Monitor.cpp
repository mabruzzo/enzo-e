// See LICENSE_CELLO file for license and copyright information

/// @file      monitor_Monitor.cpp
/// @author    James Bordner (jobordner@ucsd.edu)
/// @date      Thu Feb 21 12:45:56 PST 2009
/// @brief     Routines for simple output of text, plots, and graphs

#include "cello.hpp"

#include "monitor.hpp" 

#include "auto_config.def"

//----------------------------------------------------------------------
Monitor Monitor::instance_[CONFIG_NODE_SIZE]; // singleton design pattern)
//----------------------------------------------------------------------

Monitor::Monitor()
  : timer_(new Timer),
    mode_(monitor_mode_root),
    verbose_(false),
    group_default_(monitor_mode_all)
{ 
  timer_->start();

  // turn off debugging
  group_mode_["DEBUG"] = monitor_mode_none;
}

//----------------------------------------------------------------------

Monitor::~Monitor()
{
  delete timer_;
  timer_ = 0;
}

//----------------------------------------------------------------------

void Monitor::header () const
{
  print ("","==============================================");
  print (""," ");
  print ("","  .oooooo.             oooo  oooo            ");
  print (""," d8P'  `Y8b            `888  `888            ");
  print ("","888           .ooooo.   888   888   .ooooo.  ");
  print ("","888          d88' `88b  888   888  d88' `88b ");
  print ("","888          888ooo888  888   888  888   888 ");
  print ("","`88b    ooo  888    .o  888   888  888   888 ");
  print (""," `Y8bood8P'  `Y8bod8P' o888o o888o `Y8bod8P' ");
  print (""," ");
  print ("","A Parallel Adaptive Mesh Refinement Framework");
  print (""," ");  
  print ("","  Laboratory for Computational Astrophysics");
  print ("","        San Diego Supercomputer Center");
  print ("","     University of California, San Diego");
  print (""," ");  
  print ("","See 'LICENSE_CELLO' for software license information");
  print (""," ");  

  // Get date text

  time_t rawtime;
  struct tm * t;
  time(&rawtime);
  t = localtime (&rawtime);
  const char * month[] = 
    {"Jan","Feb","Mar","Apr","May","Jun","Jul","Aug","Sep","Oct","Nov","Dec"};

  print ("","BEGIN CELLO: %s %02d %02d:%02d:%02d",
	 month[t->tm_mon],
	 t->tm_mday,
	 t->tm_hour,
	 t->tm_min,
	 t->tm_sec);

  // Print all recognized configuration settings

  print ("Define","Simulation processors %d",CkNumPes());

  // Parallel type defines

  print ("Define","CELLO_ARCH          %s",CELLO_ARCH);
  print ("Define","CELLO_PREC          %s",CELLO_PREC);

  print ("Define","CC                  %s",CELLO_CC);
  print ("Define","CFLAGS              %s",CELLO_CFLAGS);
  print ("Define","CPPDEFINES          %s",CELLO_CPPDEFINES);
  print ("Define","CPPPATH             %s",CELLO_CPPPATH);
  print ("Define","CXX                 %s",CELLO_CXX);
  print ("Define","CXXFLAGS            %s",CELLO_CXXFLAGS);
  print ("Define","FORTRANFLAGS        %s",CELLO_FORTRANFLAGS);
  print ("Define","FORTRAN             %s",CELLO_FORTRAN);
  print ("Define","FORTRANLIBS         %s",CELLO_FORTRANLIBS);
  print ("Define","FORTRANPATH         %s",CELLO_FORTRANPATH);
  print ("Define","LIBPATH             %s",CELLO_LIBPATH);
  print ("Define","LINKFLAGS           %s",CELLO_LINKFLAGS);
  print ("Define","BUILD HOST          %s",CELLO_HOST);
  print ("Define","BUILD DIR           %s",CELLO_DIR);
  print ("Define","BUILD DATE (UTC)    %s",CELLO_DATE);
  print ("Define","BUILD TIME (UTC)    %s",CELLO_TIME);
#ifdef CONFIG_HAVE_VERSION_CONTROL
  print ("Define","CHANGESET           %s",CELLO_CHANGESET);
#endif
#ifdef NEW_OUTPUT  
  print ("Define","NEW_OUTPUT          %s","Yes");
#else
  print ("Define","NEW_OUTPUT          %s","no");
#endif  
  print ("Define","CHARM_PATH          %s",CHARM_PATH);
  print ("Define","CHARM_VERSION       %d",CHARM_VERSION);
  print ("Define","CHARM_BUILD         %s",CHARM_BUILD);
<<<<<<< HEAD
#ifdef CONFIG_NEW_CHARM
  print ("Define","CHARM_NEW_CHARM     %s","Yes");
#else
  print ("Define","CHARM_NEW_CHARM     %s","no");
#endif
=======
>>>>>>> 1a79e211
  print ("Define","CONFIG_NODE_SIZE    %d",CONFIG_NODE_SIZE);
#ifdef CONFIG_SMP_MODE
  print ("Define","CONFIG_SMP_MODE     %s","Yes");
#else
  print ("Define","CONFIG_SMP_MODE     %s","no");
#endif  
<<<<<<< HEAD

=======
>>>>>>> 1a79e211
  print ("CHARM","CkNumPes()           %d",CkNumPes());
  print ("CHARM","CkNumNodes()         %d",CkNumNodes());
}

//----------------------------------------------------------------------

int Monitor::is_active(const char * component) const throw ()
{
  if (mode_ == monitor_mode_none)                   
    return false;

  if (mode_ == monitor_mode_root && CkMyPe() != 0) 
    return false;
  
  auto it_active = group_mode_.find(component);

  bool in_list = (it_active != group_mode_.end());

  return in_list ? it_active->second : group_default_;
}

//----------------------------------------------------------------------

void Monitor::write 
( FILE * fp, const char * component, const char * format,  ... ) const
{

  if (is_active(component)) {

    va_list fargs;

    // Process any input arguments

    char message[MONITOR_LENGTH+1];

    va_start(fargs,format);
    vsnprintf (message,MONITOR_LENGTH, format,fargs);
    va_end(fargs);

    write_ (fp, component,message);
  }
}

//----------------------------------------------------------------------

void Monitor::verbose 
( FILE * fp, const char * component, const char * format,  ... ) const
{

  if (verbose_ && is_active(component)) {

    va_list fargs;

    // Process any input arguments

    char message[MONITOR_LENGTH+1];
    va_start(fargs,format);
    vsnprintf (message,MONITOR_LENGTH, format,fargs);
    va_end(fargs);

    write_ (fp, component,message);
  }
}

//----------------------------------------------------------------------

void Monitor::write_ (FILE * fp, const char * component, const char * message) const
{

  // Get parallel process text

  char process[MONITOR_LENGTH] = "";
    
  sprintf (process,"%0d",CkMyPe());

  // Get time

  char time[10];

  snprintf (time,10,"%08.2f",timer_->value());

  // Print 

  const char newline = (strcmp(message,"")==0) ? ' ' : '\n';
  if (fp == stdout) {
    PARALLEL_PRINTF 
      ("%s %s %s %s%c",     process, time, component, message,newline);
  } else {
    fprintf 
      (fp,"%s %s %s %s%c",  process, time, component, message,newline);
  }
}

//----------------------------------------------------------------------

void Monitor::write_verbatim
(
 FILE * fp,
 const char * component,
 const char * message
 ) const
{
  if (is_active(component)) {

    // Get parallel process text

    char buffer_process[MONITOR_LENGTH] = "";
    
    sprintf (buffer_process,"%0d",CkMyPe());

    // Get time

    char buffer_time[10];

    snprintf (buffer_time,10,"%08.2f",timer_->value());

    // Print 

    if (fp == stdout) {
      PARALLEL_PRINTF 
	("%s %s %s %s\n",
	 buffer_process, buffer_time, component, message);
    } else {
      fprintf 
	(fp,"%s %s %s %s\n",
	 buffer_process, buffer_time, component, message);
    }
  }

}

//----------------------------------------------------------------------

void Monitor::print (const char * component, const char * message, ...) const
{

  if (is_active(component)) {

    va_list fargs;

    // Process any input arguments

    char buffer_message[MONITOR_LENGTH+1];

    va_start(fargs,message);
    vsnprintf (buffer_message,MONITOR_LENGTH, message,fargs);
    va_end(fargs);

    write (stdout, component, buffer_message);
  }
}

//----------------------------------------------------------------------

void Monitor::print_verbatim (const char * component, const char * message) const
{
  write_verbatim (stdout, component, message);
}<|MERGE_RESOLUTION|>--- conflicted
+++ resolved
@@ -110,24 +110,12 @@
   print ("Define","CHARM_PATH          %s",CHARM_PATH);
   print ("Define","CHARM_VERSION       %d",CHARM_VERSION);
   print ("Define","CHARM_BUILD         %s",CHARM_BUILD);
-<<<<<<< HEAD
-#ifdef CONFIG_NEW_CHARM
-  print ("Define","CHARM_NEW_CHARM     %s","Yes");
-#else
-  print ("Define","CHARM_NEW_CHARM     %s","no");
-#endif
-=======
->>>>>>> 1a79e211
   print ("Define","CONFIG_NODE_SIZE    %d",CONFIG_NODE_SIZE);
 #ifdef CONFIG_SMP_MODE
   print ("Define","CONFIG_SMP_MODE     %s","Yes");
 #else
   print ("Define","CONFIG_SMP_MODE     %s","no");
 #endif  
-<<<<<<< HEAD
-
-=======
->>>>>>> 1a79e211
   print ("CHARM","CkNumPes()           %d",CkNumPes());
   print ("CHARM","CkNumNodes()         %d",CkNumNodes());
 }
