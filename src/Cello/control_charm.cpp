--- conflicted
+++ resolved
@@ -128,49 +128,14 @@
 
   update_boundary_();
 
-<<<<<<< HEAD
-#ifdef SHARED_PTR_REFRESH  
-  std::shared_ptr<Refresh> refresh = refresh_.back();
-#else
   Refresh * refresh = refresh_.back();
-#endif  
-
-#ifdef NEW_REFRESH
-=======
-  Refresh * refresh = refresh_.back();
-
->>>>>>> d7cd212a
+
   // control_sync (refresh->callback(),
   // 		refresh->sync_type(),
   // 		refresh->sync_exit(),
   // 		refresh->min_face_rank(),
   // 		refresh->neighbor_type(),
   // 		refresh->root_level());
-<<<<<<< HEAD
-  // if (index().is_root()) {
-  //   WARNING("Block::refresh_exit_()",
-  // 	    "remove sync from refresh_exit_() callback with NEW_REFRESH");
-  //   }
-  CkCallback
-    (refresh->callback(),
-     CkArrayIndexIndex(index_),thisProxy).send(NULL);
-#else
-  control_sync (refresh->callback(),
-  		refresh->sync_type(),
-  		refresh->sync_exit(),
-  		refresh->min_face_rank(),
-  		refresh->neighbor_type(),
-  		refresh->root_level());
-#endif  
-    
-#ifdef DEBUG_REFRESH 
- printf ("%d DEBUG_REFRESH Calling Block %s refresh_pop_back(%p)\n",
-	  CkMyPe(),name().c_str(),refresh());
-  fflush(stdout);
-      
-#endif
-
-=======
   ERROR1 ("Block::refresh_exit_",
 	  "%s Should not be called with NEW_REFRESH",this->name().c_str());
   
@@ -182,7 +147,6 @@
     (refresh->callback(),
      CkArrayIndexIndex(index_),thisProxy).send(NULL);
    
->>>>>>> d7cd212a
   // WARNING: BREAKS Charm++ with random queueing on some regression tests
   //  delete refresh;
   //  refresh_.pop_back();
@@ -283,21 +247,16 @@
     Index index_neighbor = it_neighbor.index();
 
 #ifdef DEBUG_CONTROL
-    CkPrintf ("%s %p DEBUG_CONTROL calling p_control_sync_count (%d %d 0)\n",
-	      name().c_str(),this,entry_point,id_sync);
+    CkPrintf ("%s DEBUG_CONTROL calling p_control_sync_count (%d %d 0)\n",
+	      name().c_str(),entry_point,id_sync);
     fflush(stdout);
 #endif    
     thisProxy[index_neighbor].p_control_sync_count(entry_point,id_sync,0);
 
   }
 #ifdef DEBUG_CONTROL
-<<<<<<< HEAD
-    CkPrintf ("%s %p DEBUG_CONTROL calling p_control_sync_count count %d (%d %d 0)\n",
-	      name().c_str(), this,num_neighbors, entry_point,id_sync);
-=======
     CkPrintf ("%s DEBUG_CONTROL calling p_control_sync_count count %d (%d %d 0)\n",
 	      name().c_str(),num_neighbors, entry_point,id_sync);
->>>>>>> d7cd212a
     fflush(stdout);
 #endif    
   control_sync_count (entry_point,id_sync,num_neighbors + 1);
