--- conflicted
+++ resolved
@@ -24,14 +24,6 @@
 Method::~Method() throw()
 {
   delete schedule_;
-<<<<<<< HEAD
-=======
-  for (size_t i=0; i<refresh_list_.size(); i++) {
-    delete refresh_list_[i];
-    refresh_list_[i] = 0;
-  }
-
->>>>>>> ba58451b
 }
 
 //----------------------------------------------------------------------
@@ -42,9 +34,9 @@
 
   p | schedule_; // pupable
   p | courant_;
-<<<<<<< HEAD
   p | ir_post_;
   p | required_fields_; // std::vector<str> required fields
+  p | field_centering_; // std::map<std::string, std::array<int,3>>
 
 }
 
@@ -69,11 +61,6 @@
 int Method::refresh_id_post() const
 {
   return ir_post_;
-=======
-
-  p | required_fields_; // std::vector<str> required fields
-  p | field_centering_; // std::map<std::string, std::array<int,3>>
->>>>>>> ba58451b
 }
 
 //----------------------------------------------------------------------
@@ -91,15 +78,6 @@
   /* Ensure required fields are defined for this method */
 
   FieldDescr * field_descr = cello::field_descr();
-<<<<<<< HEAD
-
-  for (int ifield = 0; ifield < required_fields_.size(); ifield++){
-    if( ! field_descr->is_field( required_fields_[ifield] )){
-      field_descr->insert_permanent( required_fields_[ifield] );
-    }
-  }
-
-=======
   Config   * config  = (Config *) cello::config();
 
   bool added_fields = false;
@@ -125,7 +103,6 @@
 
   // Need to reconstruct history if new fields added
   if (added_fields) field_descr->reset_history(config->field_history);
->>>>>>> ba58451b
 }
 
 //----------------------------------------------------------------------
@@ -136,24 +113,17 @@
   /* Ensure fields are grouped correctly */
 
   FieldDescr * field_descr = cello::field_descr();
-<<<<<<< HEAD
-=======
   Config   * config  = (Config *) cello::config();
 
   bool added_fields = false;
->>>>>>> ba58451b
 
   for (int ifield = 0; ifield < group_fields.size(); ifield++){
 
     // Maybe just throw error here to keep this fully separate from above
     if( ! field_descr->is_field( required_fields_[ifield] )){
-<<<<<<< HEAD
-      field_descr->insert_permanent( required_fields_[ifield] );
-=======
       int field_id = field_descr->insert_permanent( required_fields_[ifield] );
       field_descr->set_precision(field_id, config->field_precision);
       added_fields = true;
->>>>>>> ba58451b
     }
 
     if (!(field_descr->groups()->is_in( group_fields[ifield], groupname)) ){
@@ -162,15 +132,8 @@
 
   }
 
-<<<<<<< HEAD
-
-}
-
-//======================================================================
-=======
   // Need to reconstruct history if new fields added
   if (added_fields) field_descr->reset_history(config->field_history);
 }
 
-//======================================================================
->>>>>>> ba58451b
+//======================================================================