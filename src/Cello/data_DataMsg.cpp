--- conflicted
+++ resolved
@@ -15,13 +15,9 @@
 {
   FieldFace    * ff = field_face_;
   ParticleData * pd = particle_data_;
-<<<<<<< HEAD
-  FluxData     * fd = flux_data_;
-=======
   auto & fd = face_fluxes_list_;
 
   bool any_fluxes = fd.size() > 0;
->>>>>>> 1a79e211
 
   //--------------------------------------------------
   //  1. determine buffer size (must be consistent with #3)
@@ -32,11 +28,7 @@
   const int n_ff = (ff) ? ff->data_size() : 0;
   const int n_fa = (ff) ? ff->num_bytes_array(field) : 0;
   const int n_pd = (pd) ? pd->data_size(cello::particle_descr()) : 0;
-<<<<<<< HEAD
-  const int n_fd = (fd) ? fd->data_size() : 0;
-=======
   const int n_fd = fd.size();
->>>>>>> 1a79e211
 
   int size = 0;
 
@@ -45,12 +37,6 @@
   size += sizeof(int); // n_pd_
   size += sizeof(int); // n_fd_
 
-<<<<<<< HEAD
-  size += n_ff*sizeof(char);
-  size += n_fa*sizeof(char);
-  size += n_pd*sizeof(char);
-  size += n_fd*sizeof(char);
-=======
   size += n_ff;
   size += n_fa;
   size += n_pd;
@@ -58,7 +44,6 @@
     size += sizeof(int); // face_fluxes_delete_[i] 
     size += fd[i]->data_size();
   }
->>>>>>> 1a79e211
 
   return size;
 }
@@ -78,20 +63,12 @@
 
   FieldFace    * ff = field_face_;
   ParticleData * pd = particle_data_;
-<<<<<<< HEAD
-  FluxData     * fd = flux_data_;
-=======
   auto & fd = face_fluxes_list_;
->>>>>>> 1a79e211
 
   const int n_ff = (ff) ? ff->data_size() : 0;
   const int n_fa = (ff) ? ff->num_bytes_array(field) : 0;
   const int n_pa = (pd) ? pd->data_size(cello::particle_descr()) : 0;
-<<<<<<< HEAD
-  const int n_fd = (fd) ? fd->data_size() : 0;
-=======
   const int n_fd = fd.size();
->>>>>>> 1a79e211
 
   (*pi++) = n_ff;
   (*pi++) = n_fa;
@@ -113,14 +90,10 @@
   }
   // save fluxes
   if (n_fd > 0) {
-<<<<<<< HEAD
-    pc = fd->save_data(pc);
-=======
     for (int i=0; i<n_fd; i++) {
       (*pi++) = face_fluxes_delete_[i];
       pc = fd[i]->save_data(pc);
     }
->>>>>>> 1a79e211
   }
 
   ASSERT2 ("DataMsg::save_data()",
@@ -136,15 +109,6 @@
 
 char * DataMsg::load_data (char * buffer)
 {
-<<<<<<< HEAD
-#ifdef DEBUG_DATA_MSG
-  CkPrintf ("%d %s:%d DEBUG_DATA_MSG load_data %p\n",
-	    CkMyPe(),__FILE__,__LINE__,this);
-  fflush(stdout);
-#endif
-
-=======
->>>>>>> 1a79e211
   // 2. De-serialize message data from input buffer into the allocated
   // message (must be consistent with pack())
 
@@ -186,16 +150,6 @@
 
   // load flux data
   if (n_fd > 0) {
-<<<<<<< HEAD
-    FluxData * fd = flux_data_ = new FluxData;
-    pc = fd->load_data(pc);
-  }
-
-  // ASSERT2 ("DataMsg::load_data()",
-  //  	   "Expecting buffer size %d actual size %d",
-  //  	   data_size(),(pc-buffer),
-  //  	   (data_size() == (pc-buffer)));
-=======
     face_fluxes_list_.resize(n_fd);
     face_fluxes_delete_.resize(n_fd);
     for (int i=0; i<n_fd; i++) {
@@ -205,7 +159,6 @@
       pc = ff->load_data(pc);
     }
   }
->>>>>>> 1a79e211
 
   return pc;
 }
@@ -217,16 +170,6 @@
   ParticleData * pd = particle_data_;
   FieldFace    * ff = field_face_;
   char         * fa = field_array_;
-<<<<<<< HEAD
-
-#ifdef DEBUG_DATA_MSG
-  CkPrintf ("%d %s:%d DEBUG_DATA_MSG update %p (fd:%p pd:%p ff:%p fa:%p local:%d)\n",
-	    CkMyPe(),__FILE__,__LINE__,this,field_data_,pd,ff,fa,is_local);
-  fflush(stdout);
-#endif
-
-=======
->>>>>>> 1a79e211
 
   // Update particles
   
@@ -269,14 +212,6 @@
     }
   }
 
-<<<<<<< HEAD
-#ifdef DEBUG_DATA_MSG
-  CkPrintf ("%d %s:%d DEBUG_DATA_MSG delete? %p (%p %d)\n",
-	    CkMyPe(),__FILE__,__LINE__,this,ff,field_face_delete_);
-  fflush(stdout);
-#endif
-
-=======
   // Update fluxes
 
   FluxData * flux_data = data->flux_data();
@@ -289,7 +224,6 @@
     }
     face_fluxes_list_.clear();
   }
->>>>>>> 1a79e211
   if (ff != NULL) {
     delete field_face_;
     field_face_ = NULL;
