--- conflicted
+++ resolved
@@ -25,7 +25,6 @@
   virtual ~IoBlock() throw()
   {}
 
-<<<<<<< HEAD
   /// CHARM++ PUP::able declaration
   PUPable_decl(IoBlock);
 
@@ -34,13 +33,6 @@
     : Io(m)
   {  }
 
-  
-=======
-  PUPable_decl(IoBlock);
-
-  IoBlock(CkMigrateMessage *m) : Io(m) {}
-
->>>>>>> 1cfa4721
   /// CHARM++ Pack / Unpack function
   inline void pup (PUP::er &p)
   {
