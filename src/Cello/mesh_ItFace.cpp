--- conflicted
+++ resolved
@@ -154,12 +154,6 @@
 
   bool l_periodic = true;
   // Return false if on boundary and not periodic
-<<<<<<< HEAD
-  if (index_.is_on_boundary(if3_,n3_)) {
-    for (int axis=0; axis<rank_; axis++) {
-      if (if3_[axis] == -1 && ! periodicity_[axis][0]) l_periodic = false;
-      if (if3_[axis] == +1 && ! periodicity_[axis][1]) l_periodic = false;
-=======
   for (int axis=0; axis<rank_; axis++) {
     for (int face=0; face < 2; face++) {
       const bool is_on_boundary =
@@ -168,7 +162,6 @@
 	(face==0 && if3_[axis] == -1) || (face==1 && if3_[axis] == 1);
       const bool is_periodic = periodicity_[axis];
       if ( (! is_periodic) && is_on_boundary && is_face ) l_periodic = false;
->>>>>>> 45b64e3e
     }
   }
   return (l_face && l_range && l_parent && l_periodic);
