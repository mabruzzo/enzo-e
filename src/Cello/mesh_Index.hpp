#ifndef INDEX_HPP
#define INDEX_HPP

#include "error_Error.hpp"

// BITS_ARRAY + BITS_TREE + BITS_LEVEL == 32

#define INDEX_BITS_ARRAY  10
#define INDEX_BITS_TREE   20
#define INDEX_BITS_LEVEL   2

#define INDEX_UNDEFINED_LEVEL -999
class NodeBits {

  // original order ATL crashed in Charm++ during load balancing

public:
<<<<<<< HEAD
  
  unsigned level : INDEX_BITS_LEVEL; 
  unsigned array : INDEX_BITS_ARRAY;
  unsigned  tree : INDEX_BITS_TREE; 
=======

  unsigned level : INDEX_BITS_LEVEL;
  unsigned array : INDEX_BITS_ARRAY;
  unsigned  tree : INDEX_BITS_TREE;
>>>>>>> ded8a972

  // maximum INDEX_BITS_TREE levels / bits
  // L    T
  // 0    NULL
  // 1    0--  | 0-- | 0-- | 0-- | 1-- | 1-- | 1-- | 1-- |
  // 2    00-  | 00- | 01- | 01- | 10- | 10- | 11- | 11- |
  // 3    000  | 001 | 010 | 011 | 100 | 101 | 110 | 111 |
  //  bit fields left-justified to simplify finding neighbors
  //  - : unaccessed, but must be 0
  //  INDEX_BITS_TREE - LEVEL << 1 is lowest bit for LEVEL
  // level range (-2^5, 2^5) = [-31, 31]
  // level sign bit is v_[2] & (1 << (INDEX_BITS_LEVEL - 1))

};

class Index {
  //
  // three integers a_[0] a_[1] a_[2] one for each axis
  // 96 bits total
  // Array index 10x3   30 1024
  // Tree  index 20x3   60 20 levels
  // Level index  6x1   32 + sign for sub-root blocks
  //       [       |       |       |        )
  // a_[0] [AAAAAAAAAATTTTTTTTTTTTTTTTTTTTLL)
  // a_[1] [AAAAAAAAAATTTTTTTTTTTTTTTTTTTTLL)
  // a_[2] [AAAAAAAAAATTTTTTTTTTTTTTTTTTTTLS)
  // ABITS  10  one index per integer a_[i]
  // TBITS  20  bit indices per integer a_[i]
  // LBITS   2  6 bits spread across three integers
  //            with one bit representing sign ('S')
public:

  Index();

  Index(int iax, int iay, int iaz);

  bool operator == (const Index & index) const;

  bool operator != (const Index & index) const;

  inline int operator [] (std::size_t i) const
<<<<<<< HEAD
  { return v_[i]; }

  inline int & operator [] (std::size_t i)
=======
>>>>>>> ded8a972
  { return v_[i]; }

  void clear () ;

  Index index_parent (int min_level = 0) const;

  inline Index index_child (const int ic3[3], int min_level=0) const
  { return index_child(ic3[0],ic3[1],ic3[2],min_level); }

  Index index_child (int icx, int icy, int icz, int min_level = 0) const;

  /// Return the index for the given neighbor
  Index index_neighbor (const int if3[3], const int na3[3]) const;

  /// Return the index of the ancestor in the given level_ancestor <= level
  /// default is root level
  Index index_ancestor (int level_ancestor = 0, int min_level = 0) const;

  /// Return offset of block in given level
  void index_level (int i3[3], int level) const;
  int index_level (int level,int axis) const;

  /// Whether the face is on the domain boundary
  bool is_on_boundary
  (int axis, int face, int narray) const;

  /// Whether the face is on the domain boundary
  bool is_on_boundary (const int if3[3], const int na3[3]) const;

  /// Whether an index is in the same subtree relative to a given
  /// root level
  bool is_in_same_subtree (Index index, int min_level = 0, int root_level = 0);

  /// Return whether this is the "root" node in the array of octrees
  /// (array (0 0 0), level 0)
  bool is_root() const;

<<<<<<< HEAD
  /// Whether indices are siblings (have the same parent)
=======
  /// Whether given `index` is a sibling (has the same parent as this Index)
>>>>>>> ded8a972
  bool is_sibling (Index index) const
  {
    const int level = this->level();
    return (level >= 1 && index.level() >= 1) ?
      (index_parent() == index.index_parent()) : false;
  }
<<<<<<< HEAD
  /// Whether index is a "nibling" (child of a sibling)
=======
  /// Whether given `index` is a "nibling" (child of a sibling of this Index)
>>>>>>> ded8a972
  bool is_nibling (Index index) const
  {
    const int level = this->level();
    return (level >= 1 && index.level() >= 2) ?
      (index_parent() == index.index_parent().index_parent()) : false;
  }

  /// Return the dimensionality of shared face (0 corner, 1 edge, 2
  /// plane), or -1 if disjoint
  int adjacency (Index index, int rank, const int p3[3]) const;

<<<<<<< HEAD
  /// Get index limits (im3[],ip3[]) in [0,4) categorizing block adjacency.
  /// E.g. left neighbor in same level (0,1) - (1,3), right-bottom child (2,1) - (3,2),
  /// non-adjacent indices (0,0) - (0,0) (or similar empty range). Similar
  /// to 4x4x4 array categorization in control_refresh.cpp for particles. Used
  /// in Adapt class.
  void categorize (Index index, int rank, int im3[3], int ip3[3]);

=======
>>>>>>> ded8a972
  /// Return refinement level of the Index
  int level() const;

  /// Return the packed bit index for the given axis
  // unsigned value (int axis) const;

  /// Set the Index according to raw bit values
  inline void set_values (const int v3[3])
  {
    v_[0] = v3[0];
    v_[1] = v3[1];
    v_[2] = v3[2];
  }

  /// Return the packed bit index for the given axis
  inline void values (int v3[3]) const
  { v3[0] = v_[0];
    v3[1] = v_[1];
    v3[2] = v_[2];
  }


  /// Set the level for this node
  void set_level(int level);

  /// Return the indices of the level-0 node containing this node
  void array (int * iax, int *iay, int *iaz) const;

  /// Accumulate array part of an index
  void set_array(int iax, int iay, int iaz);

  /// Return the packed tree bits for each axis
  void tree (int * bx = 0, int *by = 0, int *bz = 0,
             int level=INDEX_UNDEFINED_LEVEL) const;

  /// child index of this node in parent
  void child (int level, int * icx, int * icy, int * icz,
              int min_level = 0) const;

  /// Set the child indicies of this node in the parent
  void set_child(int level, int icx, int icy=0, int icz=0,
                 int min_level = 0);

  /// Set this Index to be the given child of the index
  inline void push_child(int icx, int icy=0, int icz=0,
                  int min_level = 0)
  {
    const int level = this->level();
    set_level (level+1);
    set_child (level+1,icx,icy,icz,min_level);
  }
<<<<<<< HEAD
=======

  void print (std::string msg, int level) const;
>>>>>>> ded8a972

  /// Return the "next" Index in the hierarchy, given the
  /// dimensionality, array size, and whether the corresponding block is a leaf or
  /// not
  Index next (int rank, const int na3[3], bool is_leaf, int min_level) const;
  
  void print (std::string msg, int level) const;
    
  void print (const char * msg,
	      int max_level,
	      int rank,
	      const int nb3[3],
	      bool no_nl,
	      void * simulation = 0) const;

  void write (int ip,
	      const char * msg,
	      int max_level,
	      int rank,
	      const int nb3[3]) const;

  std::string bit_string (int max_level,int rank, const int nb3[3]) const;

  /// Comparison operator required for Charm++ pup()
  friend bool operator < (const Index & x, const Index & y) {
    Index a = x;
    Index b = y;
    a.clean_();
    b.clean_();
    if (a.v_[2] < b.v_[2]) return true;
    if (a.v_[2] > b.v_[2]) return false;
    if (a.v_[1] < b.v_[1]) return true;
    if (a.v_[1] > b.v_[1]) return false;
    return  (a.v_[0] < b.v_[0]);
  }

  ///--------------------
  /// PACKING / UNPACKING
  ///--------------------

  /// Return the number of bytes required to serialize the data object
  int data_size () const;

  /// Serialize the object into the provided empty memory buffer.
  char * save_data (char * buffer) const;

  /// Restore the object from the provided initialized memory buffer data.
  char * load_data (char * buffer);

private: // methods

  /// Clear tree bits that are associated with levels higher than
  /// the actual level
  void clean_ ();

  int num_bits_(int value) const;
	
  void print_ (FILE * fp,
	       const char * msg,
	       int max_level,
	       int rank,
	       const int nb3[3],
	       bool no_nl) const;

private: // attributes

    union {
      NodeBits a_[3];
      int v_[3];
    };
};

#ifndef TEST
  PUPbytes(Index)
#endif

#ifndef TEST
// public:
//   void pup(PUP::er &p) {
//   }
PUPbytes(NodeBits)
#endif

//----------------------------------------------------------------------
#ifndef TEST
class CkArrayIndexIndex:public CkArrayIndex {
  Index * index_;
public:
  CkArrayIndexIndex(const Index &in)
  {
    index_ = new (index) Index(in);
    nInts=sizeof(Index)/sizeof(int);
  }
};
#endif

#endif /* INDEX_HPP */<|MERGE_RESOLUTION|>--- conflicted
+++ resolved
@@ -15,17 +15,10 @@
   // original order ATL crashed in Charm++ during load balancing
 
 public:
-<<<<<<< HEAD
-  
-  unsigned level : INDEX_BITS_LEVEL; 
-  unsigned array : INDEX_BITS_ARRAY;
-  unsigned  tree : INDEX_BITS_TREE; 
-=======
 
   unsigned level : INDEX_BITS_LEVEL;
   unsigned array : INDEX_BITS_ARRAY;
   unsigned  tree : INDEX_BITS_TREE;
->>>>>>> ded8a972
 
   // maximum INDEX_BITS_TREE levels / bits
   // L    T
@@ -67,12 +60,9 @@
   bool operator != (const Index & index) const;
 
   inline int operator [] (std::size_t i) const
-<<<<<<< HEAD
   { return v_[i]; }
 
   inline int & operator [] (std::size_t i)
-=======
->>>>>>> ded8a972
   { return v_[i]; }
 
   void clear () ;
@@ -110,22 +100,14 @@
   /// (array (0 0 0), level 0)
   bool is_root() const;
 
-<<<<<<< HEAD
-  /// Whether indices are siblings (have the same parent)
-=======
   /// Whether given `index` is a sibling (has the same parent as this Index)
->>>>>>> ded8a972
   bool is_sibling (Index index) const
   {
     const int level = this->level();
     return (level >= 1 && index.level() >= 1) ?
       (index_parent() == index.index_parent()) : false;
   }
-<<<<<<< HEAD
-  /// Whether index is a "nibling" (child of a sibling)
-=======
   /// Whether given `index` is a "nibling" (child of a sibling of this Index)
->>>>>>> ded8a972
   bool is_nibling (Index index) const
   {
     const int level = this->level();
@@ -137,16 +119,6 @@
   /// plane), or -1 if disjoint
   int adjacency (Index index, int rank, const int p3[3]) const;
 
-<<<<<<< HEAD
-  /// Get index limits (im3[],ip3[]) in [0,4) categorizing block adjacency.
-  /// E.g. left neighbor in same level (0,1) - (1,3), right-bottom child (2,1) - (3,2),
-  /// non-adjacent indices (0,0) - (0,0) (or similar empty range). Similar
-  /// to 4x4x4 array categorization in control_refresh.cpp for particles. Used
-  /// in Adapt class.
-  void categorize (Index index, int rank, int im3[3], int ip3[3]);
-
-=======
->>>>>>> ded8a972
   /// Return refinement level of the Index
   int level() const;
 
@@ -198,11 +170,6 @@
     set_level (level+1);
     set_child (level+1,icx,icy,icz,min_level);
   }
-<<<<<<< HEAD
-=======
-
-  void print (std::string msg, int level) const;
->>>>>>> ded8a972
 
   /// Return the "next" Index in the hierarchy, given the
   /// dimensionality, array size, and whether the corresponding block is a leaf or
@@ -210,7 +177,7 @@
   Index next (int rank, const int na3[3], bool is_leaf, int min_level) const;
   
   void print (std::string msg, int level) const;
-    
+
   void print (const char * msg,
 	      int max_level,
 	      int rank,
