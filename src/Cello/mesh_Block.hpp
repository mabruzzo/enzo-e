// See LICENSE_CELLO file for license and copyright information

/// @file     mesh_Block.hpp
/// @author   James Bordner (jobordner@ucsd.edu)
/// @date     Fri Apr  2 14:09:42 PDT 2010
/// @brief    [\ref Mesh] Declaration of the Block class

#ifndef MESH_BLOCK_HPP
#define MESH_BLOCK_HPP

#ifdef CELLO_TRACE
#define TRACE_ADAPT(MSG)			\
  index_.print(MSG,-1,2,false,simulation());	\
  TRACE1("this = %p",this);
#else
#define TRACE_ADAPT(MSG)			\
  ;
#endif

class Data;
class MsgRefresh;
class MsgRefine;
class MsgCoarsen;
class Factory;
class FieldFace;
class Hierarchy;
class ItFace;
class ItNeighbor;
class Method;
class Particle;
class ParticleData;
class Refresh;
class Solver;

//----------------------------------------------------------------------

class Block : public CBase_Block
{
  /// @class    Block
  /// @ingroup  Comm
  ///
  /// @brief [\ref Mesh] Handles parallel communication and
  /// synchronization of mesh Blocks

  friend class IoBlock;

public: // interface

  /// create a Block with the given block count, lower extent, block
  /// size, and number of field blocks
  Block ( MsgRefine * msg );

  /// create a Block whose MsgRefine is on the creating process
  Block ( process_type ip_source );

  /// Initialize Block using MsgRefine returned by creating process
  virtual void p_set_msg_refine(MsgRefine * msg);


  // Initialize
  void init (
   Index index,
   int nx, int ny, int nz,
   int num_field_blocks,
   int num_adapt_steps,
   int cycle, double time, double dt,
   int narray, char * array, int refresh_type,
   int num_face_level, int * face_level);

  /// Destructor
  virtual ~Block();

  /// Copy constructor
  Block(const Block & block)
  /// @param     block  Object being copied
  {  copy_(block);  }

  /// Assignment operator
  Block & operator = (const Block & block)
  /// @param     block  Source object of the assignment
  /// @return    The target assigned object
  {  copy_(block);  return *this; }

  //----------------------------------------------------------------------
  // CHARM
  //----------------------------------------------------------------------

  /// Initialize an empty Block
  Block();

  /// Initialize a migrated Block
  Block (CkMigrateMessage *m);

  /// CHARM pupper
  virtual void pup(PUP::er &p);

  //----------------------------------------------------------------------
  // ACCESS METHODS
  //----------------------------------------------------------------------

  /// Return the Data associated with this Block
  inline Data * data() throw()
  { return data_; };

  inline const Data * data() const throw()
  { return data_; };

  /// Return the child Data associated with this Block
  inline Data * child_data() throw()
  { return child_data_; };
  inline const Data * child_data() const throw()
  { return child_data_; };

  /// Return the index of the root block containing this block
  inline void index_array (int * ix, int * iy, int * iz) const throw ()
  { index_.array(ix,iy,iz); }

  /// Return the current cycle number
  int cycle() const throw()
  { return cycle_; };

  /// Return the current time
  double time() const throw()
  { return time_; };

  /// Return the level in the Hierarchy
  int level() const throw()
  {  return index_.level(); };

  int age() const throw()
  { return age_; };

  /// Return the current timestep
  double dt() const throw()
  { return dt_; };

  /// Return current cell widths
  void cell_width
  (double * dx, double * dy = 0, double * dz = 0)
  const throw();

  /// Return the current stopping criteria
  bool stop() const throw()
  { return stop_; };

  /// Return whether this Block is a leaf in the octree array
  bool is_leaf() const
  { return is_leaf_ && ! (index_.level() < 0); }

  /// Index of the Block
  const Index & index() const
  { return index_; }

  int face_level (const int if3[3]) const
  { return face_level_curr_[IF3(if3)]; }

  int face_level (int axis, int face) const
  {
    int if3[3];
    cello::af_to_xyz(axis,face,if3);
    return face_level_curr_[IF3(if3)];
  }
  
  int face_level_next (const int if3[3]) const
  { return face_level_next_[IF3(if3)]; }

  int child_face_level (const int ic3[3], const int if3[3]) const
  { return child_face_level_curr_[ICF3(ic3,if3)]; }

  int child_face_level_next (const int ic3[3], const int if3[3]) const
  { return child_face_level_next_[ICF3(ic3,if3)]; }

  void set_face_level_curr (const int if3[3], int level)
  { face_level_curr_[IF3(if3)] = level; }

  void set_face_level_next (const int if3[3], int level)
  { face_level_next_[IF3(if3)] = level; }

  void set_child_face_level_curr (const int ic3[3], const int if3[3], int level)
  { child_face_level_curr_[ICF3(ic3,if3)] = level;  }

  void set_child_face_level_next (const int ic3[3], const int if3[3], int level)
  { child_face_level_next_[ICF3(ic3,if3)] = level; }

  //----------------------------------------------------------------------
  // GENERAL
  //----------------------------------------------------------------------

  Index neighbor_ (const int if3[3], Index * ind = 0) const;

  /// Return the name of the block
  std::string name () const throw();

  /// Return the size the Block array
  void size_array (int * nx, int * ny = 0, int * nz = 0) const throw();

  /// Compute the lower extent of the Block in the domain
  void lower(double * xm, double * ym = 0, double * zm = 0) const throw ();

  /// Compute the upper extent of the Block in the domain
  void upper(double * xp, double * yp = 0, double * zp = 0) const throw ();

  /// Return the index of this Block in global coordinates for its level
  void index_global
  ( int *ix, int *iy, int *iz,  int *nx, int *ny, int *nz ) const;

  /// Return which block faces lie along a domain boundary
  void is_on_boundary (bool boundary[3][2]) const throw();

  /// Return which faces are periodic
  void periodicity (bool periodic[3]) const;

  void update_levels_ ()
  {
    face_level_curr_ =       face_level_next_;
    //    for (int i=0; i<face_level_next_.size(); i++) face_level_next_[i]=0;
    child_face_level_curr_ = child_face_level_next_;
    //    for (int i=0; i<child_face_level_next_.size(); i++) child_face_level_next_[i]=0;
  }

  bool is_child_ (const Index & index) const
  {
    for (size_t i=0; i<children_.size(); i++) {
      if (children_[i] == index) return true;
    }
    return false;
  }

  /// Initialize child face levels given own face levels
  void initialize_child_face_levels_();

  /// Initialize arrays for refresh
  void init_new_refresh_();

  /// Return an iterator over faces

  ItFace it_face(int min_face_rank,
		 Index index,
		 const int * ic3=0,
		 const int * if3=0) throw();

  /// Return an iterator over neighbors

  ItNeighbor it_neighbor(int min_face_rank, Index index,
			 int neighbor_type,
			 int min_level = 0,
			 int root_level = 0) throw();

  //--------------------------------------------------
  // Charm++ virtual
  //--------------------------------------------------

  virtual const CProxy_Block proxy_array() const
  { return thisProxy; }

  virtual const CProxyElement_Block proxy_element() const
  { return thisProxy[thisIndex]; }

  //--------------------------------------------------
  // INITIAL
  //--------------------------------------------------

  /// Enter initial phase
  void initial_enter_();
  /// Initiate computing the sequence of Methods
  void initial_begin_();
  /// Initiate computing the next Method in the sequence
  void initial_next_();
  /// Return after performing any Refresh operations
  void initial_continue_();
  /// Cleanup after all Methods have been applied
  void initial_end_();

  void r_end_initialize(CkReductionMsg * msg)
  {  initial_exit_();  delete msg;  }
  void initial_exit_();
  void p_initial_exit()
  {      initial_exit_();  }
  void r_initial_exit(CkReductionMsg * msg)
  {      initial_exit_();  delete msg;  }

  //--------------------------------------------------
  // COMPUTE
  //--------------------------------------------------

  void p_compute_enter()
  {      compute_enter_();  }

  void p_compute_continue()
  {      compute_continue_();  }
  void r_compute_continue(CkReductionMsg * msg)
  {
    delete msg;
    compute_continue_();
  }

  void p_compute_exit()
  {      compute_exit_();  }
  void r_compute_exit(CkReductionMsg * msg)
  {
    delete msg;
    compute_exit_();
  }

  /// Return the currently active Method
  int index_method() const throw()
  { return index_method_; }

  /// Return the currently-active Method
  Method * method () throw();

  /// Start a new solver
  void push_solver(int index_solver) throw()
  {
    index_solver_.push_back(index_solver);
  }

  /// Return from a solver
  int pop_solver() throw()
  {
    int index = index_solver();
    ASSERT ("Block::pop_solver",
	    "Trying to pop element off of empty Block::index_solver_ stack",
	    index_solver_.size() > 0);
    index_solver_.resize(index_solver_.size()-1);
    return index;
  }

  /// Return the index of the current solver
  int index_solver() const throw()
  {
    ASSERT1("Block::index_solver()","%s index_solver_[] stack is empty",
	   name().c_str(),
	   (index_solver_.size() > 0));
    return index_solver_[index_solver_.size()-1];
  }

  /// Return the currently-active Solver
  Solver * solver () throw();

protected: // methods

  /// Enter control compute phase
  void compute_enter_();
  /// Initiate computing the sequence of Methods
  void compute_begin_();
  /// Initiate computing the next Method in the sequence
  void compute_next_();
  /// Return after performing any Refresh operations
  void compute_continue_();
  /// Cleanup after all Methods have been applied
  void compute_end_();
  /// Exit control compute phase
  void compute_exit_();

public: // methods

  /// Prepare to call compute_next_() after computing (used to
  /// synchronize between methods) Must be called at end of Method
  void compute_done();

  /// Compute all derived fields in a block (default)
  ///   if field_list is provided, loops through that list and computes
  ///   those fields that are grouped as derived
  void compute_derived(const std::vector< std::string >& field_list =
                             std::vector< std::string>()) throw();

  //--------------------------------------------------
  // OUTPUT
  //--------------------------------------------------

protected:
  void output_enter_();
  void output_begin_();
  void output_exit_();
public:

  //--------------------------------------------------
  // NEW OUTPUT
  //--------------------------------------------------

  void new_output_begin_();
  void new_output_write_block();

  //--------------------------------------------------
  // OLD OUTPUT
  //--------------------------------------------------

  void p_output_enter()
  {      output_enter_();  }
  void r_output_enter(CkReductionMsg * msg)
  {
    delete msg;
    output_enter_();
  }

  void p_output_end();

  void p_output_exit()
  {      output_exit_();  }
  void r_output_exit(CkReductionMsg * msg)
  {
    delete msg;
    output_exit_();
  }

  /// Contribute block data to ith output object in the simulation
  void p_output_write (int index_output, int step);

  //--------------------------------------------------
  // ADAPT
  //--------------------------------------------------

  void p_adapt_enter()
  {
    performance_start_(perf_adapt_apply);
    adapt_enter_();
    performance_stop_(perf_adapt_apply);
    performance_start_(perf_adapt_apply_sync);
  }
  void r_adapt_enter(CkReductionMsg * msg)
  {
    performance_start_(perf_adapt_apply);
    delete msg;
    adapt_enter_();
    performance_stop_(perf_adapt_apply);
    performance_start_(perf_adapt_apply_sync);
  }

  void p_adapt_next ()
  {
    performance_start_(perf_adapt_update);
    adapt_next_();
    performance_stop_(perf_adapt_update);
    performance_start_(perf_adapt_update_sync);
  }
  void r_adapt_next (CkReductionMsg * msg)
  {
    performance_start_(perf_adapt_update);
    delete msg;
    adapt_next_();
    performance_stop_(perf_adapt_update);
    performance_start_(perf_adapt_update_sync);
  }

  void p_adapt_called()
  {
    performance_start_(perf_adapt_notify);
    adapt_called_();
    performance_stop_(perf_adapt_notify);
    performance_start_(perf_adapt_notify_sync);
  }
  void r_adapt_called(CkReductionMsg * msg)
  {
    performance_start_(perf_adapt_notify);
    delete msg;
    adapt_called_();
    performance_stop_(perf_adapt_notify);
    performance_start_(perf_adapt_notify_sync);
  }

  void p_adapt_end ()
  {
    performance_start_(perf_adapt_end);
    adapt_end_();
    performance_stop_(perf_adapt_end);
    performance_start_(perf_adapt_end_sync);
  }
  void r_adapt_end (CkReductionMsg * msg)
  {
    performance_start_(perf_adapt_end);
    delete msg;
    adapt_end_();
    performance_stop_(perf_adapt_end);
    performance_start_(perf_adapt_end_sync);
  }

  void p_adapt_exit()
  {
    performance_start_(perf_adapt_end);
    adapt_exit_();
    performance_stop_(perf_adapt_end);
    performance_start_(perf_adapt_end_sync);
  }
  void r_adapt_exit(CkReductionMsg * msg)
  {
    performance_start_(perf_adapt_end);
    delete msg;
    adapt_exit_();
    performance_stop_(perf_adapt_end);
    performance_start_(perf_adapt_end_sync);
  }


  /// Parent tells child to delete itself
  void p_adapt_delete();
  void p_adapt_recv_level
  (Index index_debug,
   int ic3[3],
   int if3[3],
   int level_now, int level_new);

  void p_adapt_recv_child (MsgCoarsen * msg);

  void adapt_recv (const int of3[3], const int ic3[3],
		   int level_face_new, int level_relative);

  void adapt_send_level();

protected:
  bool do_adapt_();
  void adapt_enter_();
  void adapt_begin_ ();
  void adapt_next_ ();
  void adapt_end_ ();
  void adapt_exit_();
  void adapt_coarsen_();
  void adapt_refine_();
  void adapt_called_();
  int adapt_compute_desired_level_(int level_maximum);
  void adapt_delete_child_(Index index_child);
public:

  //--------------------------------------------------
  // CONTROL AND SYNCHRONIZATION
  //--------------------------------------------------

  /// Syncronize before continuing with next callback
  void control_sync (int entry_point, int sync_type, int id, int min_face_rank,
		     int neighbor_type,int root_level);

  /// synchronize with count other chares; count only needs to be
  /// supplied once with others count arguments 0.
  void p_control_sync_count(int entry_point, int id, int count)
  {
    performance_start_(perf_control);
    control_sync_count(entry_point,id, count);
    performance_stop_(perf_control);
  }

  void control_sync_neighbor (int entry_point, int id,
			      int neighbor_type,int min_face_rank,int root_level);
  void control_sync_face     (int entry_point, int id, int min_face_rank);
  void control_sync_barrier  (int entry_point);
  void control_sync_quiescence (int entry_point);
  void control_sync_count    (int entry_point, int id, int count);

public:

  //--------------------------------------------------
  // REFRESH
  //--------------------------------------------------

  /// Begin a refresh operation, optionally waiting then invoking callback
<<<<<<< HEAD
  void new_refresh_start (int id_refresh, int callback = 0);
=======
  void new_refresh_start (int id_refresh, int callback);
>>>>>>> 1a79e211

  /// Wait for a refresh operation to complete, then continue with the callback
  void new_refresh_wait (int id_refresh, int callback);

  /// Check whether a refresh operation is finished, and invoke the associated
  /// callback if it is
  void new_refresh_check_done (int id_refresh);

  /// Receive a Refresh data message from an adjacent Block
  void p_new_refresh_recv (MsgRefresh * msg);

  int new_refresh_load_field_faces_ (Refresh & refresh);
  /// Scatter particles in ghost zones to neighbors
<<<<<<< HEAD
  int new_refresh_load_particle_faces_ (Refresh & refresh, const bool copy = false);
  int new_refresh_delete_particle_copies_   (Refresh * refresh);

  int delete_particle_copies_ (int it);

  void new_refresh_load_field_face_
  (Refresh & refresh, int refresh_type, Index index, int if3[3], int ic3[3]);
  /// Send particles in list to corresponding indices
  void new_particle_send_(Refresh & refresh, int nl,Index index_list[],
			  ParticleData * particle_list[]);
=======
  int new_refresh_load_particle_faces_ (Refresh & refresh);
  /// Send flux data to neighbors
  int new_refresh_load_flux_faces_ (Refresh & refresh);
  
  void new_refresh_load_field_face_
  (Refresh & refresh, int refresh_type, Index index, int if3[3], int ic3[3]);
  /// Send particles in list to corresponding indices
  void new_particle_send_(Refresh & refresh, int nl,Index index_list[], 
			  ParticleData * particle_list[]);
  void new_refresh_load_flux_face_
  (Refresh & refresh, int refresh_type, Index index, int if3[3], int ic3[3]);
>>>>>>> 1a79e211

  void new_refresh_exit (Refresh & refresh);

  /// Enter the refresh phase after synchronizing
  void p_refresh_continue ()
  {
    refresh_continue();
  }

  void refresh_continue();

  /// Exit the refresh phase after synchronizing
  void p_refresh_exit ()
  {
    performance_start_(perf_refresh_exit);
    refresh_exit_();
    performance_stop_(perf_refresh_exit);
    performance_start_(perf_refresh_exit_sync);
  }
  void r_refresh_exit (CkReductionMsg * msg)
  {
    performance_start_(perf_refresh_exit);
    delete msg;
    refresh_exit_();
    performance_stop_(perf_refresh_exit);
    performance_start_(perf_refresh_exit_sync);
  }
protected:
  void refresh_exit_ ();
  /// Pack field face data into arrays and send to neighbors
public:

  void p_refresh_store (MsgRefresh * msg);

  /// Get restricted data from child when it is deleted
  void p_refresh_child (int n, char a[],int ic3[3]);

  void p_method_flux_correct_refresh();
  void r_method_flux_correct_sum_fields(CkReductionMsg * msg);
<<<<<<< HEAD
=======
  void r_method_debug_sum_fields(CkReductionMsg * msg);
>>>>>>> 1a79e211

protected:

  //--------------------------------------------------
  // REFRESH
  //--------------------------------------------------
  void refresh_begin_();

  /// Pack field face data into arrays and send to neighbors
  int refresh_load_field_faces_ (Refresh * refresh);
  /// Scatter particles in ghost zones to neighbors
  int refresh_load_particle_faces_ (Refresh * refresh);

  void refresh_load_field_face_
  (int refresh_type, Index index, int if3[3], int ic3[3]);
  void refresh_load_particle_face_
  (int refresh_type, Index index, int if3[3], int ic3[3]);
 
  //--------------------------------------------------
  // PARTICLES
  //--------------------------------------------------

  /// Create ParticleData objects for particle_array[] (with possibly
  /// duplicated pointers) and particle_list[] (with unique
  /// ParticleData objects) Also calls
  /// particle_determine_periodic_update_
  int particle_create_array_neighbors_
  (Refresh * refresh,
   ParticleData * particle_array[],
   ParticleData * particle_list[],
   Index index_list[], const bool copy = false);

  /// Computes updates to positions (dpx[i],dpy[i],dpz[i]) for faces that
  /// cross periodic domain boundaries
  void particle_determine_periodic_update_
  (int * index_lower, int * index_upper, double * dpx, double * dpy, double * dpz);
  void particle_apply_periodic_update_
  ( int nl, ParticleData * particle_list[], Refresh * refresh);

  /// Scatter particles of given types in type_list, to appropriate
  /// particle_array ParticleData elements
  void particle_scatter_neighbors_
  (int npa, ParticleData * particle_array[],
   std::vector<int> & type_list, Particle particle_src, const bool copy = false);

  /// Scatter particles to appropriate partictle_list elements
  void particle_scatter_children_ (ParticleData * particle_list[],
				   Particle particle_src);

  /// Send particles in list to corresponding indices
  void particle_send_(int nl,Index index_list[],
		      ParticleData * particle_list[]);

  /// Pack particle type data into arrays and send to neighbors
  int particle_load_faces_ (int npa,
			    ParticleData * particle_list[],
			    ParticleData * particle_array[],
			    Index index_list[],
			    Refresh * refresh,
          const bool copy = false);

  //--------------------------------------------------
  // STOPPING
  //--------------------------------------------------

public:
  /// Entry method after begin_stopping() to call Simulation::r_stopping()
  void r_stopping_compute_timestep(CkReductionMsg * msg);

  /// Enter the stopping phase
  void p_stopping_enter ()
  {
    performance_start_(perf_stopping);
    stopping_enter_();
    performance_stop_(perf_stopping);
  }
  void r_stopping_enter (CkReductionMsg * msg)
  {
    performance_start_(perf_stopping);
    delete msg;
    stopping_enter_();
    performance_stop_(perf_stopping);
  }

  /// Quiescence before load balancing
  void p_stopping_balance();

  /// Exit the stopping phase
  void p_stopping_exit ()
  {
    performance_start_(perf_stopping);
    stopping_exit_();
    performance_stop_(perf_stopping);
  }
  void r_stopping_exit (CkReductionMsg * msg)
  {
    delete msg;
    stopping_exit_();
    performance_stop_(perf_stopping);
  }

protected:

  void stopping_enter_();
  void stopping_begin_();
  void stopping_balance_();
  void stopping_exit_();

public:
  /// Exit the stopping phase to exit
  void p_exit ()
  {
    performance_start_(perf_exit);
    exit_();
    performance_stop_(perf_exit);
  }
  void r_exit (CkReductionMsg * msg)
  {
    performance_start_(perf_exit);
    delete msg;
    exit_();
    performance_stop_(perf_exit);
  }
protected:

  void exit_();

  //--------------------------------------------------
  // PERFORMANCE
  //--------------------------------------------------

protected:
  /// Start and stop measuring Block-based performance regions
  void performance_start_
  (int index_region, std::string file="", int line=0);
  void performance_stop_
  (int index_region, std::string file="", int line=0);

  //--------------------------------------------------
  // TESTING
  //--------------------------------------------------

  /// Check consistency between is_leaf_ and size of children_()
  void check_leaf_();

  /// Check if Block should have been deleted
  void check_delete_();

public: // virtual functions

  /// Check if given 3D coordinates are within the block domain
  bool check_position_in_block(const double& x, const double &y,
                               const double& z, bool include_ghost = false);

  /// Set state
  void set_state (int cycle, double time, double dt, bool stop)
  {
    set_cycle(cycle);
    set_time(time);
    set_dt(dt);
    set_stop(stop);
  }

  /// Set Block's cycle
  void set_cycle (int cycle) throw()
  { cycle_ = cycle;}

  /// Set Block's time
  virtual void set_time (double time) throw()
  { time_  = time; }

  /// Set Block's timestep
  virtual void set_dt (double dt) throw()
  { dt_  = dt; }

  /// Set Block's stopping criteria
  void set_stop (double stop) throw()
  { stop_  = stop; }

  /// Initialize Block
  virtual void initialize ();

  // /// Return the rank of the Simulation
  // int rank() const;

  //  int count_neighbors() const;

  void ResumeFromSync();

  FieldFace * create_face
  (int if3[3], int ic3[3], bool lg3[3],
   int refresh_type,
   Refresh * refresh,
   bool new_refresh) const;

  void print () const;

  void debug_new_refresh(const char * file, int line)
  {
    CkPrintf ("DEBUG_NEW_REFRESH %s:%d\n",file,line);
    const int n = new_refresh_sync_list_.size();
    for (int i=0; i<n; i++) {
      Sync & sync = new_refresh_sync_list_[i];
      CkPrintf ("DEBUG_NEW_REFRESH   sync %p %d/%u\n",(void*)&sync,sync.value(),sync.stop());
      CkPrintf ("DEBUG_NEW_REFRESH   state %s\n",
                (sync.state()==RefreshState::INACTIVE) ? "INACTIVE" :
                ((sync.state()==RefreshState::ACTIVE) ? "ACTIVE" : "READY"));
      CkPrintf ("DEBUG_NEW_REFRESH   mesg %lu\n",new_refresh_msg_list_[i].size());
    }
    fflush(stdout);
  }

protected: // functions

  /// Return the child adjacent to the given child in the direction of
  /// the given face
  void facing_child_(int jc3[3], const int ic3[3], const int if3[3]) const;

  /// Return whether the given face of the given child and its parent
  /// intersect
  bool child_is_on_face_(const int ic3[3],const int if3[3]) const;

  /// Return the face of the parent corresponding to the given face
  /// of the given child.
  bool parent_face_(int ipf3[3],const int if3[3], const int ic3[3]) const;

  void check_child_(const int ic3[3], const char * msg,
		    const char * file, int line) const
  {
    ASSERT5 (msg, "child %d %d %d out of range in file %s line %d",
	     ic3[0],ic3[1],ic3[2],file,line,
	     0 <= ic3[0] && ic3[0] <= 1 &&
	     0 <= ic3[1] && ic3[1] <= 1 &&
	     0 <= ic3[2] && ic3[2] <= 1);
  }

  void check_face_(const int if3[3], const char * msg,
		   const char * file, int line) const
  {
    ASSERT5 (msg, "face %d %d %d out of range in file %s line %d",
	     if3[0],if3[1],if3[2],file,line,
	     -1 <= if3[0] && if3[0] <= 1 &&
	     -1 <= if3[1] && if3[1] <= 1 &&
	     -1 <= if3[2] && if3[2] <= 1);
  }

  void debug_faces_(const char * mesg);

  std::string id_ () const throw ()
  {
    char buffer[27];
    int v3[3];
    index_.values(v3);
    sprintf (buffer,"%08X-%08X-%08X",
	     v3[0],v3[1],v3[2]);
    return buffer;
  }

  /// Allocate and copy in attributes from give Block
  void copy_(const Block & block) throw();

  /// Return the (lower) indices of the Block in the level,
  /// and the number of indices

  /// Update face_level_[] for given child in refined Block
  void refine_face_level_update_ (Index index_child);

  /// Update face_level_[] for coarsened Block
  void coarsen_face_level_update_ (Index index_child);

  /// Apply all initial conditions to this Block
  void apply_initial_() throw();

  /// Determine which faces require boundary updates or communication
  void determine_boundary_
  (
   bool is_boundary[3][2],
   bool * axm,
   bool * axp,
   bool * aym,
   bool * ayp,
   bool * azm,
   bool * azp
   );

  /// Update boundary conditions
  void update_boundary_ ();

  /// Boundary is a boundary face
  bool is_boundary_face_(int of3[3],
			 bool boundary[3][2],
			 bool periodic[3],
			 bool update[3][2]) const
  {

    bool skip = false;
    for (int axis=0; axis<3; axis++) {
      if (of3[axis] != 0) {
	int face=(of3[axis]+1)/2;
	if ( (! periodic[axis]) &&
	     update[axis][face] &&
	     boundary[axis][face]) skip = true;
      }
    }
    return skip;
  }

  /// Set the current refresh object
  void set_refresh (Refresh * refresh)
  {
    // WARNING: known memory leak (see bug # 133)
    refresh_.push_back(new Refresh (*refresh));
  };

  /// Return the currently-active Refresh object
  Refresh * refresh () throw()
  {  return refresh_.back();  }

  /// Return the synchronization object for the given Refresh object id
  Sync * sync_ (int id_refresh) throw()
  { return &new_refresh_sync_list_[id_refresh]; }

protected: // attributes

  /// Whether data exists
  /// Mesh Data that this Block controls
  Data * data_;

  /// Data for holding restricted child data
  Data * child_data_;

  //--------------------------------------------------

  /// Index of this Block in the octree array
  Index index_;

  /// Location in the Mesh root array.  Stored for HDF5 output only.
  int array_[3];

  /// Desired level for the next cycle
  int level_next_;

  //--------------------------------------------------

  /// Current cycle number
  int cycle_;

  /// Current time
  double time_;

  /// Current timestep
  double dt_;

  /// Current stopping criteria
  bool stop_;

  //--------------------------------------------------

  /// Index of current initialization routine
  int index_initial_;

  /// MESH REFINEMENT

  /// list of child nodes
  std::vector<Index> children_;

  /// Synchronization counter for coarsening
  Sync sync_coarsen_;

  /// Synchronization counters for p_control_sync
  std::vector<int>  sync_count_;
  std::vector<int>  sync_max_;

  /// current level of neighbors along each face
  std::vector<int> face_level_curr_;

  /// new level of neighbors along each face
  std::vector<int> face_level_next_;

  /// current level of neighbors accumulated from children that can coarsen
  std::vector<int> child_face_level_curr_;

  /// new level of neighbors accumulated from children that can coarsen
  std::vector<int> child_face_level_next_;

  /// Can coarsen only if all children can coarsen
  int count_coarsen_;

  /// Number of adapt steps in the adapt phase
  int adapt_step_;

  /// Current adapt value for the block
  int adapt_;

  /// whether Block has been coarsened and should be deleted
  bool coarsened_;

  /// Whether Block is marked for deletion
  bool delete_;

  /// Whether Block is a leaf node during adapt phase (stored not
  /// computed to avoid race condition bug #30)
  bool is_leaf_;

  /// Age of the Block in cycles (for OutputImage)
  int age_;

  /// Last face level received from given face
  std::vector<int> face_level_last_;

  /// String for storing bit ID name
  mutable std::string name_;

  /// Index of currently-active Method
  int index_method_;

  /// Stack of currently active solvers
  std::vector<int> index_solver_;

  /// Refresh object associated with current refresh operation
  /// (Not a pointer since must be one per Block for synchronization counters)
  std::vector<Refresh*> refresh_;

  std::vector < Sync > new_refresh_sync_list_;
  std::vector < std::vector <MsgRefresh * > > new_refresh_msg_list_;
<<<<<<< HEAD
  std::vector < RefreshState > new_refresh_state_list_;
=======
>>>>>>> 1a79e211

};

#endif /* COMM_BLOCK_HPP */<|MERGE_RESOLUTION|>--- conflicted
+++ resolved
@@ -160,7 +160,7 @@
     cello::af_to_xyz(axis,face,if3);
     return face_level_curr_[IF3(if3)];
   }
-  
+
   int face_level_next (const int if3[3]) const
   { return face_level_next_[IF3(if3)]; }
 
@@ -552,11 +552,7 @@
   //--------------------------------------------------
 
   /// Begin a refresh operation, optionally waiting then invoking callback
-<<<<<<< HEAD
-  void new_refresh_start (int id_refresh, int callback = 0);
-=======
   void new_refresh_start (int id_refresh, int callback);
->>>>>>> 1a79e211
 
   /// Wait for a refresh operation to complete, then continue with the callback
   void new_refresh_wait (int id_refresh, int callback);
@@ -570,30 +566,21 @@
 
   int new_refresh_load_field_faces_ (Refresh & refresh);
   /// Scatter particles in ghost zones to neighbors
-<<<<<<< HEAD
   int new_refresh_load_particle_faces_ (Refresh & refresh, const bool copy = false);
   int new_refresh_delete_particle_copies_   (Refresh * refresh);
 
   int delete_particle_copies_ (int it);
+
+  /// Send flux data to neighbors
+  int new_refresh_load_flux_faces_ (Refresh & refresh);
 
   void new_refresh_load_field_face_
   (Refresh & refresh, int refresh_type, Index index, int if3[3], int ic3[3]);
   /// Send particles in list to corresponding indices
   void new_particle_send_(Refresh & refresh, int nl,Index index_list[],
 			  ParticleData * particle_list[]);
-=======
-  int new_refresh_load_particle_faces_ (Refresh & refresh);
-  /// Send flux data to neighbors
-  int new_refresh_load_flux_faces_ (Refresh & refresh);
-  
-  void new_refresh_load_field_face_
-  (Refresh & refresh, int refresh_type, Index index, int if3[3], int ic3[3]);
-  /// Send particles in list to corresponding indices
-  void new_particle_send_(Refresh & refresh, int nl,Index index_list[], 
-			  ParticleData * particle_list[]);
   void new_refresh_load_flux_face_
   (Refresh & refresh, int refresh_type, Index index, int if3[3], int ic3[3]);
->>>>>>> 1a79e211
 
   void new_refresh_exit (Refresh & refresh);
 
@@ -633,10 +620,7 @@
 
   void p_method_flux_correct_refresh();
   void r_method_flux_correct_sum_fields(CkReductionMsg * msg);
-<<<<<<< HEAD
-=======
   void r_method_debug_sum_fields(CkReductionMsg * msg);
->>>>>>> 1a79e211
 
 protected:
 
@@ -654,7 +638,7 @@
   (int refresh_type, Index index, int if3[3], int ic3[3]);
   void refresh_load_particle_face_
   (int refresh_type, Index index, int if3[3], int ic3[3]);
- 
+
   //--------------------------------------------------
   // PARTICLES
   //--------------------------------------------------
@@ -1062,10 +1046,6 @@
 
   std::vector < Sync > new_refresh_sync_list_;
   std::vector < std::vector <MsgRefresh * > > new_refresh_msg_list_;
-<<<<<<< HEAD
-  std::vector < RefreshState > new_refresh_state_list_;
-=======
->>>>>>> 1a79e211
 
 };
 
