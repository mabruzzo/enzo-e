--- conflicted
+++ resolved
@@ -37,15 +37,9 @@
 
 public: // interface
 
-<<<<<<< HEAD
-#ifdef BUG_FIX_150
+#ifdef BYPASS_CHARM_MEM_LEAK
   /// create a Block whose MsgRefine is on the creating process
   Block ( process_type ip_source, MsgType msg_type );
-=======
-#ifdef BYPASS_CHARM_MEM_LEAK
-  /// create a Block whose MsgRefine is on the creating process
-  Block ( process_type ip_source );
->>>>>>> ded8a972
   /// Initialize Block using MsgRefine returned by creating process
   virtual void p_set_msg_refine(MsgRefine * msg);
 #else
@@ -138,19 +132,11 @@
   const Index & index() const
   { return index_; }
 
-<<<<<<< HEAD
-  int face_level (Index index, const int if3[3]) const
-  { return adapt_.face_level(index,if3,Adapt::LevelType::curr); }
-
-  int face_level (Index index, int axis, int face) const
-  { return adapt_.face_level(index,axis,face,Adapt::LevelType::curr); }
-=======
   int face_level (const int if3[3]) const
   { return adapt_.face_level(if3,Adapt::LevelType::curr); }
 
   int face_level (int axis, int face) const
   { return adapt_.face_level(axis,face,Adapt::LevelType::curr); }
->>>>>>> ded8a972
 
 
   int child_face_level (const int ic3[3], const int if3[3]) const
@@ -474,11 +460,7 @@
 
   void adapt_recv_level
   (int adapt_step,
-<<<<<<< HEAD
-   Index index_debug,
-=======
    Index index_send,
->>>>>>> ded8a972
    int ic3[3],
    std::vector<int> if3[3],
    int level_now, int level_new,
