// See LICENSE_CELLO file for license and copyright information

/// @file     mesh_Block.hpp
/// @author   James Bordner (jobordner@ucsd.edu)
/// @author   Stefan Arridge (stefan.arridge@gmail.com)
/// @date     Fri Apr  2 14:09:42 PDT 2010
/// @brief    [\ref Mesh] Declaration of the Block class

#ifndef MESH_BLOCK_HPP
#define MESH_BLOCK_HPP

class Data;
class MsgRefresh;
class MsgRefine;
class MsgCoarsen;
class FieldFace;
class Hierarchy;
class ItFace;
class ItNeighbor;
class Method;
class Particle;
class ParticleData;
class Refresh;
class Solver;

//----------------------------------------------------------------------

class Block : public CBase_Block
{
  /// @class    Block
  /// @ingroup  Comm
  ///
  /// @brief [\ref Mesh] Handles parallel communication and
  /// synchronization of mesh Blocks

  friend class IoBlock;

public: // interface

#ifdef BUG_FIX_150
  /// create a Block whose MsgRefine is on the creating process
  Block ( process_type ip_source );
  /// Initialize Block using MsgRefine returned by creating process
  virtual void p_set_msg_refine(MsgRefine * msg);
#else
  /// create a Block with the given block count, lower extent, block
  /// size, and number of field blocks
  Block ( MsgRefine * msg );
#endif

  /// Destructor
  virtual ~Block();

  /// Copy constructor
  Block(const Block & block)
  /// @param     block  Object being copied
  { copy_(block);  }

  /// Assignment operator
  Block & operator = (const Block & block)
  /// @param     block  Source object of the assignment
  /// @return    The target assigned object
  {  copy_(block);  return *this; }

  //----------------------------------------------------------------------
  // CHARM
  //----------------------------------------------------------------------

  /// Initialize an empty Block
  Block();

  /// Initialize a migrated Block
  Block (CkMigrateMessage *m);

  /// CHARM pupper
  virtual void pup(PUP::er &p);

  //----------------------------------------------------------------------
  // ACCESS METHODS
  //----------------------------------------------------------------------

  /// Return the Data associated with this Block
  inline Data * data() throw()
  { return data_; };

  inline const Data * data() const throw()
  { return data_; };

  /// Return the child Data associated with this Block
  inline Data * child_data() throw()
  { return child_data_; };
  inline const Data * child_data() const throw()
  { return child_data_; };

  /// Return the index of the root block containing this block
  inline void index_array (int * ix, int * iy, int * iz) const throw ()
  { index_.array(ix,iy,iz); }

  /// Return the current cycle number
  int cycle() const throw()
  { return cycle_; };

  /// Return the current time
  double time() const throw()
  { return time_; };

  /// Return the level in the Hierarchy
  int level() const throw()
  {  return index_.level(); };

  int age() const throw()
  { return age_; };

  /// Return the current timestep
  double dt() const throw()
  { return dt_; };

  /// Return current cell widths
  void cell_width
  (double * dx, double * dy = 0, double * dz = 0)
  const throw();

  /// Return the current stopping criteria
  bool stop() const throw()
  { return stop_; };

  /// Return whether this Block is a leaf in the octree array
  bool is_leaf() const
  { return is_leaf_ && ! (index_.level() < 0); }

  /// Index of the Block
  const Index & index() const
  { return index_; }

  int face_level (Index index, const int if3[3]) const
  { return adapt_.face_level(index,if3,Adapt::LevelType::curr); }

  int face_level (Index index, int axis, int face) const
  { return adapt_.face_level(index,axis,face,Adapt::LevelType::curr); }


  int child_face_level (const int ic3[3], const int if3[3]) const
  { return child_face_level_curr_[ICF3(ic3,if3)]; }

  int child_face_level_next (const int ic3[3], const int if3[3]) const
  { return child_face_level_next_[ICF3(ic3,if3)]; }

  void set_child_face_level_curr (const int ic3[3], const int if3[3], int level)
  { child_face_level_curr_[ICF3(ic3,if3)] = level;  }

  void set_child_face_level_next (const int ic3[3], const int if3[3], int level)
  { child_face_level_next_[ICF3(ic3,if3)] = level; }


  /// Verify that new and old adapt neighbors match
  void verify_neighbors();

  //----------------------------------------------------------------------
  // GENERAL
  //----------------------------------------------------------------------

  /// Return the name of the block
  std::string name () const throw();
  /// Return the name of the block with the given index
  std::string name(Index index) const throw();

  /// Return the size the Block array
  void size_array (int * nx, int * ny = 0, int * nz = 0) const throw();

  /// Compute the lower extent of the Block in the domain
  void lower(double * xm, double * ym = 0, double * zm = 0) const throw ();

  /// Compute the upper extent of the Block in the domain
  void upper(double * xp, double * yp = 0, double * zp = 0) const throw ();

  /// Return the index of this Block in global coordinates for its level
  void index_global
  ( int *ix, int *iy, int *iz,  int *nx, int *ny, int *nz ) const;

  /// Return which block faces lie along a domain boundary
  void is_on_boundary (bool boundary[3][2]) const throw();

  /// Update local level bounds and refine/coarsen neighbor indices in
  /// Adapt
  void update_levels_ ();

  bool is_child_ (const Index & index) const
  {
    for (size_t i=0; i<children_.size(); i++) {
      if (children_[i] == index) return true;
    }
    return false;
  }

  /// Initialize child face levels given own face levels
  void initialize_child_face_levels_();

  // Initialize after refinement
  void init_refine_ (
   Index index,
   int nx, int ny, int nz,
   int num_field_blocks,
   int num_adapt_steps,
   int cycle, double time, double dt,
   int narray, char * array, int refresh_type,
   int num_face_level, int * face_level,
   Adapt * adapt);

  /// Initialize Adapt class for neighbor connectivity
  void init_adapt_(Adapt * adapt_parent);

  /// Initialize arrays for refresh
  void init_refresh_();

  /// Return an iterator over faces

  ItFace it_face(int min_face_rank,
		 Index index,
		 const int * ic3=0,
		 const int * if3=0) throw();

  /// Return an iterator over neighbors

  ItNeighbor it_neighbor(Index index,
                         int min_face_rank = -1,
			 int neighbor_type = neighbor_leaf,
			 int min_level = INDEX_UNDEFINED_LEVEL,
			 int root_level = 0) throw();

  //--------------------------------------------------
  // Charm++ virtual
  //--------------------------------------------------

  virtual const CProxy_Block proxy_array() const
  { return thisProxy; }

  virtual const CProxyElement_Block proxy_element() const
  { return thisProxy[thisIndex]; }

  //--------------------------------------------------
  // INITIAL
  //--------------------------------------------------

  /// Initiate applying the sequence of Initial conditions
  void initial_new_begin_(int level);
  /// Continue to the next Initial conditions object
  void r_initial_new_next(CkReductionMsg * msg)
  { delete msg; initial_new_next_(); }
  void initial_new_next_();

  void r_end_initialize(CkReductionMsg * msg)
  {
    initial_exit_();  delete msg;
  }

  void initial_exit_();
  void p_initial_exit()
  { initial_exit_(); }

  void r_initial_new_continue(CkReductionMsg * msg)
  { delete msg; initial_new_continue_(); }

  /// Return after performing any Refresh operations
  void initial_new_continue_();

  /// Return the currently active Initial index
  int index_initial() const throw()
  { return index_initial_; }

  /// Return the currently-active Initial object
  Initial * initial () throw();

  //--------------------------------------------------
  // COMPUTE
  //--------------------------------------------------

  void p_compute_enter()
  {      compute_enter_();  }

  void p_compute_continue()
  {      compute_continue_();  }
  void r_compute_continue(CkReductionMsg * msg)
  {
    delete msg;
    compute_continue_();
  }

  void p_compute_exit()
  {      compute_exit_();  }
  void r_compute_exit(CkReductionMsg * msg)
  {
    delete msg;
    compute_exit_();
  }

  /// Return the currently active Method
  int index_method() const throw()
  { return index_method_; }

  /// Return the currently-active Method
  Method * method () throw();

  /// Start a new solver
  void push_solver(int index_solver) throw()
  {
    index_solver_.push_back(index_solver);
  }

  /// Return from a solver
  int pop_solver() throw()
  {
    int index = index_solver();
    ASSERT ("Block::pop_solver",
	    "Trying to pop element off of empty Block::index_solver_ stack",
	    index_solver_.size() > 0);
    index_solver_.resize(index_solver_.size()-1);
    return index;
  }

  /// Return the index of the current solver
  int index_solver() const throw()
  {
    ASSERT1("Block::index_solver()","%s index_solver_[] stack is empty",
	   name().c_str(),
	   (index_solver_.size() > 0));
    return index_solver_[index_solver_.size()-1];
  }

  /// Return the currently-active Solver
  Solver * solver () throw();

protected: // methods

  Index neighbor_ (const int if3[3], Index * ind = 0) const;
  /// Enter control compute phase
  void compute_enter_();
  /// Initiate computing the sequence of Methods
  void compute_begin_();
  /// Initiate computing the next Method in the sequence
  void compute_next_();
  /// Return after performing any Refresh operations
  void compute_continue_();
  /// Cleanup after all Methods have been applied
  void compute_end_();
  /// Exit control compute phase
  void compute_exit_();

public: // methods

  /// Prepare to call compute_next_() after computing (used to
  /// synchronize between methods) Must be called at end of each
  /// Method::compute()
  void compute_done();

  /// Prepare to call next phase after initialization / adapt;
  /// Must be called at end of each Initial::enforce_block()
  void initial_done();

  /// Compute all derived fields in a block (default)
  ///   if field_list is provided, loops through that list and computes
  ///   those fields that are grouped as derived
  void compute_derived(const std::vector< std::string >& field_list =
                             std::vector< std::string>()) throw();

  //--------------------------------------------------
  // OUTPUT
  //--------------------------------------------------

protected:
  void output_enter_();
  void output_begin_();
  void output_exit_();
public:

  void p_output_enter()
  {      output_enter_();  }
  void r_output_enter(CkReductionMsg * msg)
  {
    delete msg;
    output_enter_();
  }

  void p_output_end();

  void p_output_exit()
  {      output_exit_();  }
  void r_output_exit(CkReductionMsg * msg)
  {
    delete msg;
    output_exit_();
  }

  /// Contribute block data to ith output object in the simulation
  void p_output_write (int index_output, int step);

  //--------------------------------------------------
  // ADAPT
  //--------------------------------------------------

  void p_adapt_enter()
  {
    performance_start_(perf_adapt_apply);
    adapt_enter_();
    performance_stop_(perf_adapt_apply);
    performance_start_(perf_adapt_apply_sync);
  }
  void r_adapt_enter(CkReductionMsg * msg)
  {
    performance_start_(perf_adapt_apply);
    delete msg;
    adapt_enter_();
    performance_stop_(perf_adapt_apply);
    performance_start_(perf_adapt_apply_sync);
  }

  void r_adapt_next(CkReductionMsg * msg)
  {
    performance_start_(perf_adapt_update);
    adapt_changed_ = *((int * )msg->getData());
    delete msg;
    adapt_next_();
    performance_stop_(perf_adapt_update);
    performance_start_(perf_adapt_update_sync);
  }

  void p_adapt_called()
  {
    performance_start_(perf_adapt_notify);
    adapt_called_();
    performance_stop_(perf_adapt_notify);
    performance_start_(perf_adapt_notify_sync);
  }

  void p_adapt_end ()
  {
    performance_start_(perf_adapt_end);
    adapt_end_();
    performance_stop_(perf_adapt_end);
    performance_start_(perf_adapt_end_sync);
  }
  void p_adapt_update()
  {
    adapt_update_();
  }

  void p_adapt_exit()
  {
    performance_start_(perf_adapt_end);
    adapt_exit_();
    performance_stop_(perf_adapt_end);
    performance_start_(perf_adapt_end_sync);
  }

  /// Parent tells child to delete itself
  void p_adapt_delete();

  void p_adapt_recv_level (MsgAdapt *);
  void adapt_check_messages_();
  void adapt_recv_level();

  void adapt_recv_level
  (int adapt_step,
   Index index_debug,
   int ic3[3],
   std::vector<int> if3[3],
   int level_now, int level_new,
   int level_max, bool can_coarsen);
  
  void p_adapt_recv_child (MsgCoarsen * msg);

  void adapt_recv (Index index_send, const int of3[3], const int ic3[3],
		   int level_face_new, int level_relative,
                   int level_max, bool can_coarsen);

  void adapt_send_level();

protected:
  bool do_adapt_();
  void adapt_enter_();
  void adapt_begin_ ();
  void adapt_next_ ();
  void adapt_barrier_();
  void adapt_end_ ();
  void adapt_update_();
  void adapt_exit_();
  void adapt_coarsen_();
  void adapt_refine_();
  void adapt_called_();
  int adapt_compute_desired_level_(int level_maximum);
  void adapt_delete_child_(Index index_child);
public:

  //--------------------------------------------------
  // RESTART
  //--------------------------------------------------

  void r_restart_enter(CkReductionMsg * msg)
  {
    //    performance_start_(perf_restart);
    delete msg;
    restart_enter_();
    //    performance_stop_(perf_restart);
    //    performance_start_(perf_restart_sync);
  }

protected:
  void restart_enter_();

public:

  //--------------------------------------------------
  // CONTROL AND SYNCHRONIZATION
  //--------------------------------------------------

  /// Syncronize before continuing with next callback
  void control_sync (int entry_point, int sync_type, int id, int min_face_rank,
		     int neighbor_type,int root_level);

  /// synchronize with count other chares; count only needs to be
  /// supplied once with others count arguments 0.
  void p_control_sync_count(int entry_point, int id, int count)
  {
    performance_start_(perf_control);
    control_sync_count(entry_point, id, count);
    performance_stop_(perf_control);
  }

  void control_sync_neighbor (int entry_point, int id,
			      int neighbor_type,int min_face_rank,int root_level);
  void control_sync_face     (int entry_point, int id, int min_face_rank);
  void control_sync_barrier  (int entry_point);
  void control_sync_quiescence (int entry_point);
  void control_sync_count    (int entry_point, int id, int count);

public:

  //--------------------------------------------------
  // REFRESH
  //--------------------------------------------------

  /// Begin a refresh operation, optionally waiting then invoking callback
  void refresh_start (int id_refresh, int callback);

  /// Wait for a refresh operation to complete, then continue with the callback
  void refresh_wait (int id_refresh, int callback);

  /// Check whether a refresh operation is finished, and invoke the associated
  /// callback if it is
  void refresh_check_done (int id_refresh);

  /// Receive a Refresh data message from an adjacent Block
  void p_refresh_recv (MsgRefresh * msg);

  int refresh_load_field_faces_ (Refresh & refresh);
  
  /// Scatter particles in ghost zones to neighbors
  int refresh_load_particle_faces_ (Refresh & refresh, const bool copy = false);

<<<<<<< HEAD
  int refresh_delete_particle_copies_   (Refresh * refresh);
  int delete_particle_copies_ (int it);
=======
  /// Deletes all 'out-of-bounds' particles on the block, and for all the in-bounds
  /// particles, sets the 'is_copy' attribute to false
  int delete_non_local_particles_ (int it);
>>>>>>> 329a398c

  /// Send flux data to neighbors
  int refresh_load_flux_faces_ (Refresh & refresh);

  void refresh_load_field_face_
  (Refresh & refresh, int refresh_type, Index index, int if3[3], int ic3[3]);
  /// Send particles in list to corresponding indices
  void particle_send_(Refresh & refresh, int nl,Index index_list[],
                      ParticleData * particle_list[]);
  void refresh_load_flux_face_
  (Refresh & refresh, int refresh_type, Index index, int if3[3], int ic3[3]);

  void refresh_exit (Refresh & refresh);

  /// Get restricted data from child when it is deleted
  void p_refresh_child (int n, char a[],int ic3[3]);

  void p_method_flux_correct_refresh();
  void r_method_flux_correct_sum_fields(CkReductionMsg * msg);
  void r_method_debug_sum_fields(CkReductionMsg * msg);

  void r_method_order_morton_continue(CkReductionMsg * msg);
  void r_method_order_morton_complete(CkReductionMsg * msg);
  void p_method_order_morton_weight(int ic3[3], int weight, Index index);
  void p_method_order_morton_index(int index, int count);

  void p_method_output_next (MsgOutput * msg);
  void p_method_output_write (MsgOutput * msg);
  void r_method_output_continue(CkReductionMsg * msg);
  void r_method_output_done(CkReductionMsg * msg);

protected:

  //--------------------------------------------------
  // REFRESH
  //--------------------------------------------------
  void refresh_begin_();

  /// Pack field face data into arrays and send to neighbors
  // int refresh_load_field_faces_ (Refresh * refresh);

  /// Handle the special case of refresh on interpolated faces
  /// requiring extra padding
  int refresh_load_coarse_face_
  (Refresh refresh,  int refresh_type,
   Index index_neighbor, int if3[3],int ic3[3]);

  /// Send padded array of fields to neighbor for interpolations whose
  /// domains overlap multiple blocks
  void refresh_coarse_send_
  (Index index,
   Field field, Refresh & refresh,
   int iam3[3], int iap3[3],
   int ifms3[3], int ifps3[3],
   int ifmr3[3], int ifpr3[3],
   std::string debug);

  /// Apply prolongation operations on Block
  void refresh_coarse_apply_(Refresh * refresh);

  /// Scatter particles in ghost zones to neighbors
  int refresh_load_particle_faces_ (Refresh * refresh);

  // void refresh_load_field_face_
  // (int refresh_type, Index index, int if3[3], int ic3[3]);
  void refresh_load_particle_face_
  (int refresh_type, Index index, int if3[3], int ic3[3]);

  //--------------------------------------------------
  // PARTICLES
  //--------------------------------------------------

  /// Create ParticleData objects for particle_array[] (with possibly
  /// duplicated pointers) and particle_list[] (with unique
  /// ParticleData objects) Also calls
  /// particle_determine_periodic_update_
  int particle_create_array_neighbors_
  (Refresh * refresh,
   ParticleData * particle_array[],
   ParticleData * particle_list[],
   Index index_list[]);

  /// Computes updates to positions (dpx[i],dpy[i],dpz[i]) for faces that
  /// cross periodic domain boundaries
  void particle_determine_periodic_update_
  (int * index_lower, int * index_upper, double * dpx, double * dpy, double * dpz);
  void particle_apply_periodic_update_
  ( int nl, ParticleData * particle_list[], Refresh * refresh);

  /// Scatter particles of given types in type_list, to appropriate
  /// particle_array ParticleData elements
  void particle_scatter_neighbors_
  (int npa, ParticleData * particle_array[],
   std::vector<int> & type_list, Particle particle_src,
   const bool copy = false);

  /// Scatter particles to appropriate partictle_list elements
  void particle_scatter_children_ (ParticleData * particle_list[],
				   Particle particle_src);

  /// Send particles in list to corresponding indices
  void particle_send_(int nl,Index index_list[],
		      ParticleData * particle_list[]);

  /// Pack particle type data into arrays and send to neighbors
  int particle_load_faces_ (int npa,
			    ParticleData * particle_list[],
			    ParticleData * particle_array[],
			    Index index_list[],
			    Refresh * refresh,
                            const bool copy = false);

  //--------------------------------------------------
  // STOPPING
  //--------------------------------------------------

public:
  /// Entry method after begin_stopping() to call Simulation::r_stopping()
  void r_stopping_compute_timestep(CkReductionMsg * msg);

  /// Enter the stopping phase
  void p_stopping_enter ()
  {
    performance_start_(perf_stopping);
    stopping_enter_();
    performance_stop_(perf_stopping);
  }
  void r_stopping_enter (CkReductionMsg * msg)
  {
    performance_start_(perf_stopping);
    delete msg;
    stopping_enter_();
    performance_stop_(perf_stopping);
  }

  /// Quiescence before load balancing
  void p_stopping_load_balance()
  { stopping_load_balance_(); }
  void r_stopping_load_balance(CkReductionMsg * msg)
  { delete msg;
    stopping_load_balance_();
  }

  /// Exit the stopping phase
  void p_stopping_exit ()
  {
    performance_start_(perf_stopping);
    stopping_exit_();
    performance_stop_(perf_stopping);
  }
  void r_stopping_exit (CkReductionMsg * msg)
  {
    delete msg;
    stopping_exit_();
    performance_stop_(perf_stopping);
  }

protected:

  void stopping_enter_();
  void stopping_begin_();
  void stopping_balance_();
  void stopping_load_balance_();
  void stopping_exit_();

public:
  /// Exit the stopping phase to exit
  void p_exit ()
  {
    performance_start_(perf_exit);
    exit_();
    performance_stop_(perf_exit);
  }
  void r_exit (CkReductionMsg * msg)
  {
    performance_start_(perf_exit);
    delete msg;
    exit_();
    performance_stop_(perf_exit);
  }
protected:

  void exit_();

  //--------------------------------------------------
  // PERFORMANCE
  //--------------------------------------------------

protected:
  /// Start and stop measuring Block-based performance regions
  void performance_start_
  (int index_region, std::string file="", int line=0);
  void performance_stop_
  (int index_region, std::string file="", int line=0);

  //--------------------------------------------------
  // TESTING
  //--------------------------------------------------

  /// Check consistency between is_leaf_ and size of children_()
  void check_leaf_();

public: // virtual functions

  /// Check if given 3D coordinates are within the block domain
  bool check_position_in_block(const double& x, const double &y,
                               const double& z, bool include_ghost = false);

  /// Set state
  void set_state (int cycle, double time, double dt, bool stop)
  {
    set_cycle(cycle);
    set_time(time);
    set_dt(dt);
    set_stop(stop);
  }

  /// Set Block's cycle
  void set_cycle (int cycle) throw()
  { cycle_ = cycle;}

  /// Set Block's time
  virtual void set_time (double time) throw()
  { time_  = time; }

  /// Set Block's timestep
  virtual void set_dt (double dt) throw()
  { dt_  = dt; }

  /// Set Block's stopping criteria
  void set_stop (double stop) throw()
  { stop_  = stop; }

  /// Initialize Block
  virtual void initialize ();

  //  int count_neighbors() const;

  void ResumeFromSync();

  FieldFace * create_face
  (int if3[3], int ic3[3], int g3[3],
   int refresh_type,
   Refresh * refresh,
   bool new_refresh) const;

  void print () const;

  const Adapt * adapt() const { return & adapt_; }

protected: // functions

  /// Return the child adjacent to the given child in the direction of
  /// the given face
  void facing_child_(int jc3[3], const int ic3[3], const int if3[3]) const;

  /// Return whether the given face of the given child and its parent
  /// intersect
  bool child_is_on_face_(const int ic3[3],const int if3[3]) const;

  /// Return the face of the parent corresponding to the given face
  /// of the given child.
  bool parent_face_(int ipf3[3],const int if3[3], const int ic3[3]) const;

  void check_child_(const int ic3[3], const char * msg,
		    const char * file, int line) const
  {
    ASSERT5 (msg, "child %d %d %d out of range in file %s line %d",
	     ic3[0],ic3[1],ic3[2],file,line,
	     0 <= ic3[0] && ic3[0] <= 1 &&
	     0 <= ic3[1] && ic3[1] <= 1 &&
	     0 <= ic3[2] && ic3[2] <= 1);
  }

  void check_face_(const int if3[3], const char * msg,
		   const char * file, int line) const
  {
    ASSERT5 (msg, "face %d %d %d out of range in file %s line %d",
	     if3[0],if3[1],if3[2],file,line,
	     -1 <= if3[0] && if3[0] <= 1 &&
	     -1 <= if3[1] && if3[1] <= 1 &&
	     -1 <= if3[2] && if3[2] <= 1);
  }

  void debug_faces_(const char * mesg);

  std::string id_ () const throw ()
  {
    char buffer[27];
    int v3[3];
    index_.values(v3);
    sprintf (buffer,"%08X-%08X-%08X",
	     v3[0],v3[1],v3[2]);
    return buffer;
  }

  /// Allocate and copy in attributes from give Block
  void copy_(const Block & block) throw();

  /// Return the (lower) indices of the Block in the level,
  /// and the number of indices

  /// Update face_level_[] for given child in refined Block
  void refine_face_level_update_ (Index index_child);

  /// Update face_level_[] for coarsened Block
  void coarsen_face_level_update_ (Index index_child);

  /// Apply all initial conditions to this Block
  void apply_initial_(MsgRefine * msg) throw();

  /// Determine which faces require boundary updates or communication
  void determine_boundary_
  (
   bool is_boundary[3][2],
   bool * axm,
   bool * axp,
   bool * aym,
   bool * ayp,
   bool * azm,
   bool * azp
   );

  /// Update boundary conditions
  void update_boundary_ ();

  /// Set the current refresh object
  void set_refresh (Refresh * refresh)
  {
    // WARNING: known memory leak (see bug # 133)
    refresh_.push_back(new Refresh (*refresh));
  };

  /// Return the currently-active Refresh object
  Refresh * refresh () throw()
  {  return refresh_.back();  }

  /// Return the synchronization object for the given Refresh object id
  Sync * sync_ (int id_refresh) throw()
  { return &refresh_sync_list_[id_refresh]; }

protected: // attributes

  /// Whether data exists
  /// Mesh Data that this Block controls
  Data * data_;

  /// Data for holding restricted child data
  Data * child_data_;

  //--------------------------------------------------

  /// Index of this Block in the octree array
  Index index_;

  /// Location in the Mesh root array.  Stored for HDF5 output only.
  int array_[3];

  /// Desired level for the next cycle
  int level_next_;

  //--------------------------------------------------

  /// Current cycle number
  int cycle_;

  /// Current time
  double time_;

  /// Current timestep
  double dt_;

  /// Current stopping criteria
  bool stop_;
  
  //--------------------------------------------------

  /// Index of current initialization routine
  int index_initial_;

  //--------------------------------------------------
  /// MESH REFINEMENT
  //--------------------------------------------------

  /// list of child nodes
  std::vector<Index> children_;

  /// Synchronization counter for coarsening
  Sync sync_coarsen_;

  /// Synchronization counters for p_control_sync
  std::vector<int>  sync_count_;
  std::vector<int>  sync_max_;

  /// Adapt object
  Adapt adapt_;

  /// current level of neighbors accumulated from children that can coarsen
  std::vector<int> child_face_level_curr_;

  /// new level of neighbors accumulated from children that can coarsen
  std::vector<int> child_face_level_next_;

  /// Can coarsen only if all children can coarsen
  int count_coarsen_;

  /// Number of adapt steps in the adapt phase
  int adapt_step_;

  /// Whether contribute() has been called in adapt. Used to
  /// prevent multiple calls per step.
  bool adapt_ready_;

  /// Whether block has reached level consensus for the balancing step
  bool adapt_balanced_;

  /// Number of blocks that have refined or coarsened in this phase
  int adapt_changed_;

  /// Buffer for incoming MsgAdapt objects
  std::vector < MsgAdapt * > adapt_msg_list_;

  /// whether Block has been coarsened and should be deleted
  bool coarsened_;

  //--------------------------------------------------

  /// Whether Block is a leaf node during adapt phase (stored not
  /// computed to avoid race condition bug #30)
  bool is_leaf_;

  /// Age of the Block in cycles (for OutputImage)
  int age_;

  /// String for storing bit ID name
  mutable std::string name_;

  /// Index of currently-active Method
  int index_method_;

  /// Stack of currently active solvers
  std::vector<int> index_solver_;

  /// Refresh object associated with current refresh operation
  /// (Not a pointer since must be one per Block for synchronization counters)
  std::vector<Refresh*> refresh_;

  std::vector < Sync > refresh_sync_list_;
  std::vector < std::vector <MsgRefresh * > > refresh_msg_list_;

};

#endif /* COMM_BLOCK_HPP */<|MERGE_RESOLUTION|>--- conflicted
+++ resolved
@@ -556,14 +556,9 @@
   /// Scatter particles in ghost zones to neighbors
   int refresh_load_particle_faces_ (Refresh & refresh, const bool copy = false);
 
-<<<<<<< HEAD
-  int refresh_delete_particle_copies_   (Refresh * refresh);
-  int delete_particle_copies_ (int it);
-=======
   /// Deletes all 'out-of-bounds' particles on the block, and for all the in-bounds
   /// particles, sets the 'is_copy' attribute to false
   int delete_non_local_particles_ (int it);
->>>>>>> 329a398c
 
   /// Send flux data to neighbors
   int refresh_load_flux_faces_ (Refresh & refresh);
