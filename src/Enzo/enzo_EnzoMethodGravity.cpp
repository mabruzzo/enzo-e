// See LICENSE_CELLO file for license and copyright information

/// @file     enzo_EnzoMethodGravity.cpp
/// @author   James Bordner (jobordner@ucsd.edu)
/// @date     2016-11-07
/// @brief    Implements the EnzoMethodGravity class


#include "cello.hpp"
#include "enzo.hpp"

#include "enzo.decl.h"

// #define DEBUG_FIELD

#ifdef DEBUG_FIELD

#   define TRACE_FIELD_GM(NAME,FIELD,SCALE,gx,gy,gz,mx,my,mz,PLOT)	\
  {									\
    int gx=3,gy=3,gz=3;							\
    double sum_all=0.0;							\
    double sum_real=0.0;						\
    double sum_abs=0.0;							\
    double sum_mean=0.0;						\
    double sum_var=0.0;							\
    double sum2_all=0.0;						\
    double sum2_real=0.0;						\
    for (int iz=0; iz<mz; iz++) {					\
      for (int iy=0; iy<my; iy++) {					\
	for (int ix=0; ix<mx; ix++) {					\
	  int i = ix + mx*(iy + my*iz);					\
	  double value=SCALE*FIELD[i];					\
	  sum_all+=value;						\
	  sum2_all += value * value;					\
	}								\
      }									\
    }									\
    for (int iz=gz; iz<mz-gz; iz++) {					\
      for (int iy=gy; iy<my-gy; iy++) {					\
	for (int ix=gx; ix<mx-gx; ix++) {				\
	  int i = ix + mx*(iy + my*iz);					\
	  double value=SCALE*FIELD[i];					\
	  sum_real+=value;						\
	  sum_abs+=std::abs(value);					\
	  sum2_real+=value*value;					\
	}								\
      }									\
    }									\
    double mean=sum_real/((mx-2*gx)*(my-2*gy)*(mz-2*gz));		\
    for (int iz=gz; iz<mz-gz; iz++) {					\
      for (int iy=gy; iy<my-gy; iy++) {					\
	for (int ix=gx; ix<mx-gx; ix++) {				\
	  int i = ix + mx*(iy + my*iz);					\
	  double value=SCALE*FIELD[i];					\
	  sum_mean +=std::abs(value-mean);				\
	  sum_var  +=(value-mean)*(value-mean);				\
	}								\
      }									\
    }									\
    CkPrintf ("DEBUG_FIELD (%g) [%g] | (%g : %g %g %g) %s:%d %s\n",	\
	      sum_real,sum_all,					\
	      SCALE*(FIELD[gx+mx*(gy+my*gz)]),				\
	      SCALE*(FIELD[(gx+1)+mx*(gy+my*gz)]),			\
	      SCALE*(FIELD[gx+mx*((gy+1)+my*gz)]),			\
	      SCALE*(FIELD[gx+mx*(gy+my*(gz+1))]),			\
	      __FILE__,__LINE__,NAME);					\
    CkPrintf ("DEBUG_FIELD %s %20.18g %20.18g %20.18g\n",  NAME,sum_abs,sum_mean,sum_var); \
    fflush(stdout);							\
    char filename[80];						\
    sprintf (filename,"renzo-p-%s.png",NAME);				\
    png_array (filename,(float*)(FIELD),gx,gy,gz,mx,my,mz,__FILE__,__LINE__,2,16,16,SCALE); \
    sprintf (filename,"enzo-p-%s.png",NAME);				\
    png_array (filename,(float*)(FIELD),0,0,0,mx,my,mz,__FILE__,__LINE__,2,16,16,SCALE); \
  }
#   define TRACE_FIELD_(NAME,FIELD,SCALE) TRACE_FIELD_GM(NAME,FIELD,SCALE,gx_,gy_,gz_,mx_,my_,mz_,false)
#   define TRACE_FIELD(NAME,FIELD,SCALE)  TRACE_FIELD_GM(NAME,FIELD,SCALE,gx,gy,gz,mx,my,mz,false)
#   define PRINT_FIELD_(NAME,FIELD,SCALE) TRACE_FIELD_GM(NAME,FIELD,SCALE,gx_,gy_,gz_,mx_,my_,mz_,true)
#   define PRINT_FIELD(NAME,FIELD,SCALE)  TRACE_FIELD_GM(NAME,FIELD,SCALE,gx,gy,gz,mx,my,mz,true)

#define TRACE_PARTICLE(ATTRIBUTE,particle,TYPE_NAME,ATTR_NAME)		\
  {									\
    int it = particle.type_index(TYPE_NAME);				\
    int ia = particle.attribute_index(it,ATTR_NAME);			\
    int nb = particle.num_batches(it);					\
    double sum_abs = 0.0;						\
    for (int ib=0; ib<nb; ib++) {					\
      int np = particle.num_particles(it,ib);				\
      enzo_float * array = (enzo_float *) particle.attribute_array(it,ia,ib); \
      for (int ip=0; ip<np; ip++) {					\
	sum_abs += std::abs(array[ip]);					\
      }									\
    }									\
    CkPrintf ("DEBUG_PARTICLE %s %20.18g\n",  ATTRIBUTE,sum_abs);		\
  }
#else
#   define TRACE_FIELD_GM(NAME,FIELD,SCALE,gx,gy,gz,mx,my,mz,PLOT)	\
  /* ... */
#   define TRACE_FIELD_(NAME,FIELD,SCALE) TRACE_FIELD_GM(NAME,FIELD,SCALE,gx_,gy_,gz_,mx_,my_,mz_,false) \	/* ... */
#   define TRACE_FIELD(NAME,FIELD,SCALE)  TRACE_FIELD_GM(NAME,FIELD,SCALE,gx,gy,gz,mx,my,mz,false) \
  /* ... */
#   define PRINT_FIELD_(NAME,FIELD,SCALE) TRACE_FIELD_GM(NAME,FIELD,SCALE,gx_,gy_,gz_,mx_,my_,mz_,true) \
  /* ... */
#   define PRINT_FIELD(NAME,FIELD,SCALE)  TRACE_FIELD_GM(NAME,FIELD,SCALE,gx,gy,gz,mx,my,mz,true) \
  /* ... */
#define TRACE_PARTICLE(ATTRIBUTE,particle,TYPE_NAME,ATTR_NAME)	\
  /* ... */
#endif

// #define DEBUG_FIELD_FACE
// #define DEBUG_COPY_DENSITY
#define DEBUG_COPY_POTENTIAL
// #define DEBUG_COPY_B

// #define DEBUG_METHOD

// #define READ_ENZO_DENSITY
// #define PRINT_DENSITY_TOTAL
// #define USE_ENZO_DENSITY
// #define WRITE_ACCUM_DENSITY

// #define READ_ENZO_POTENTIAL
// #define USE_ENZO_POTENTIAL

// #define READ_PARTICLES

#define CK_TEMPLATES_ONLY
#include "enzo.def.h"
#undef CK_TEMPLATES_ONLY

#ifdef DEBUG_METHOD
#   define TRACE_METHOD(METHOD,BLOCK)					\
  CkPrintf ("%d %s:%d %s TRACE %s %p\n",CkMyPe(),__FILE__,__LINE__, \
	    BLOCK->name().c_str(),METHOD,this);			    \
  fflush(stdout);
#else
#   define TRACE_METHOD(METHOD,BLOCK) /*  */ 
#endif

//----------------------------------------------------------------------

EnzoMethodGravity::EnzoMethodGravity
(int index_solver,
 double grav_const,
 int order,
 bool accumulate)
  : Method(),
    index_solver_(index_solver),
    grav_const_(grav_const),
    order_(order),
    ir_exit_(-1)
{
<<<<<<< HEAD
  // Refresh adds density_total field faces and one layer of ghost
  // zones to "B" field

  const int ir = add_refresh(4,0,neighbor_leaf,sync_neighbor,
			     enzo_sync_id_method_gravity);
  
  refresh(ir)->add_field("acceleration_x");
  refresh(ir)->add_field("acceleration_y");
  refresh(ir)->add_field("acceleration_z");
  refresh(ir)->add_field("density");
=======

  // Refresh adds density_total field faces and one layer of ghost
  // zones to "B" field


  Refresh & refresh = new_refresh(ir_post_);
  cello::simulation()->new_refresh_set_name(ir_post_,name());

  refresh.add_field("acceleration_x");
  refresh.add_field("acceleration_y");
  refresh.add_field("acceleration_z");
  refresh.add_field("density");
>>>>>>> d7cd212a

  // Accumulate is used when particles are deposited into density_total
  
  if (accumulate) {

<<<<<<< HEAD
    refresh(ir)->set_accumulate(true);

    refresh(ir)->add_field_src_dst
      ("density_particle","density_particle_accumulate");
    refresh(ir)->add_field_src_dst
=======
    refresh.set_accumulate(true);

    refresh.add_field_src_dst
      ("density_particle","density_particle_accumulate");
    refresh.add_field_src_dst
>>>>>>> d7cd212a
      ("density_total","B");

  }

  ir_exit_ = add_new_refresh_();
  cello::simulation()->new_refresh_set_name(ir_post_,name()+":exit");
  Refresh & refresh_exit = new_refresh(ir_exit_);
  
  refresh_exit.add_field("potential");

  refresh_exit.set_callback(CkIndex_EnzoBlock::p_method_gravity_end());
}

//----------------------------------------------------------------------

void EnzoMethodGravity::compute(Block * block) throw()
{
  TRACE_METHOD("compute()",block);

  // Initialize the linear system

  Field field = block->data()->field();

  /// access problem-defining fields for eventual RHS and solution
  const int ib  = field.field_id ("B");
  const int id  = field.field_id("density");
  const int idt = field.field_id("density_total");
  const int idensity = (idt != -1) ? idt : id;
  
  // Solve the linear system
  int mx,my,mz;
  int gx,gy,gz;
  field.dimensions (0,&mx,&my,&mz);
  field.ghost_depth(0,&gx,&gy,&gz);

  const int m = mx*my*mz;

  enzo_float * B = (enzo_float*) field.values (ib);
#ifdef DEBUG_COPY_B  
  const int ib_copy = field.field_id ("B_copy");
  enzo_float * B_copy = (enzo_float*) field.values (ib_copy);
#endif  
  enzo_float * D = (enzo_float*) field.values (idensity);

  TRACE_FIELD("B",B,1.0);

  for (int i=0; i<m; i++) D[i] += B[i];

  // Add density_particle values to density_particle_accumulate ghosts
  
#ifdef WRITE_ACCUM_DENSITY
  {
    char buffer[80];
    sprintf (buffer,"bc-enzop-%03d.data",block->cycle());
    printf ("DEBUG_ACCUM cycle=%d\n",block->cycle());
    FILE * fp = fopen(buffer,"w");
    field.ghost_depth(0,&gx,&gy,&gz);
    gx=gy=gz=1;
    for (int iz=gz; iz<mz-gz; iz++) {
      for (int iy=gy; iy<my-gy; iy++) {
  	for (int ix=gx; ix<mx-gx; ix++) {
	  int i = ix + mx*(iy + my*iz);
	  fprintf (fp,"%d %d %d %20.16g\n",ix-gx,iy-gy,iz-gz,B_copy[i]);
	}
      }
    }
    fclose(fp);
  }
#endif

  TRACE_FIELD("density-total",D,1.0);

  EnzoPhysicsCosmology * cosmology = enzo::cosmology();

#ifdef READ_ENZO_DENSITY
  {
    enzo_float * dt = (enzo_float*) field.values("density_total");
    enzo_float * dt_enzo = (enzo_float*) field.values("density_total_enzo");
    // save Enzo-p's computed density_total first
    char buffer[80];
    sprintf (buffer,"dt-enzo-%03d.data",block->cycle());
    printf ("DEBUG_DENSITY_TOTAL cycle=%d\n",block->cycle());
    FILE * fp = fopen(buffer,"r");
    int gx,gy,gz;
    field.ghost_depth(0,&gx,&gy,&gz);
    gx=gy=gz=1;
    for (int iz=gz; iz<mz-gz; iz++) {
      for (int iy=gy; iy<my-gy; iy++) {
  	for (int ix=gx; ix<mx-gx; ix++) {
  	  int i=ix+mx*(iy+my*iz);
	  int jx,jy,jz;
	  double value;
  	  fscanf (fp,"%d %d %d %lf\n",&jx,&jy,&jz,&value);
	  dt_enzo[i] = value;
#ifdef USE_ENZO_DENSITY_TOTAL
	  dt[i] = value;
#endif	  
  	}
      }
    }
    
    fclose(fp);
    fp=NULL;
  }
#endif

  if (block->is_leaf()) {
    if (cosmology) {

#ifdef PRINT_DENSITY_TOTAL
      char buffer[80];
      sprintf (buffer,"dt-enzop-%03d.data",block->cycle());
      printf ("DEBUG_DENSITY_TOTAL cycle=%d\n",block->cycle());
      FILE * fp = fopen(buffer,"w");
#endif    
      int gx,gy,gz;
      field.ghost_depth(0,&gx,&gy,&gz);
#ifdef READ_ENZO_DENSITY    
      enzo_float * dt_diff = (enzo_float*) field.values("density_total_diff");
      enzo_float * dt_enzo = (enzo_float*) field.values("density_total_enzo");
#endif    
      gx=gy=gz=1;
      for (int iz=gz; iz<mz-gz; iz++) {
	for (int iy=gy; iy<my-gy; iy++) {
	  for (int ix=gx; ix<mx-gx; ix++) {
	    int i = ix + mx*(iy + my*iz);
	    D[i]=-(D[i]-1.0);
#ifdef READ_ENZO_DENSITY    
	    dt_diff[i] = D[i] - dt_enzo[i];
#endif	  
	    B[i]  = D[i];
#ifdef PRINT_DENSITY_TOTAL
	    fprintf (fp,"%d %d %d %20.16g\n",ix-gx,iy-gy,iz-gz,D[i]);
#endif	    
	  }
	}
      }
#ifdef PRINT_DENSITY_TOTAL
      fclose(fp);
#endif      
    } else {


      field.scale(ib, -4.0 * (cello::pi) * grav_const_, idensity);

    }

  } else {

    for (int i=0; i<mx*my*mz; i++) B[i] = 0.0;

  }
  
  //  TRACE_FIELD("density-shift",D,1.0);

  TRACE_FIELD("density-rhs",B,-1.0);

#ifdef DEBUG_COPY_B
  for (int i=0; i<m; i++) B_copy[i] = B[i];
#endif	

  Solver * solver = enzo::problem()->solver(index_solver_);
  
  // May exit before solve is done...
<<<<<<< HEAD
  solver->set_callback (CkIndex_EnzoBlock::r_method_gravity_continue(NULL));
=======
  solver->set_callback (CkIndex_EnzoBlock::p_method_gravity_continue());
>>>>>>> d7cd212a

  const int ix = field.field_id ("potential");

  std::shared_ptr<Matrix> A (std::make_shared<EnzoMatrixLaplace>(order_));

  solver->set_field_x(ix);
  solver->set_field_b(ib);
  
  solver->apply (A, block);

}

//----------------------------------------------------------------------

<<<<<<< HEAD
void EnzoBlock::r_method_gravity_continue(CkReductionMsg * msg)
=======
void EnzoBlock::p_method_gravity_continue()
>>>>>>> d7cd212a
{
  delete msg;

  TRACE_METHOD("r_method_gravity_end()",this);

  // So do refresh with barrier synch (note barrier instead of
  // neighbor synchronization otherwise will conflict with Method
  // refresh ("Charm++ fatal error: mis-matched client callbacks in
  // reduction messages")

<<<<<<< HEAD
  Refresh refresh (4,0,neighbor_leaf, sync_barrier,
		   enzo_sync_id_method_gravity_continue);
  
  refresh.set_active(is_leaf());
  refresh.add_field("potential");

  refresh_enter(CkIndex_EnzoBlock::r_method_gravity_end(NULL),&refresh);
=======
  EnzoMethodGravity * method = static_cast<EnzoMethodGravity*> (this->method());
  method->refresh_potential(this);
>>>>>>> d7cd212a

}

//----------------------------------------------------------------------
void EnzoMethodGravity::refresh_potential (EnzoBlock * enzo_block) throw()
{
  enzo_block->new_refresh(ir_exit_).set_active(enzo_block->is_leaf());
  enzo_block->new_refresh_start(ir_exit_,
			   CkIndex_EnzoBlock::p_method_gravity_end());
}
//----------------------------------------------------------------------

<<<<<<< HEAD
void EnzoBlock::r_method_gravity_end(CkReductionMsg * msg)
{
  delete msg;
  TRACE_METHOD("r_method_gravity_end()",this);
=======
void EnzoBlock::p_method_gravity_end()
{
  TRACE_METHOD("[pr]_method_gravity_end()",this);
>>>>>>> d7cd212a
  
  EnzoMethodGravity * method = static_cast<EnzoMethodGravity*> (this->method());
  method->compute_accelerations(this);
}

void EnzoMethodGravity::compute_accelerations (EnzoBlock * enzo_block) throw()
{
  
  Field field = enzo_block->data()->field();
  int gx,gy,gz;
  int mx,my,mz;
  field.ghost_depth(0,&gx,&gy,&gz);
  field.dimensions (0,&mx,&my,&mz);
  const int m = mx*my*mz;
  enzo_float * potential = (enzo_float*) field.values ("potential");
  TRACE_FIELD("potential",potential,-1.0);

  EnzoPhysicsCosmology * cosmology = enzo::cosmology();
  
  if (cosmology) {

    enzo_float cosmo_a = 1.0;
    enzo_float cosmo_dadt = 0.0;
    double dt   = enzo_block->timestep();
    double time = enzo_block->time();
    cosmology-> compute_expansion_factor (&cosmo_a,&cosmo_dadt,time+0.5*dt);
    //    cosmology-> compute_expansion_factor (&a,&dadt,time);

    for (int i=0; i<m; i++) potential[i] /= cosmo_a;
  }
  
#ifdef READ_ENZO_POTENTIAL  
  {
    enzo_float * po = (enzo_float*) field.values("potential");
    enzo_float * po_enzo = (enzo_float*) field.values("potential_enzo");
    enzo_float * po_diff = (enzo_float*) field.values("potential_diff");
    // save Enzo-p's computed potential first
    char buffer[80];
    sprintf (buffer,"po-enzo-%03d.data",cycle_);
    printf ("DEBUG_POTENTIAL cycle=%d\n",cycle_);
    FILE * fp = fopen(buffer,"r");
    int gx=1,gy=1,gz=1;
    for (int iz=gz; iz<mz-gz; iz++) {
      for (int iy=gy; iy<my-gy; iy++) {
  	for (int ix=gx; ix<mx-gx; ix++) {
  	  int i=ix+mx*(iy+my*iz);
	  int jx,jy,jz;
	  double value;
  	  fscanf (fp,"%d %d %d %lf\n",&jx,&jy,&jz,&value);
	  po_enzo[i] = value;
	  po_diff[i] = po[i] - po_enzo[i];
	  //	  printf ("%20.15g %20.15g %20.15g\n",po_diff[i],po[i],value);
#ifdef USE_ENZO_POTENTIAL
	  po[i] = value;
#endif	  
  	}
      }
    }
    fclose(fp);
    fp=NULL;
  }
#endif

#ifdef READ_PARTICLES
  if ((enzo_block->cycle() % 20) == 0) {
    Particle particle = enzo_block->data()->particle();

    int it = particle.type_index("enzo");
    int ia_x = particle.attribute_index(it,"x");
    int ia_y = particle.attribute_index(it,"y");
    int ia_z = particle.attribute_index(it,"z");
    int ia_vx = particle.attribute_index(it,"vx");
    int ia_vy = particle.attribute_index(it,"vy");
    int ia_vz = particle.attribute_index(it,"vz");
    int ia_ax = particle.attribute_index(it,"ax");
    int ia_ay = particle.attribute_index(it,"ay");
    int ia_az = particle.attribute_index(it,"az");
    int nx,ny,nz;
    field.size (&nx,&ny,&nz);
    int mb = particle.batch_size();
    char buffer[80];
    sprintf (buffer,"particles-%03d.data",enzo_block->cycle());
    CkPrintf ("file = %s\n",buffer);
    int np = nx*ny*nz;
    FILE * fp = fopen(buffer,"r");
    if (particle.num_particles(it) == 0) {
      particle.insert_particles(it,np);
    }
    for (int i=0; i<np; i++) {
      int ib,ip;
      particle.index(i,&ib,&ip);
      enzo_float * x = (enzo_float *) particle.attribute_array(it,ia_x,ib);
      enzo_float * y = (enzo_float *) particle.attribute_array(it,ia_y,ib);
      enzo_float * z = (enzo_float *) particle.attribute_array(it,ia_z,ib);
      enzo_float * vx = (enzo_float *) particle.attribute_array(it,ia_vx,ib);
      enzo_float * vy = (enzo_float *) particle.attribute_array(it,ia_vy,ib);
      enzo_float * vz = (enzo_float *) particle.attribute_array(it,ia_vz,ib);
      enzo_float * ax = (enzo_float *) particle.attribute_array(it,ia_ax,ib);
      enzo_float * ay = (enzo_float *) particle.attribute_array(it,ia_ay,ib);
      enzo_float * az = (enzo_float *) particle.attribute_array(it,ia_az,ib);
      int j=i%mb;
      fscanf (fp,"%f %f %f %f %f %f %f %f %f\n",
	      &x[j],&y[j],&z[j],&vx[j],&vy[j],&vz[j],&ax[j],&ay[j],&az[j]);
    }
    // for (int i=0; i<np; i++) {
    //   int ib,ip;
    //   particle.index(i,&ib,&ip);
    //   enzo_float * x = (enzo_float *) particle.attribute_array(it,ia_x,ib);
    //   enzo_float * y = (enzo_float *) particle.attribute_array(it,ia_y,ib);
    //   enzo_float * z = (enzo_float *) particle.attribute_array(it,ia_z,ib);
    //   CkPrintf ("B %d %g %g %g\n",i,x[i%mb],y[i%mb],z[i%mb]);
    // }
      
    fclose (fp);
  }
  
#endif

  /// compute acceleration fields from potential

  EnzoComputeAcceleration compute_acceleration(cello::rank(), order_);

  compute_acceleration.compute(enzo_block);

  // Clear "B" and "density_total" fields for next call
  // Note density_total may not be defined

  enzo_float * B =         (enzo_float*) field.values("B");

#ifdef DEBUG_COPY_DENSITY  
  enzo_float * B_copy =    (enzo_float*) field.values("B_copy");
  for (int i=0; i<m; i++) B_copy[i] = B[i];
#endif  

  for (int i=0; i<m; i++) B[i] = 0.0;

  enzo_float * de_t =      (enzo_float*) field.values("density_total");

  if (de_t != NULL) {
#ifdef DEBUG_COPY_DENSITY  
    enzo_float * de_t_copy = (enzo_float*) field.values("density_total_copy");
    for (int i=0; i<m; i++) de_t_copy[i] = de_t[i];
#endif  
    for (int i=0; i<m; i++) de_t[i] = 0.0;
  }
  if (potential) {
#ifdef DEBUG_COPY_POTENTIAL
    enzo_float * po_copy = (enzo_float*) field.values("potential_copy");
    if (po_copy != NULL) {
      for (int i=0; i<m; i++) po_copy[i] = potential[i];
    }
#endif  
    for (int i=0; i<m; i++) potential[i] = 0.0;
  }

  // wait for all Blocks before continuing
  enzo_block->compute_done();
}

//----------------------------------------------------------------------

double EnzoMethodGravity::timestep (Block * block) const throw()
{
  return timestep_(block);
}

//----------------------------------------------------------------------

double EnzoMethodGravity::timestep_ (Block * block) const throw()
{
  Field field = block->data()->field();

  int mx,my,mz;
  int gx,gy,gz;
  field.dimensions (0,&mx,&my,&mz);
  field.ghost_depth(0,&gx,&gy,&gz);

  enzo_float * ax = (enzo_float*) field.values ("acceleration_x");
  enzo_float * ay = (enzo_float*) field.values ("acceleration_y");
  enzo_float * az = (enzo_float*) field.values ("acceleration_z");

  enzo_float dt = std::numeric_limits<enzo_float>::max();

  double hx,hy,hz;
  block->cell_width(&hx,&hy,&hz);
  
  EnzoPhysicsCosmology * cosmology = enzo::cosmology();
  
  if (cosmology) {
    const int rank = cello::rank();
    enzo_float cosmo_a = 1.0;
    enzo_float cosmo_dadt = 0.0;
    double dt   = block->dt();
    double time = block->time();
    cosmology-> compute_expansion_factor (&cosmo_a,&cosmo_dadt,time+0.5*dt);
    if (rank >= 1) hx*=cosmo_a;
    if (rank >= 2) hy*=cosmo_a;
    if (rank >= 3) hz*=cosmo_a;
  }

  if (ax) {
    for (int iz=gz; iz<mz-gz; iz++) {
      for (int iy=gy; iy<my-gy; iy++) {
	for (int ix=gx; ix<mx-gx; ix++) {
	  int i=ix + mx*(iy + iz*my);
	  dt = std::min(enzo_float(dt),enzo_float(sqrt(hx/(fabs(ax[i]+1e-20)))));
	}
      }
    }
  }
  if (ay) {
    for (int iz=gz; iz<mz-gz; iz++) {
      for (int iy=gy; iy<my-gy; iy++) {
	for (int ix=gx; ix<mx-gx; ix++) {
	  int i=ix + mx*(iy + iz*my);
	  dt = std::min(enzo_float(dt),enzo_float(sqrt(hy/(fabs(ay[i]+1e-20)))));
	}
      }
    }
  }
  if (az) {
    for (int iz=gz; iz<mz-gz; iz++) {
      for (int iy=gy; iy<my-gy; iy++) {
	for (int ix=gx; ix<mx-gx; ix++) {
	  int i=ix + mx*(iy + iz*my);
	  dt = std::min(enzo_float(dt),enzo_float(sqrt(hz/(fabs(az[i]+1e-20)))));
	}
      }
    }
  }

  return 0.5*dt;
}<|MERGE_RESOLUTION|>--- conflicted
+++ resolved
@@ -149,18 +149,6 @@
     order_(order),
     ir_exit_(-1)
 {
-<<<<<<< HEAD
-  // Refresh adds density_total field faces and one layer of ghost
-  // zones to "B" field
-
-  const int ir = add_refresh(4,0,neighbor_leaf,sync_neighbor,
-			     enzo_sync_id_method_gravity);
-  
-  refresh(ir)->add_field("acceleration_x");
-  refresh(ir)->add_field("acceleration_y");
-  refresh(ir)->add_field("acceleration_z");
-  refresh(ir)->add_field("density");
-=======
 
   // Refresh adds density_total field faces and one layer of ghost
   // zones to "B" field
@@ -173,25 +161,16 @@
   refresh.add_field("acceleration_y");
   refresh.add_field("acceleration_z");
   refresh.add_field("density");
->>>>>>> d7cd212a
 
   // Accumulate is used when particles are deposited into density_total
   
   if (accumulate) {
 
-<<<<<<< HEAD
-    refresh(ir)->set_accumulate(true);
-
-    refresh(ir)->add_field_src_dst
-      ("density_particle","density_particle_accumulate");
-    refresh(ir)->add_field_src_dst
-=======
     refresh.set_accumulate(true);
 
     refresh.add_field_src_dst
       ("density_particle","density_particle_accumulate");
     refresh.add_field_src_dst
->>>>>>> d7cd212a
       ("density_total","B");
 
   }
@@ -356,11 +335,7 @@
   Solver * solver = enzo::problem()->solver(index_solver_);
   
   // May exit before solve is done...
-<<<<<<< HEAD
-  solver->set_callback (CkIndex_EnzoBlock::r_method_gravity_continue(NULL));
-=======
   solver->set_callback (CkIndex_EnzoBlock::p_method_gravity_continue());
->>>>>>> d7cd212a
 
   const int ix = field.field_id ("potential");
 
@@ -375,13 +350,8 @@
 
 //----------------------------------------------------------------------
 
-<<<<<<< HEAD
-void EnzoBlock::r_method_gravity_continue(CkReductionMsg * msg)
-=======
 void EnzoBlock::p_method_gravity_continue()
->>>>>>> d7cd212a
-{
-  delete msg;
+{
 
   TRACE_METHOD("r_method_gravity_end()",this);
 
@@ -390,18 +360,8 @@
   // refresh ("Charm++ fatal error: mis-matched client callbacks in
   // reduction messages")
 
-<<<<<<< HEAD
-  Refresh refresh (4,0,neighbor_leaf, sync_barrier,
-		   enzo_sync_id_method_gravity_continue);
-  
-  refresh.set_active(is_leaf());
-  refresh.add_field("potential");
-
-  refresh_enter(CkIndex_EnzoBlock::r_method_gravity_end(NULL),&refresh);
-=======
   EnzoMethodGravity * method = static_cast<EnzoMethodGravity*> (this->method());
   method->refresh_potential(this);
->>>>>>> d7cd212a
 
 }
 
@@ -414,16 +374,9 @@
 }
 //----------------------------------------------------------------------
 
-<<<<<<< HEAD
-void EnzoBlock::r_method_gravity_end(CkReductionMsg * msg)
-{
-  delete msg;
-  TRACE_METHOD("r_method_gravity_end()",this);
-=======
 void EnzoBlock::p_method_gravity_end()
 {
   TRACE_METHOD("[pr]_method_gravity_end()",this);
->>>>>>> d7cd212a
   
   EnzoMethodGravity * method = static_cast<EnzoMethodGravity*> (this->method());
   method->compute_accelerations(this);
