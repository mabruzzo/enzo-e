// See LICENSE_CELLO file for license and copyright information

/// @file     enzo_EnzoMethodGravity.cpp
/// @author   James Bordner (jobordner@ucsd.edu)
/// @date     2016-11-07
/// @brief    Implements the EnzoMethodGravity class


#include "cello.hpp"
#include "enzo.hpp"

#include "enzo.decl.h"

<<<<<<< HEAD
// #define DEBUG_FIELD

#ifdef DEBUG_FIELD

#   define TRACE_FIELD_GM(NAME,FIELD,SCALE,gx,gy,gz,mx,my,mz,PLOT)	\
  {									\
    int gx=3,gy=3,gz=3;							\
    double sum_all=0.0;							\
    double sum_real=0.0;						\
    double sum_abs=0.0;							\
    double sum_mean=0.0;						\
    double sum_var=0.0;							\
    double sum2_all=0.0;						\
    double sum2_real=0.0;						\
    for (int iz=0; iz<mz; iz++) {					\
      for (int iy=0; iy<my; iy++) {					\
	for (int ix=0; ix<mx; ix++) {					\
	  int i = ix + mx*(iy + my*iz);					\
	  double value=SCALE*FIELD[i];					\
	  sum_all+=value;						\
	  sum2_all += value * value;					\
	}								\
      }									\
    }									\
    for (int iz=gz; iz<mz-gz; iz++) {					\
      for (int iy=gy; iy<my-gy; iy++) {					\
	for (int ix=gx; ix<mx-gx; ix++) {				\
	  int i = ix + mx*(iy + my*iz);					\
	  double value=SCALE*FIELD[i];					\
	  sum_real+=value;						\
	  sum_abs+=std::abs(value);					\
	  sum2_real+=value*value;					\
	}								\
      }									\
    }									\
    double mean=sum_real/((mx-2*gx)*(my-2*gy)*(mz-2*gz));		\
    for (int iz=gz; iz<mz-gz; iz++) {					\
      for (int iy=gy; iy<my-gy; iy++) {					\
	for (int ix=gx; ix<mx-gx; ix++) {				\
	  int i = ix + mx*(iy + my*iz);					\
	  double value=SCALE*FIELD[i];					\
	  sum_mean +=std::abs(value-mean);				\
	  sum_var  +=(value-mean)*(value-mean);				\
	}								\
      }									\
    }									\
    CkPrintf ("DEBUG_FIELD (%g) [%g] | (%g : %g %g %g) %s:%d %s\n",	\
	      sum_real,sum_all,					\
	      SCALE*(FIELD[gx+mx*(gy+my*gz)]),				\
	      SCALE*(FIELD[(gx+1)+mx*(gy+my*gz)]),			\
	      SCALE*(FIELD[gx+mx*((gy+1)+my*gz)]),			\
	      SCALE*(FIELD[gx+mx*(gy+my*(gz+1))]),			\
	      __FILE__,__LINE__,NAME);					\
    CkPrintf ("DEBUG_FIELD %s %20.18g %20.18g %20.18g\n",  NAME,sum_abs,sum_mean,sum_var); \
    fflush(stdout);							\
    char filename[80];						\
    sprintf (filename,"renzo-p-%s.png",NAME);				\
    png_array (filename,(float*)(FIELD),gx,gy,gz,mx,my,mz,__FILE__,__LINE__,2,16,16,SCALE); \
    sprintf (filename,"enzo-p-%s.png",NAME);				\
    png_array (filename,(float*)(FIELD),0,0,0,mx,my,mz,__FILE__,__LINE__,2,16,16,SCALE); \
  }
#   define TRACE_FIELD_(NAME,FIELD,SCALE) TRACE_FIELD_GM(NAME,FIELD,SCALE,gx_,gy_,gz_,mx_,my_,mz_,false)
#   define TRACE_FIELD(NAME,FIELD,SCALE)  TRACE_FIELD_GM(NAME,FIELD,SCALE,gx,gy,gz,mx,my,mz,false)
#   define PRINT_FIELD_(NAME,FIELD,SCALE) TRACE_FIELD_GM(NAME,FIELD,SCALE,gx_,gy_,gz_,mx_,my_,mz_,true)
#   define PRINT_FIELD(NAME,FIELD,SCALE)  TRACE_FIELD_GM(NAME,FIELD,SCALE,gx,gy,gz,mx,my,mz,true)

#define TRACE_PARTICLE(ATTRIBUTE,particle,TYPE_NAME,ATTR_NAME)		\
  {									\
    int it = particle.type_index(TYPE_NAME);				\
    int ia = particle.attribute_index(it,ATTR_NAME);			\
    int nb = particle.num_batches(it);					\
    double sum_abs = 0.0;						\
    for (int ib=0; ib<nb; ib++) {					\
      int np = particle.num_particles(it,ib);				\
      enzo_float * array = (enzo_float *) particle.attribute_array(it,ia,ib); \
      for (int ip=0; ip<np; ip++) {					\
	sum_abs += std::abs(array[ip]);					\
      }									\
    }									\
    CkPrintf ("DEBUG_PARTICLE %s %20.18g\n",  ATTRIBUTE,sum_abs);		\
  }
#else
#   define TRACE_FIELD_GM(NAME,FIELD,SCALE,gx,gy,gz,mx,my,mz,PLOT)	\
  /* ... */
#   define TRACE_FIELD_(NAME,FIELD,SCALE) TRACE_FIELD_GM(NAME,FIELD,SCALE,gx_,gy_,gz_,mx_,my_,mz_,false) \	/* ... */
#   define TRACE_FIELD(NAME,FIELD,SCALE)  TRACE_FIELD_GM(NAME,FIELD,SCALE,gx,gy,gz,mx,my,mz,false) \
  /* ... */
#   define PRINT_FIELD_(NAME,FIELD,SCALE) TRACE_FIELD_GM(NAME,FIELD,SCALE,gx_,gy_,gz_,mx_,my_,mz_,true) \
  /* ... */
#   define PRINT_FIELD(NAME,FIELD,SCALE)  TRACE_FIELD_GM(NAME,FIELD,SCALE,gx,gy,gz,mx,my,mz,true) \
  /* ... */
#define TRACE_PARTICLE(ATTRIBUTE,particle,TYPE_NAME,ATTR_NAME)	\
  /* ... */
#endif

// #define DEBUG_FIELD_FACE
// #define DEBUG_COPY_DENSITY
// #define DEBUG_COPY_POTENTIAL
// #define DEBUG_COPY_B

// #define DEBUG_METHOD

// #define READ_ENZO_DENSITY
// #define PRINT_DENSITY_TOTAL
// #define USE_ENZO_DENSITY
// #define WRITE_ACCUM_DENSITY

// #define READ_ENZO_POTENTIAL
// #define USE_ENZO_POTENTIAL

// #define READ_PARTICLES

#ifdef DEBUG_METHOD
#   define TRACE_METHOD(METHOD,BLOCK)					\
  CkPrintf ("%d %s:%d %s TRACE %s %p\n",CkMyPe(),__FILE__,__LINE__, \
	    BLOCK->name().c_str(),METHOD,this);			    \
  fflush(stdout);
#else
#   define TRACE_METHOD(METHOD,BLOCK) /*  */ 
#endif
=======
#define CK_TEMPLATES_ONLY
#include "enzo.def.h"
#undef CK_TEMPLATES_ONLY

// #define DEBUG_COPY_B
// #define DEBUG_COPY_POTENTIAL
>>>>>>> 75f20482

//----------------------------------------------------------------------

EnzoMethodGravity::EnzoMethodGravity
(int index_solver,
 double grav_const,
 int order,
 bool accumulate)
  : Method(),
    index_solver_(index_solver),
    grav_const_(grav_const),
    order_(order),
    ir_exit_(-1)
{

  // Refresh adds density_total field faces and one layer of ghost
  // zones to "B" field


  cello::simulation()->new_refresh_set_name(ir_post_,name());
  Refresh * refresh = cello::refresh(ir_post_);
  refresh->add_field("acceleration_x");
  refresh->add_field("acceleration_y");
  refresh->add_field("acceleration_z");
  refresh->add_field("density");
  // Accumulate is used when particles are deposited into density_total
  
  if (accumulate) {
    refresh->set_accumulate(true);
    refresh->add_field_src_dst
      ("density_particle","density_particle_accumulate");
    refresh->add_field_src_dst("density_total","B");
  }

  ir_exit_ = add_new_refresh_();
  cello::simulation()->new_refresh_set_name(ir_post_,name()+":exit");
  Refresh * refresh_exit = cello::refresh(ir_exit_);
  
  refresh_exit->add_field("potential");

  refresh_exit->set_callback(CkIndex_EnzoBlock::p_method_gravity_end());
}

//----------------------------------------------------------------------

void EnzoMethodGravity::compute(Block * block) throw()
{
  // Initialize the linear system

  Field field = block->data()->field();

  /// access problem-defining fields for eventual RHS and solution
  const int ib  = field.field_id ("B");
  const int id  = field.field_id("density");
  const int idt = field.field_id("density_total");
  const int idensity = (idt != -1) ? idt : id;
  
  // Solve the linear system
  int mx,my,mz;
  int gx,gy,gz;
  field.dimensions (0,&mx,&my,&mz);
  field.ghost_depth(0,&gx,&gy,&gz);

  const int m = mx*my*mz;

  enzo_float * B = (enzo_float*) field.values (ib);
#ifdef DEBUG_COPY_B  
  const int ib_copy = field.field_id ("B_copy");
  enzo_float * B_copy = (enzo_float*) field.values (ib_copy);
#endif  
  enzo_float * D = (enzo_float*) field.values (idensity);

  for (int i=0; i<m; i++) D[i] += B[i];

  // Add density_particle values to density_particle_accumulate ghosts
  
  EnzoPhysicsCosmology * cosmology = enzo::cosmology();

  if (block->is_leaf()) {
    if (cosmology) {

      int gx,gy,gz;
      field.ghost_depth(0,&gx,&gy,&gz);
      gx=gy=gz=0;
      for (int iz=gz; iz<mz-gz; iz++) {
	for (int iy=gy; iy<my-gy; iy++) {
	  for (int ix=gx; ix<mx-gx; ix++) {
	    int i = ix + mx*(iy + my*iz);
	    D[i]=-(D[i]-1.0);
	    B[i]  = D[i];
	  }
	}
      }
    } else {
      field.scale(ib, -4.0 * (cello::pi) * grav_const_, idensity);
    }

  } else {

    for (int i=0; i<mx*my*mz; i++) B[i] = 0.0;

  }
  
#ifdef DEBUG_COPY_B
  for (int i=0; i<m; i++) B_copy[i] = B[i];
#endif	

  Solver * solver = enzo::problem()->solver(index_solver_);
  
  // May exit before solve is done...
  solver->set_callback (CkIndex_EnzoBlock::p_method_gravity_continue());

  const int ix = field.field_id ("potential");

  std::shared_ptr<Matrix> A (std::make_shared<EnzoMatrixLaplace>(order_));

  solver->set_field_x(ix);
  solver->set_field_b(ib);
  
  solver->apply (A, block);
}

//----------------------------------------------------------------------

void EnzoBlock::p_method_gravity_continue()
{
  // So do refresh with barrier synch (note barrier instead of
  // neighbor synchronization otherwise will conflict with Method
  // refresh ("Charm++ fatal error: mis-matched client callbacks in
  // reduction messages")

  EnzoMethodGravity * method = static_cast<EnzoMethodGravity*> (this->method());
  method->refresh_potential(this);

}

//----------------------------------------------------------------------
void EnzoMethodGravity::refresh_potential (EnzoBlock * enzo_block) throw()
{
  cello::refresh(ir_exit_)->set_active(enzo_block->is_leaf());
  enzo_block->new_refresh_start
    (ir_exit_, CkIndex_EnzoBlock::p_method_gravity_end());
}
//----------------------------------------------------------------------

void EnzoBlock::p_method_gravity_end()
{
  EnzoMethodGravity * method = static_cast<EnzoMethodGravity*> (this->method());
  method->compute_accelerations(this);
  // wait for all Blocks before continuing
  compute_done();
}

void EnzoMethodGravity::compute_accelerations (EnzoBlock * enzo_block) throw()
{
  
  Field field = enzo_block->data()->field();
  int gx,gy,gz;
  int mx,my,mz;
  field.ghost_depth(0,&gx,&gy,&gz);
  field.dimensions (0,&mx,&my,&mz);
  const int m = mx*my*mz;
  enzo_float * potential = (enzo_float*) field.values ("potential");

  EnzoPhysicsCosmology * cosmology = enzo::cosmology();
  
  if (cosmology) {

    enzo_float cosmo_a = 1.0;
    enzo_float cosmo_dadt = 0.0;
    double dt   = enzo_block->timestep();
    double time = enzo_block->time();
    cosmology-> compute_expansion_factor (&cosmo_a,&cosmo_dadt,time+0.5*dt);
    //    cosmology-> compute_expansion_factor (&a,&dadt,time);

    for (int i=0; i<m; i++) potential[i] /= cosmo_a;
  }
  
  /// compute acceleration fields from potential

  EnzoComputeAcceleration compute_acceleration(cello::rank(), order_);

  compute_acceleration.compute(enzo_block);

  // Clear "B" and "density_total" fields for next call
  // Note density_total may not be defined

  enzo_float * B = (enzo_float*) field.values("B");
  for (int i=0; i<m; i++) B[i] = 0.0;

  enzo_float * de_t = (enzo_float*) field.values("density_total");
  if (de_t) for (int i=0; i<m; i++) de_t[i] = 0.0;

  if (potential) {
    for (int i=0; i<m; i++) potential[i] = 0.0;
  }

}

//----------------------------------------------------------------------

double EnzoMethodGravity::timestep (Block * block) const throw()
{
  return timestep_(block);
}

//----------------------------------------------------------------------

double EnzoMethodGravity::timestep_ (Block * block) const throw()
{
  Field field = block->data()->field();

  int mx,my,mz;
  int gx,gy,gz;
  field.dimensions (0,&mx,&my,&mz);
  field.ghost_depth(0,&gx,&gy,&gz);

  enzo_float * ax = (enzo_float*) field.values ("acceleration_x");
  enzo_float * ay = (enzo_float*) field.values ("acceleration_y");
  enzo_float * az = (enzo_float*) field.values ("acceleration_z");

  enzo_float dt = std::numeric_limits<enzo_float>::max();

  double hx,hy,hz;
  block->cell_width(&hx,&hy,&hz);
  
  EnzoPhysicsCosmology * cosmology = enzo::cosmology();
  
  if (cosmology) {
    const int rank = cello::rank();
    enzo_float cosmo_a = 1.0;
    enzo_float cosmo_dadt = 0.0;
    double dt   = block->dt();
    double time = block->time();
    cosmology-> compute_expansion_factor (&cosmo_a,&cosmo_dadt,time+0.5*dt);
    if (rank >= 1) hx*=cosmo_a;
    if (rank >= 2) hy*=cosmo_a;
    if (rank >= 3) hz*=cosmo_a;
  }

  if (ax) {
    for (int iz=gz; iz<mz-gz; iz++) {
      for (int iy=gy; iy<my-gy; iy++) {
	for (int ix=gx; ix<mx-gx; ix++) {
	  int i=ix + mx*(iy + iz*my);
	  dt = std::min(enzo_float(dt),enzo_float(sqrt(hx/(fabs(ax[i]+1e-20)))));
	}
      }
    }
  }
  if (ay) {
    for (int iz=gz; iz<mz-gz; iz++) {
      for (int iy=gy; iy<my-gy; iy++) {
	for (int ix=gx; ix<mx-gx; ix++) {
	  int i=ix + mx*(iy + iz*my);
	  dt = std::min(enzo_float(dt),enzo_float(sqrt(hy/(fabs(ay[i]+1e-20)))));
	}
      }
    }
  }
  if (az) {
    for (int iz=gz; iz<mz-gz; iz++) {
      for (int iy=gy; iy<my-gy; iy++) {
	for (int ix=gx; ix<mx-gx; ix++) {
	  int i=ix + mx*(iy + iz*my);
	  dt = std::min(enzo_float(dt),enzo_float(sqrt(hz/(fabs(az[i]+1e-20)))));
	}
      }
    }
  }

  return 0.5*dt;
}<|MERGE_RESOLUTION|>--- conflicted
+++ resolved
@@ -11,135 +11,8 @@
 
 #include "enzo.decl.h"
 
-<<<<<<< HEAD
-// #define DEBUG_FIELD
-
-#ifdef DEBUG_FIELD
-
-#   define TRACE_FIELD_GM(NAME,FIELD,SCALE,gx,gy,gz,mx,my,mz,PLOT)	\
-  {									\
-    int gx=3,gy=3,gz=3;							\
-    double sum_all=0.0;							\
-    double sum_real=0.0;						\
-    double sum_abs=0.0;							\
-    double sum_mean=0.0;						\
-    double sum_var=0.0;							\
-    double sum2_all=0.0;						\
-    double sum2_real=0.0;						\
-    for (int iz=0; iz<mz; iz++) {					\
-      for (int iy=0; iy<my; iy++) {					\
-	for (int ix=0; ix<mx; ix++) {					\
-	  int i = ix + mx*(iy + my*iz);					\
-	  double value=SCALE*FIELD[i];					\
-	  sum_all+=value;						\
-	  sum2_all += value * value;					\
-	}								\
-      }									\
-    }									\
-    for (int iz=gz; iz<mz-gz; iz++) {					\
-      for (int iy=gy; iy<my-gy; iy++) {					\
-	for (int ix=gx; ix<mx-gx; ix++) {				\
-	  int i = ix + mx*(iy + my*iz);					\
-	  double value=SCALE*FIELD[i];					\
-	  sum_real+=value;						\
-	  sum_abs+=std::abs(value);					\
-	  sum2_real+=value*value;					\
-	}								\
-      }									\
-    }									\
-    double mean=sum_real/((mx-2*gx)*(my-2*gy)*(mz-2*gz));		\
-    for (int iz=gz; iz<mz-gz; iz++) {					\
-      for (int iy=gy; iy<my-gy; iy++) {					\
-	for (int ix=gx; ix<mx-gx; ix++) {				\
-	  int i = ix + mx*(iy + my*iz);					\
-	  double value=SCALE*FIELD[i];					\
-	  sum_mean +=std::abs(value-mean);				\
-	  sum_var  +=(value-mean)*(value-mean);				\
-	}								\
-      }									\
-    }									\
-    CkPrintf ("DEBUG_FIELD (%g) [%g] | (%g : %g %g %g) %s:%d %s\n",	\
-	      sum_real,sum_all,					\
-	      SCALE*(FIELD[gx+mx*(gy+my*gz)]),				\
-	      SCALE*(FIELD[(gx+1)+mx*(gy+my*gz)]),			\
-	      SCALE*(FIELD[gx+mx*((gy+1)+my*gz)]),			\
-	      SCALE*(FIELD[gx+mx*(gy+my*(gz+1))]),			\
-	      __FILE__,__LINE__,NAME);					\
-    CkPrintf ("DEBUG_FIELD %s %20.18g %20.18g %20.18g\n",  NAME,sum_abs,sum_mean,sum_var); \
-    fflush(stdout);							\
-    char filename[80];						\
-    sprintf (filename,"renzo-p-%s.png",NAME);				\
-    png_array (filename,(float*)(FIELD),gx,gy,gz,mx,my,mz,__FILE__,__LINE__,2,16,16,SCALE); \
-    sprintf (filename,"enzo-p-%s.png",NAME);				\
-    png_array (filename,(float*)(FIELD),0,0,0,mx,my,mz,__FILE__,__LINE__,2,16,16,SCALE); \
-  }
-#   define TRACE_FIELD_(NAME,FIELD,SCALE) TRACE_FIELD_GM(NAME,FIELD,SCALE,gx_,gy_,gz_,mx_,my_,mz_,false)
-#   define TRACE_FIELD(NAME,FIELD,SCALE)  TRACE_FIELD_GM(NAME,FIELD,SCALE,gx,gy,gz,mx,my,mz,false)
-#   define PRINT_FIELD_(NAME,FIELD,SCALE) TRACE_FIELD_GM(NAME,FIELD,SCALE,gx_,gy_,gz_,mx_,my_,mz_,true)
-#   define PRINT_FIELD(NAME,FIELD,SCALE)  TRACE_FIELD_GM(NAME,FIELD,SCALE,gx,gy,gz,mx,my,mz,true)
-
-#define TRACE_PARTICLE(ATTRIBUTE,particle,TYPE_NAME,ATTR_NAME)		\
-  {									\
-    int it = particle.type_index(TYPE_NAME);				\
-    int ia = particle.attribute_index(it,ATTR_NAME);			\
-    int nb = particle.num_batches(it);					\
-    double sum_abs = 0.0;						\
-    for (int ib=0; ib<nb; ib++) {					\
-      int np = particle.num_particles(it,ib);				\
-      enzo_float * array = (enzo_float *) particle.attribute_array(it,ia,ib); \
-      for (int ip=0; ip<np; ip++) {					\
-	sum_abs += std::abs(array[ip]);					\
-      }									\
-    }									\
-    CkPrintf ("DEBUG_PARTICLE %s %20.18g\n",  ATTRIBUTE,sum_abs);		\
-  }
-#else
-#   define TRACE_FIELD_GM(NAME,FIELD,SCALE,gx,gy,gz,mx,my,mz,PLOT)	\
-  /* ... */
-#   define TRACE_FIELD_(NAME,FIELD,SCALE) TRACE_FIELD_GM(NAME,FIELD,SCALE,gx_,gy_,gz_,mx_,my_,mz_,false) \	/* ... */
-#   define TRACE_FIELD(NAME,FIELD,SCALE)  TRACE_FIELD_GM(NAME,FIELD,SCALE,gx,gy,gz,mx,my,mz,false) \
-  /* ... */
-#   define PRINT_FIELD_(NAME,FIELD,SCALE) TRACE_FIELD_GM(NAME,FIELD,SCALE,gx_,gy_,gz_,mx_,my_,mz_,true) \
-  /* ... */
-#   define PRINT_FIELD(NAME,FIELD,SCALE)  TRACE_FIELD_GM(NAME,FIELD,SCALE,gx,gy,gz,mx,my,mz,true) \
-  /* ... */
-#define TRACE_PARTICLE(ATTRIBUTE,particle,TYPE_NAME,ATTR_NAME)	\
-  /* ... */
-#endif
-
-// #define DEBUG_FIELD_FACE
-// #define DEBUG_COPY_DENSITY
-// #define DEBUG_COPY_POTENTIAL
-// #define DEBUG_COPY_B
-
-// #define DEBUG_METHOD
-
-// #define READ_ENZO_DENSITY
-// #define PRINT_DENSITY_TOTAL
-// #define USE_ENZO_DENSITY
-// #define WRITE_ACCUM_DENSITY
-
-// #define READ_ENZO_POTENTIAL
-// #define USE_ENZO_POTENTIAL
-
-// #define READ_PARTICLES
-
-#ifdef DEBUG_METHOD
-#   define TRACE_METHOD(METHOD,BLOCK)					\
-  CkPrintf ("%d %s:%d %s TRACE %s %p\n",CkMyPe(),__FILE__,__LINE__, \
-	    BLOCK->name().c_str(),METHOD,this);			    \
-  fflush(stdout);
-#else
-#   define TRACE_METHOD(METHOD,BLOCK) /*  */ 
-#endif
-=======
-#define CK_TEMPLATES_ONLY
-#include "enzo.def.h"
-#undef CK_TEMPLATES_ONLY
-
 // #define DEBUG_COPY_B
 // #define DEBUG_COPY_POTENTIAL
->>>>>>> 75f20482
 
 //----------------------------------------------------------------------
 
