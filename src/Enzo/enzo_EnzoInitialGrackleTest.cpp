--- conflicted
+++ resolved
@@ -190,16 +190,10 @@
           mu = grackle_fields_.density[i] / mu;
         } // end primordial_chemistry > 0
 
-<<<<<<< HEAD
-        grackle_fields_.internal_energy[i] = pow(10.0, ((temperature_slope * (iy-gy)) +
-                                      log10(enzo_config->initial_grackle_test_minimum_temperature)))/
-                             mu / enzo_units->temperature() / (nominal_gamma - 1.0);
-=======
         grackle_fields_.internal_energy[i] =
           (pow(10.0, ((temperature_slope * (iy-gy)) +
            log10(enzo_config->initial_grackle_test_minimum_temperature)))/
-           mu / enzo_units->kelvin_per_energy_units() / (enzo_config->field_gamma - 1.0));
->>>>>>> f2efdb84
+           mu / enzo_units->kelvin_per_energy_units() / (nominal_gamma - 1.0));
         total_energy[i]    = grackle_fields_.internal_energy[i];
       }
     }
