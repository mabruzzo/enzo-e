#=======================
# Define Charm++ modules
#=======================
# This section declares Charm++ module targets. These are header-only targets
# that represent the .decl.h and .def.h headers generated from the .ci
# interface files by the charm++ libraries.
#
# We also define dependencies between modules (represented by occurences of
# extern in the .ci file)
include(charm)
addCharmModule( "enzo" )
target_link_libraries(enzoCharmModule INTERFACE meshCharmModule)

# note: main_enzoCharmModule was created in a previous CMakeLists.txt file
target_link_libraries(main_enzoCharmModule INTERFACE enzoCharmModule)

#==============
# General setup
#==============

# the variable holds the commonly used root-include directory that lets files
# include headers by calling:
#    #include "Enzo/header/path.hpp"
#    #include "Cello/header/path.hpp"
# A target, called <MY-TARGET> uses of this variable in a call like:
#    target_include_directories(<MY-TARGET> PUBLIC ${ROOT_INCLUDE_DIR})
set(ROOT_INCLUDE_DIR ${CMAKE_CURRENT_SOURCE_DIR}/../)

# Get the list of source files
# - we do this using GLOB patterns. This approach is not recommended by the
#   authors of CMake (their recommendation is to explicitly list all files that
#   must be installed).
# - Some of the disadvantages of this approach are mitigated by inclusion of
#   the CONFIGURE_DEPENDS flag.
# - See the CMake Primer section of the developer documentation for more details
file(GLOB SRC_FILES CONFIGURE_DEPENDS
  *.cpp *.F *.hpp fortran.h fortran_types.h
)

set(Cello_LIBS "cello_component;charm_component;control;disk;error;data;io;memory;mesh;monitor;parameters;parallel;performance;problem;compute;simulation;test_Unit")

set(External_LIBS "Boost::filesystem;HDF5_C")
if (USE_GRACKLE)
  LIST(APPEND External_LIBS "Grackle::Grackle")
endif()
if (use_papi)
  LIST(APPEND External_LIBS "PAPI::papi")
endif()
if (use_jemalloc)
  LIST(APPEND External_LIBS "jemalloc::jemalloc")
endif()

#=======================
# Define Library Targets
#=======================

# Step 1: forward-declare the enzo library. This holds most of the files that
#         are turned into the enzo binary. (We will return to this shortly)
add_library(enzo STATIC ${SRC_FILES})

# Step 2: define main_enzo
# -> this includes a machinery for driving the simulation (it's directly
#    analogous to the "tester" targets in the Cello directory)
# -> we need to define it now (and as a separate target from the binary) in
#    order to support tests that are defined in the subdirectory
add_library(main_enzo OBJECT ${CMAKE_CURRENT_SOURCE_DIR}/../Cello/main_enzo.cpp)
# TODO: we may want to reconsider the way that the code is structured so that
# we aren't declaring targets with source files from the Cello layer

target_include_directories (main_enzo
  PUBLIC ${CMAKE_CURRENT_SOURCE_DIR}/../Cello # for main.hpp
)
target_link_libraries(main_enzo
  PRIVATE enzo parallel cello_component monitor Boost::filesystem
  PUBLIC main_enzoCharmModule # this is public because main_enzo.decl.h is in
                              # the public header file: main.hpp)
)
target_link_options(main_enzo PRIVATE ${Cello_TARGET_LINK_OPTIONS})

# Step 3: add subdirectories (turning our attention back to the enzo target)
# -> these add other libraries that will be used when linking the enzo target
# -> these also add source files to the enzo target

# add files in enzo-core to enzo target (and define a unit test)
add_subdirectory(enzo-core)

# add source files from other subdirectories to the enzo target
add_subdirectory(cosmology)
<<<<<<< HEAD
add_subdirectory(obsolete)
=======
add_subdirectory(fluid-props)
>>>>>>> fc10a2c7

# define the Enzo::assorted target
add_subdirectory(assorted)

# define the Enzo::chemistry target
add_subdirectory(chemistry)

# define the Enzo::fluid-props target
add_subdirectory(fluid-props)

# define the Enzo::gravity target
add_subdirectory(gravity)

# define the Enzo::hydro-mhd target
add_subdirectory(hydro-mhd)

# define the Enzo::initial target
add_subdirectory(initial)

# define the Enzo::io target
add_subdirectory(io)

# define the Enzo::mesh target
add_subdirectory(mesh)

# define the Enzo::particle target
add_subdirectory(particle)

# define the Enzo::tests target
# (note that the Enzo::tests target introduces problem initializers that can
# be used to setup test-problems. The BUILD_TESTING option has no impact on
# what is built from this directory. The option only affects whether binaries,
# expressly used for unit-testing are built)
add_subdirectory(tests)

# define the Enzo::utils target
add_subdirectory(utils)

# Step 4: specify additional information about the Enzo library
# (dependencies are only PUBLIC because of the way that all headers are
#  transitively included in all targets. If they weren't public, the include
#  directories would not be properly inherited)
target_link_libraries(enzo
  PUBLIC Enzo::assorted Enzo::chemistry Enzo::fluid-props Enzo::gravity
  PUBLIC Enzo::hydro-mhd Enzo::initial Enzo::io Enzo::mesh Enzo::particle
  PUBLIC Enzo::tests Enzo::utils
  PUBLIC ${Cello_LIBS} ${External_LIBS}
  PUBLIC enzoCharmModule
)
target_include_directories(enzo
  PUBLIC ${CMAKE_CURRENT_SOURCE_DIR} # for enzo.hpp when linking to a target in
                                     # separate directory
)
target_link_options(enzo PRIVATE ${Cello_TARGET_LINK_OPTIONS})


# At the time of writing, cello.hpp is included in basically every source file
# (it's either directly included, or included via enzo.hpp). Thus it's okay to
# use these precompiled headers in all of the files.
target_link_libraries(enzo PRIVATE cello_component_PCH)

# At the time of wriing, enzo.hpp is included in just about every source file
# compiled as part of the enzo-target. For that reason, using
#     > if(USE_PRECOMPILED_HEADERS)
#     >    target_precompile_headers(enzo PRIVATE enzo.hpp)
#      > endif()
# actually saves a lot of extra time.
# - However, I'm VERY worried that future source files could get introduced
#   that don't include enzo.hpp. In that case, the precompiled headers would
#   allow the source file to access just about ANY in symbol in the entire
#   codebase without an appropriate include-statement.
# - While the same could still happen with the headers in cello_component_PCH,
#   I'm much less concerned since those are standard library headers and
#   charm++ headers
# - Maybe we can revisit this if we can come up with a better automatic test
#   for catching these cases (more helpful than the existing CI test). It could
#   when/if we start subdividing the enzo-target into subtargets...

#======================
# Define Binary Targets
#======================

# define the main executable
add_executable(enzo-e enzo-e.cpp)
target_link_libraries(enzo-e PRIVATE enzo main_enzo ${External_LIBS})
target_link_options(enzo-e PRIVATE ${Cello_TARGET_LINK_OPTIONS})

if (BUILD_TESTING)
  # define a unit test:
  #
  # consider removing the enzo-specific stuff from this test so that we can
  # define it entirely in the Cello layer
  add_executable(
    test_class_size "${CMAKE_CURRENT_SOURCE_DIR}/../Cello/test_class_size.cpp"
    )
  target_link_libraries(test_class_size PRIVATE enzo mesh tester_mesh)
  target_link_options(test_class_size PRIVATE ${Cello_TARGET_LINK_OPTIONS})
endif()<|MERGE_RESOLUTION|>--- conflicted
+++ resolved
@@ -84,13 +84,12 @@
 # add files in enzo-core to enzo target (and define a unit test)
 add_subdirectory(enzo-core)
 
-# add source files from other subdirectories to the enzo target
+# add source files from the cosmology subdirectory to the enzo target
+# todo: create a distinct Enzo::cosmology target
 add_subdirectory(cosmology)
-<<<<<<< HEAD
-add_subdirectory(obsolete)
-=======
-add_subdirectory(fluid-props)
->>>>>>> fc10a2c7
+
+# in the following lines all introduce targets (aka libraries) that are distinct
+# from the primary enzo target (later on, they are all linked to the enzo target)
 
 # define the Enzo::assorted target
 add_subdirectory(assorted)
