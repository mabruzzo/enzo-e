--- conflicted
+++ resolved
@@ -87,7 +87,6 @@
 add_subdirectory(chemistry)
 add_subdirectory(cosmology)
 add_subdirectory(fluid-props)
-add_subdirectory(io)
 add_subdirectory(obsolete)
 
 # define the Enzo::assorted target
@@ -101,11 +100,11 @@
 
 # define the Enzo::initial target
 add_subdirectory(initial)
-<<<<<<< HEAD
-=======
+
+# define the Enzo::io target
+add_subdirectory(io)
 
 # define the Enzo::mesh target
->>>>>>> 4f7bd154
 add_subdirectory(mesh)
 
 # define the Enzo::particle target
@@ -121,21 +120,14 @@
 # define the Enzo::utils target
 add_subdirectory(utils)
 
-# define the Enzo::io target
-add_subdirectory(io)
-
 # Step 4: specify additional information about the Enzo library
 # (dependencies are only PUBLIC because of the way that all headers are
 #  transitively included in all targets. If they weren't public, the include
 #  directories would not be properly inherited)
 target_link_libraries(enzo
-<<<<<<< HEAD
-  PUBLIC Enzo::io riemann ${Cello_LIBS} ${External_LIBS}
-=======
-  PUBLIC Enzo::assorted Enzo::gravity Enzo::initial Enzo::mesh Enzo::particle
-  PUBLIC Enzo::tests Enzo::utils
+  PUBLIC Enzo::assorted Enzo::gravity Enzo::initial Enzo::io Enzo::mesh
+  PUBLIC Enzo::particle Enzo::tests Enzo::utils
   PUBLIC riemann ${Cello_LIBS} ${External_LIBS}
->>>>>>> 4f7bd154
   PUBLIC enzoCharmModule
 )
 target_include_directories(enzo
