#=======================
# Define Charm++ modules
#=======================
# This section declares Charm++ module targets. These are header-only targets
# that represent the .decl.h and .def.h headers generated from the .ci
# interface files by the charm++ libraries.
#
# We also define dependencies between modules (represented by occurences of
# extern in the .ci file)
include(charm)
addCharmModule( "enzo" )
target_link_libraries(enzoCharmModule INTERFACE meshCharmModule)

# note: main_enzoCharmModule was created in a previous CMakeLists.txt file
target_link_libraries(main_enzoCharmModule INTERFACE enzoCharmModule)

#==============
# General setup
#==============

# the variable holds the commonly used root-include directory that lets files
# include headers by calling:
#    #include "Enzo/header/path.hpp"
#    #include "Cello/header/path.hpp"
# A target, called <MY-TARGET> uses of this variable in a call like:
#    target_include_directories(<MY-TARGET> PUBLIC ${ROOT_INCLUDE_DIR})
set(ROOT_INCLUDE_DIR ${CMAKE_CURRENT_SOURCE_DIR}/../)

# Get the list of source files
# - we do this using GLOB patterns. This approach is not recommended by the
#   authors of CMake (their recommendation is to explicitly list all files that
#   must be installed).
# - Some of the disadvantages of this approach are mitigated by inclusion of
#   the CONFIGURE_DEPENDS flag.
# - See the CMake Primer section of the developer documentation for more details
file(GLOB SRC_FILES CONFIGURE_DEPENDS
  *.cpp *.F *.hpp fortran.h fortran_types.h
)

set(Cello_LIBS "cello_component;charm_component;control;disk;error;data;io;memory;mesh;monitor;parameters;parallel;performance;problem;compute;simulation;test_Unit")

set(External_LIBS "pngwriter;Boost::filesystem;PNG::PNG;HDF5_C")
if (USE_GRACKLE)
  LIST(APPEND External_LIBS "Grackle::Grackle")
endif()
if (use_papi)
  LIST(APPEND External_LIBS "PAPI::papi")
endif()
if (use_jemalloc)
  LIST(APPEND External_LIBS "jemalloc::jemalloc")
endif()

#=======================
# Define Library Targets
#=======================

# Step 1: forward-declare the enzo library. This holds most of the files that
#         are turned into the enzo binary. (We will return to this shortly)
add_library(enzo STATIC ${SRC_FILES})

# Step 2: define main_enzo
# -> this includes a machinery for driving the simulation (it's directly
#    analogous to the "tester" targets in the Cello directory)
# -> we need to define it now (and as a separate target from the binary) in
#    order to support tests that are defined in the subdirectory
add_library(main_enzo OBJECT ${CMAKE_CURRENT_SOURCE_DIR}/../Cello/main_enzo.cpp)
# TODO: we may want to reconsider the way that the code is structured so that
# we aren't declaring targets with source files from the Cello layer
target_include_directories (main_enzo
  PUBLIC ${CMAKE_CURRENT_SOURCE_DIR}/../Cello # for main.hpp
)
target_link_libraries(main_enzo
  PRIVATE enzo parallel cello_component monitor Boost::filesystem
  PUBLIC main_enzoCharmModule # this is public because main_enzo.decl.h is in
                              # the public header file: main.hpp)
)
target_link_options(main_enzo PRIVATE ${Cello_TARGET_LINK_OPTIONS})

# Step 3: add subdirectories (turning our attention back to the enzo target)
# -> these add other libraries that will be used when linking the enzo target
# -> these also add source files to the enzo target

# add files in enzo-core to enzo target (and define a unit test)
add_subdirectory(enzo-core)

# add files in hydro-mhd to enzo target and define the riemann library
add_subdirectory(hydro-mhd)

# add source files from other subdirectories to the enzo target
add_subdirectory(assorted)
add_subdirectory(chemistry)
add_subdirectory(cosmology)
add_subdirectory(fluid-props)
add_subdirectory(gravity)
add_subdirectory(initial)
add_subdirectory(io)
add_subdirectory(mesh)
add_subdirectory(obsolete)
<<<<<<< HEAD
add_subdirectory(tests)
add_subdirectory(utils)

# define the Enzo::particle
add_subdirectory(particle)
=======
add_subdirectory(particle)
add_subdirectory(utils)

# note that the tests subdirectory introduces problem initializers that can
# be used to setup test-problems. The BUILD_TESTING option has no impact on
# what is built from this directory (it only affects whether binaries,
# expressly used for unit-testing are built)
add_subdirectory(tests)
>>>>>>> 69526e81

# Step 4: specify additional information about the Enzo library
# (dependencies are only PUBLIC because of the way that all headers are
#  transitively included in all targets. If they weren't public, the include
#  directories would not be properly inherited)
target_link_libraries(enzo
  PUBLIC Enzo::particle riemann ${Cello_LIBS} ${External_LIBS}
  PUBLIC enzoCharmModule
)
target_include_directories(enzo
  PUBLIC ${CMAKE_CURRENT_SOURCE_DIR} # for enzo.hpp when linking to a target in
                                     # separate directory
)
target_link_options(enzo PRIVATE ${Cello_TARGET_LINK_OPTIONS})


#======================
# Define Binary Targets
#======================

# define the main executable
add_executable(enzo-e enzo-e.cpp)
target_link_libraries(enzo-e PRIVATE enzo main_enzo ${External_LIBS})
target_link_options(enzo-e PRIVATE ${Cello_TARGET_LINK_OPTIONS})

if (BUILD_TESTING)
  # define a unit test:
  #
  # consider removing the enzo-specific stuff from this test so that we can
  # define it entirely in the Cello layer
  add_executable(
    test_class_size "${CMAKE_CURRENT_SOURCE_DIR}/../Cello/test_class_size.cpp"
    )
  target_link_libraries(test_class_size PRIVATE enzo mesh tester_mesh)
  target_link_options(test_class_size PRIVATE ${Cello_TARGET_LINK_OPTIONS})
endif()<|MERGE_RESOLUTION|>--- conflicted
+++ resolved
@@ -96,22 +96,15 @@
 add_subdirectory(io)
 add_subdirectory(mesh)
 add_subdirectory(obsolete)
-<<<<<<< HEAD
+# note that the tests subdirectory introduces problem initializers that can
+# be used to setup test-problems. The BUILD_TESTING option has no impact on
+# what is built from this directory (it only affects whether binaries,
+# expressly used for unit-testing are built)
 add_subdirectory(tests)
 add_subdirectory(utils)
 
 # define the Enzo::particle
 add_subdirectory(particle)
-=======
-add_subdirectory(particle)
-add_subdirectory(utils)
-
-# note that the tests subdirectory introduces problem initializers that can
-# be used to setup test-problems. The BUILD_TESTING option has no impact on
-# what is built from this directory (it only affects whether binaries,
-# expressly used for unit-testing are built)
-add_subdirectory(tests)
->>>>>>> 69526e81
 
 # Step 4: specify additional information about the Enzo library
 # (dependencies are only PUBLIC because of the way that all headers are
