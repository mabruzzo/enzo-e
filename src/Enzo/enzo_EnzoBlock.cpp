// See LICENSE_CELLO file for license and copyright information

/// @file     enzo_EnzoBlock.cpp
/// @author   James Bordner (jobordner@ucsd.edu)
/// @date     Thu Mar  3 23:02:02 PST 2011
/// @brief    Implementation of the EnzoBlock class

#include "cello.hpp"

#include "enzo.hpp"

//======================================================================

/// Boundary

int  EnzoBlock::BoundaryRank;
int  EnzoBlock::BoundaryDimension[MAX_DIMENSION];
int  EnzoBlock::BoundaryFieldType[MAX_NUMBER_OF_BARYON_FIELDS];
bc_enum *EnzoBlock::BoundaryType[MAX_NUMBER_OF_BARYON_FIELDS][MAX_DIMENSION][2];
enzo_float *EnzoBlock::BoundaryValue[MAX_NUMBER_OF_BARYON_FIELDS][MAX_DIMENSION][2];

int EnzoBlock::ComovingCoordinates;
int EnzoBlock::UseMinimumPressureSupport;
enzo_float EnzoBlock::MinimumPressureSupportParameter;
enzo_float EnzoBlock::ComovingBoxSize;
enzo_float EnzoBlock::HubbleConstantNow;
enzo_float EnzoBlock::OmegaMatterNow;
enzo_float EnzoBlock::OmegaLambdaNow;
enzo_float EnzoBlock::MaxExpansionRate;

// Chemistry

int EnzoBlock::MultiSpecies;

// Gravity

int EnzoBlock::GravityOn;

// Physics

int EnzoBlock::PressureFree;
enzo_float EnzoBlock::Gamma;
enzo_float EnzoBlock::GravitationalConstant;

// Problem-specific

int EnzoBlock::ProblemType;

// Method PPM

int EnzoBlock::PPMFlatteningParameter;
int EnzoBlock::PPMDiffusionParameter;
int EnzoBlock::PPMSteepeningParameter;

// Numerics

int EnzoBlock::DualEnergyFormalism;
enzo_float EnzoBlock::DualEnergyFormalismEta1;
enzo_float EnzoBlock::DualEnergyFormalismEta2;

enzo_float EnzoBlock::pressure_floor;
enzo_float EnzoBlock::density_floor;
enzo_float EnzoBlock::number_density_floor;
enzo_float EnzoBlock::temperature_floor;

enzo_float EnzoBlock::CourantSafetyNumber;
enzo_float EnzoBlock::InitialRedshift;
enzo_float EnzoBlock::InitialTimeInCodeUnits;

// Domain

enzo_float EnzoBlock::DomainLeftEdge [MAX_DIMENSION];
enzo_float EnzoBlock::DomainRightEdge[MAX_DIMENSION];

// PPM

int EnzoBlock::field_index_[NUM_FIELDS];

int EnzoBlock::GridRank;

int EnzoBlock::ghost_depth[MAX_DIMENSION];

// Fields

int EnzoBlock::NumberOfBaryonFields;      // active baryon fields

int EnzoBlock::FieldType[MAX_NUMBER_OF_BARYON_FIELDS];

//----------------------------------------------------------------------

// STATIC
void EnzoBlock::initialize(EnzoConfig * enzo_config,
			   FieldDescr * field_descr)

{
  for (int i=0; i<NUM_FIELDS; i++) {
    field_index_[i] = field_undefined;
  }

  GridRank = 0;
  NumberOfBaryonFields = 0;

  int i,j,k;

  for (i=0; i<MAX_DIMENSION; i++) {
    DomainLeftEdge [i] = 0;
    DomainRightEdge[i] = 0;
    ghost_depth[i] = 0;
    for (j=0; j<MAX_NUMBER_OF_BARYON_FIELDS; j++) {
      for (k=0; k<2; k++) {
	BoundaryDimension[i]=0;
	BoundaryFieldType[j] = 0;
	BoundaryType[j][i][k] = 0;
	BoundaryValue[j][i][k]= 0;
      }
    }
  }

  for (j=0; j<MAX_NUMBER_OF_BARYON_FIELDS; j++) {
    FieldType[j] = 0;
  }

  ComovingCoordinates = enzo_config->physics_cosmology;
  Gamma               = enzo_config->field_gamma;

  GridRank            = enzo_config->mesh_root_rank;

  BoundaryRank = GridRank;

  // Chemistry parameters

  MultiSpecies = 0;    // 0:0 1:6 2:9 3:12

  // Gravity parameters

  GravityOn                       = 0;    // Whether gravity is included
  GravitationalConstant           = 1.0;  // used only in SetMinimumSupport()

  //Problem specific parameter

  ProblemType = 0;

  // PPM parameters

  InitialRedshift   = enzo_config->physics_cosmology_initial_redshift;
  HubbleConstantNow = enzo_config->physics_cosmology_hubble_constant_now;
  OmegaLambdaNow    = enzo_config->physics_cosmology_omega_lamda_now;
  OmegaMatterNow    = enzo_config->physics_cosmology_omega_matter_now;
  MaxExpansionRate  = enzo_config->physics_cosmology_max_expansion_rate;
  ComovingBoxSize   = enzo_config->physics_cosmology_comoving_box_size;

  PressureFree              = enzo_config->ppm_pressure_free;
  UseMinimumPressureSupport = enzo_config->ppm_use_minimum_pressure_support;
  MinimumPressureSupportParameter = 
    enzo_config->ppm_minimum_pressure_support_parameter;
  PPMFlatteningParameter    = enzo_config->ppm_flattening;
  PPMDiffusionParameter     = enzo_config->ppm_diffusion;
  PPMSteepeningParameter    = enzo_config->ppm_steepening;
  pressure_floor            = enzo_config->ppm_pressure_floor;
  density_floor             = enzo_config->ppm_density_floor;
  temperature_floor         = enzo_config->ppm_temperature_floor;
  number_density_floor      = enzo_config->ppm_number_density_floor;
  DualEnergyFormalism       = enzo_config->ppm_dual_energy;
  DualEnergyFormalismEta1   = enzo_config->ppm_dual_energy_eta_1;
  DualEnergyFormalismEta2   = enzo_config->ppm_dual_energy_eta_2;

  int gx = enzo_config->field_ghosts[0];
  int gy = enzo_config->field_ghosts[1];
  int gz = enzo_config->field_ghosts[2];

  if (GridRank < 1) gx = 0;
  if (GridRank < 2) gy = 0;
  if (GridRank < 3) gz = 0;

  ghost_depth[0] = gx;
  ghost_depth[1] = gy;
  ghost_depth[2] = gz;

  NumberOfBaryonFields = enzo_config->field_list.size();

  // Check NumberOfBaryonFields

  if (NumberOfBaryonFields == 0) {
    ERROR ("EnzoBlock::initialize",
	   "List parameter 'Field fields' must have length greater than zero");
  } else if (NumberOfBaryonFields > MAX_NUMBER_OF_BARYON_FIELDS) {
    ERROR2 ("EnzoBlock::initialize",
	    "MAX_NUMBER_OF_BARYON_FIELDS = %d is too small for %d fields",
	    MAX_NUMBER_OF_BARYON_FIELDS,NumberOfBaryonFields );
  }

  int field_id;

  field_id = field_descr->field_id("density");
  field_index_[field_density]  = field_id;
  FieldType[field_id] = Density;
  field_id = field_descr->field_id("velocity_x");
  field_index_[field_velocity_x] = field_id;
  FieldType[field_id] = Velocity1;
  field_id = field_descr->field_id("velocity_y");
  field_index_[field_velocity_y] = field_id;
  FieldType[field_id] = Velocity2;
  field_id = field_descr->field_id("velocity_z");
  field_index_[field_velocity_z] = field_id;
  FieldType[field_id] = Velocity3;
  field_id = field_descr->field_id("total_energy");
  field_index_[field_total_energy] = field_id;
  FieldType[field_id] = TotalEnergy;
  field_id = field_descr->field_id("internal_energy");
  field_index_[field_internal_energy]  = field_id;
  FieldType[field_id] = InternalEnergy;
  field_id = field_descr->field_id("electron_density");
  field_index_[field_color]  = field_id;
  FieldType[field_id] = ElectronDensity;

  field_id = field_descr->field_id("velox");
  field_index_[field_velox]  = field_id;
  FieldType[field_id] = Velocity1;
  field_id = field_descr->field_id("veloy");
  field_index_[field_veloy] = field_id;
  FieldType[field_id] = Velocity2;
  field_id = field_descr->field_id("veloz");
  field_index_[field_veloz] = field_id;
  FieldType[field_id] = Velocity3;
  field_id = field_descr->field_id("bfieldx");
  field_index_[field_bfieldx] = field_id;
  FieldType[field_id] = 0;
  field_id = field_descr->field_id("bfieldy");
  field_index_[field_bfieldy] = field_id;
  FieldType[field_id] = 0;
  field_id = field_descr->field_id("bfieldz");
  field_index_[field_bfieldz] = field_id;
  FieldType[field_id] = 0;
  field_id = field_descr->field_id("dens_rx");
  field_index_[field_dens_rx] = field_id;
  FieldType[field_id] = 0;
  field_id = field_descr->field_id("velox_rx");
  field_index_[field_velox_rx] = field_id;
  FieldType[field_id] = 0;
  field_id = field_descr->field_id("veloy_rx");
  field_index_[field_veloy_rx] = field_id;
  FieldType[field_id] = 0;
  field_id = field_descr->field_id("veloz_rx");
  field_index_[field_veloz_rx] = field_id;
  FieldType[field_id] = 0;
  field_id = field_descr->field_id("bfieldx_rx");
  field_index_[field_bfieldx_rx] = field_id;
  FieldType[field_id] = 0;
  field_id = field_descr->field_id("bfieldy_rx");
  field_index_[field_bfieldy_rx] = field_id;
  FieldType[field_id] = 0;
  field_id = field_descr->field_id("bfieldz_rx");
  field_index_[field_bfieldz_rx] = field_id;
  FieldType[field_id] = 0;
  field_id = field_descr->field_id("dens_ry");
  field_index_[field_dens_ry] = field_id;
  FieldType[field_id] = 0;
  field_id = field_descr->field_id("velox_ry");
  field_index_[field_velox_ry] = field_id;
  FieldType[field_id] = 0;
  field_id = field_descr->field_id("veloy_ry");
  field_index_[field_veloy_ry] = field_id;
  FieldType[field_id] = 0;
  field_id = field_descr->field_id("veloz_ry");
  field_index_[field_veloz_ry] = field_id;
  FieldType[field_id] = 0;
  field_id = field_descr->field_id("bfieldx_ry");
  field_index_[field_bfieldx_ry] = field_id;
  FieldType[field_id] = 0;
  field_id = field_descr->field_id("bfieldy_ry");
  field_index_[field_bfieldy_ry] = field_id;
  FieldType[field_id] = 0;
  field_id = field_descr->field_id("bfieldz_ry");
  field_index_[field_bfieldz_ry] = field_id;
  FieldType[field_id] = 0;
  field_id = field_descr->field_id("dens_rz");
  field_index_[field_dens_rz] = field_id;
  FieldType[field_id] = 0;
  field_id = field_descr->field_id("velox_rz");
  field_index_[field_velox_rz] = field_id;
  FieldType[field_id] = 0;
  field_id = field_descr->field_id("veloy_rz");
  field_index_[field_veloy_rz] = field_id;
  FieldType[field_id] = 0;
  field_id = field_descr->field_id("veloz_rz");
  field_index_[field_veloz_rz] = field_id;
  FieldType[field_id] = 0;
  field_id = field_descr->field_id("bfieldx_rz");
  field_index_[field_bfieldx_rz] = field_id;
  FieldType[field_id] = 0;
  field_id = field_descr->field_id("bfieldy_rz");
  field_index_[field_bfieldy_rz] = field_id;
  FieldType[field_id] = 0;
  field_id = field_descr->field_id("bfieldz_rz");
  field_index_[field_bfieldz_rz] = field_id;
  FieldType[field_id] = 0;

  // BoundaryDimension[0] = nx + 2*ghost_depth[0];
  // BoundaryDimension[1] = ny + 2*ghost_depth[1];
  // BoundaryDimension[2] = nz + 2*ghost_depth[2];

  DomainLeftEdge [0] = enzo_config->domain_lower[0];
  DomainLeftEdge [1] = enzo_config->domain_lower[1];
  DomainLeftEdge [2] = enzo_config->domain_lower[2];

  DomainRightEdge[0] = enzo_config->domain_upper[0];
  DomainRightEdge[1] = enzo_config->domain_upper[1];
  DomainRightEdge[2] = enzo_config->domain_upper[2];

  CourantSafetyNumber = enzo_config->field_courant;

  double time  = enzo_config->initial_time;

  InitialTimeInCodeUnits = time;

} // void initialize()

//----------------------------------------------------------------------

EnzoBlock::EnzoBlock
(
 Index index,
 int nx, int ny, int nz,
 int num_field_blocks,
 int count_adapt,
 int cycle, double time, double dt,
 int narray, char * array, int op_array,
 int num_face_level, int * face_level,
 bool testing
) throw()
  : CommBlock 
    (
     index,
     nx,ny,nz,
     num_field_blocks,
     count_adapt,
     cycle, time, dt,
     narray,  array, op_array,
     num_face_level, face_level,
     testing),
    Time_(time),
    CycleNumber(cycle),
    OldTime(0),
    dt(dt),
    SubgridFluxes(0)
{
  initialize_enzo_();
  initialize();
}

//----------------------------------------------------------------------

void EnzoBlock::initialize_enzo_()
{
  // set_cycle(simulation()->cycle());
  // set_time (simulation()->time());
  // set_dt   (simulation()->dt());

  for (int i=0; i<MAX_DIMENSION; i++) {
    AccelerationField[i] = 0;
    GridLeftEdge[i] = 0;
    GridDimension[i] = 0;
    GridStartIndex[i] = 0;
    GridEndIndex[i] = 0;
    CellWidth[i] = 0;
  }

  for (int j=0; j<MAX_NUMBER_OF_BARYON_FIELDS; j++) {
    BaryonField[j] = 0;
    OldBaryonField[j] = 0;
  }
}

//----------------------------------------------------------------------

EnzoBlock::~EnzoBlock() throw ()
{
}

//----------------------------------------------------------------------

void EnzoBlock::pup(PUP::er &p)
{ 

  TRACEPUP;
  TRACE ("BEGIN EnzoBlock::pup()");

  CommBlock::pup(p);

<<<<<<< HEAD
=======
  p | Time_;
>>>>>>> 74cc34b5

  p | CycleNumber;
  p | OldTime;
  p | dt;
<<<<<<< HEAD
  WARNING("EnzoBlock::pup()", "skipping AccelerationField_ (not used)");
  p | Time_;

  WARNING("EnzoBlock::pup()", "skipping SubgridFluxes (not used)");
=======

  static bool warn1 = true;
  if (warn1) {
    WARNING("EnzoBlock::pup()", "skipping AccelerationField_ (not used)");
    warn1=false;
  }
  static bool warn2 = true;
  if (warn2) {
    WARNING("EnzoBlock::pup()", "skipping SubgridFluxes (not used)");
    warn2=false;
  }
>>>>>>> 74cc34b5

  PUParray(p,GridLeftEdge,MAX_DIMENSION); 
  PUParray(p,GridDimension,MAX_DIMENSION); 
  PUParray(p,GridStartIndex,MAX_DIMENSION); 
  PUParray(p,GridEndIndex,MAX_DIMENSION); 
  PUParray(p,CellWidth,MAX_DIMENSION);

  if (p.isUnpacking()) {
    for (int field = 0; field < EnzoBlock::NumberOfBaryonFields; field++) {
      BaryonField[field] = (enzo_float *)block_->field_block(0)->field_values(field);
    }
  }

  static bool warn3 = true;
  if (warn3) {
    warn3=false;
    WARNING("EnzoBlock::pup()", "skipping OldBaryonField[] [not used]");
  }

  if (index_.is_root()) {
    // static EnzoBlock variables
    p | BoundaryRank;
    PUParray(p,BoundaryDimension,MAX_DIMENSION);
    PUParray(p,BoundaryFieldType,MAX_NUMBER_OF_BARYON_FIELDS);
    //    bc_enum *BoundaryType[MAX_NUMBER_OF_BARYON_FIELDS][MAX_DIMENSION][2];
    //    enzo_float *BoundaryValue[MAX_NUMBER_OF_BARYON_FIELDS][MAX_DIMENSION][2]; 
    p | ComovingCoordinates;
    p | UseMinimumPressureSupport;
    p | MinimumPressureSupportParameter;
    p | ComovingBoxSize;
    p | HubbleConstantNow;
    p | OmegaMatterNow;
    p | OmegaLambdaNow;
    p | MaxExpansionRate;
    p | MultiSpecies;
    p | GravityOn;
    p | PressureFree;
    p | Gamma;
    p | GravitationalConstant;
    p | ProblemType;
    p | PPMFlatteningParameter;
    p | PPMDiffusionParameter;
    p | PPMSteepeningParameter;
    p | DualEnergyFormalism;
    p | DualEnergyFormalismEta1;
    p | DualEnergyFormalismEta2;
    p | pressure_floor;
    p | density_floor;
    p | number_density_floor;
    p | temperature_floor;
    p | CourantSafetyNumber;
    p | InitialRedshift;
    p | InitialTimeInCodeUnits;
    PUParray(p,DomainLeftEdge,MAX_DIMENSION);
    PUParray(p,DomainRightEdge,MAX_DIMENSION);
    PUParray(p,field_index_,NUM_FIELDS);
    p | GridRank;
    PUParray(p,ghost_depth,MAX_DIMENSION);
    p | NumberOfBaryonFields;      // active baryon fields
    PUParray(p,FieldType,MAX_NUMBER_OF_BARYON_FIELDS);
  }

  TRACE ("END EnzoBlock::pup()");

}

//======================================================================

void EnzoBlock::write(FILE * fp) throw ()
{
  fprintf (fp,"EnzoBlock: ComovingCoordinates %d\n",
	   ComovingCoordinates);
  fprintf (fp,"EnzoBlock: UseMinimumPressureSupport %d\n",
	   UseMinimumPressureSupport);
  fprintf (fp,"EnzoBlock: MinimumPressureSupportParameter %g\n",
	   MinimumPressureSupportParameter);
  fprintf (fp,"EnzoBlock: ComovingBoxSize %g\n",
	   ComovingBoxSize);
  fprintf (fp,"EnzoBlock: HubbleConstantNow %g\n",
	   HubbleConstantNow);
  fprintf (fp,"EnzoBlock: OmegaLambdaNow %g\n",
	   OmegaLambdaNow);
  fprintf (fp,"EnzoBlock: OmegaMatterNow %g\n",
	   OmegaMatterNow);
  fprintf (fp,"EnzoBlock: MaxExpansionRate %g\n",
	   MaxExpansionRate);

  // Chemistry

  fprintf (fp,"EnzoBlock: MultiSpecies %d\n",
	   MultiSpecies);

  // Gravity

  fprintf (fp,"EnzoBlock: GravityOn %d\n",
	   GravityOn);
  //  fprintf (fp,"EnzoBlock: *AccelerationField %g\n",
  //           *AccelerationField[MAX_DIMENSION)];

  // Physics

  fprintf (fp,"EnzoBlock: PressureFree %d\n",
	   PressureFree);
  fprintf (fp,"EnzoBlock: Gamma %g\n",
	   Gamma);
  fprintf (fp,"EnzoBlock: GravitationalConstant %g\n",
	   GravitationalConstant);

  // Problem-specific

  fprintf (fp,"EnzoBlock: ProblemType %d\n",
	   ProblemType);

  // Method PPM

  fprintf (fp,"EnzoBlock: PPMFlatteningParameter %d\n",
	   PPMFlatteningParameter);
  fprintf (fp,"EnzoBlock: PPMDiffusionParameter %d\n",
	   PPMDiffusionParameter);
  fprintf (fp,"EnzoBlock: PPMSteepeningParameter %d\n",
	   PPMSteepeningParameter);

  // Numerics

  fprintf (fp,"EnzoBlock: DualEnergyFormalism %d\n",
	   DualEnergyFormalism);
  fprintf (fp,"EnzoBlock: DualEnergyFormalismEta1 %g\n",
	   DualEnergyFormalismEta1);
  fprintf (fp,"EnzoBlock: DualEnergyFormalismEta2 %g\n",
	   DualEnergyFormalismEta2);
  fprintf (fp,"EnzoBlock: pressure_floor %g\n",
	   pressure_floor);
  fprintf (fp,"EnzoBlock: density_density_floor %g\n",
	   density_floor);
  fprintf (fp,"EnzoBlock: number_density_floor %g\n",
	   number_density_floor);
  fprintf (fp,"EnzoBlock: temperature_floor %g\n",
	   temperature_floor);

  fprintf (fp,"EnzoBlock: CourantSafetyNumber %g\n",
	   CourantSafetyNumber);
  fprintf (fp,"EnzoBlock: InitialRedshift %g\n",
	   InitialRedshift);
  fprintf (fp,"EnzoBlock: InitialTimeInCodeUnits %g\n",
	   InitialTimeInCodeUnits);
  fprintf (fp,"EnzoBlock: Time %g\n",
	   Time());
  fprintf (fp,"EnzoBlock: OldTime %g\n",
	   OldTime);

  // Domain

  fprintf (fp,"EnzoBlock: DomainLeftEdge %g %g %g\n",
	   DomainLeftEdge [0],DomainLeftEdge [0],DomainLeftEdge [0]);
  fprintf (fp,"EnzoBlock: DomainRightEdge %g %g %g\n",
	   DomainRightEdge[0],DomainRightEdge[1],DomainRightEdge[2]);

  // Fields

  if (field_index_[field_density] != field_undefined) 
    fprintf (fp,"EnzoBlock: field_density %d\n", field_index_[field_density]);
  if (field_index_[field_total_energy] != field_undefined) 
    fprintf (fp,"EnzoBlock: field_total_energy %d\n", field_index_[field_total_energy]);
  if (field_index_[field_internal_energy] != field_undefined) 
    fprintf (fp,"EnzoBlock: field_internal_energy %d\n", field_index_[field_internal_energy]);
  if (field_index_[field_velocity_x] != field_undefined) 
    fprintf (fp,"EnzoBlock: field_velocity_x %d\n", field_index_[field_velocity_x]);
  if (field_index_[field_velocity_y] != field_undefined) 
    fprintf (fp,"EnzoBlock: field_velocity_y %d\n", field_index_[field_velocity_y]);
  if (field_index_[field_velocity_z] != field_undefined) 
    fprintf (fp,"EnzoBlock: field_velocity_z %d\n", field_index_[field_velocity_z]);
  if (field_index_[field_color] != field_undefined) 
    fprintf (fp,"EnzoBlock: field_color %d\n", field_index_[field_color]);

  if (field_index_[field_velox] != field_undefined)
    fprintf (fp,"EnzoBlock: field_velox %d\n", field_index_[field_velox]);
  if (field_index_[field_veloy] != field_undefined)
    fprintf (fp,"EnzoBlock: field_veloy %d\n", field_index_[field_veloy]);
  if (field_index_[field_veloz] != field_undefined)
    fprintf (fp,"EnzoBlock: field_veloz %d\n", field_index_[field_veloz]);
  if (field_index_[field_bfieldx] != field_undefined)
    fprintf (fp,"EnzoBlock: field_bfieldx %d\n", field_index_[field_bfieldx]);
  if (field_index_[field_bfieldy] != field_undefined)
    fprintf (fp,"EnzoBlock: field_bfieldy %d\n", field_index_[field_bfieldy]);
  if (field_index_[field_bfieldz] != field_undefined)
    fprintf (fp,"EnzoBlock: field_bfieldz %d\n", field_index_[field_bfieldz]);

  if (field_index_[field_dens_rx] != field_undefined)
    fprintf (fp,"EnzoBlock: field_dens_rx %d\n", field_index_[field_dens_rx]);
  if (field_index_[field_velox_rx] != field_undefined)
    fprintf (fp,"EnzoBlock: field_velox_rx %d\n", field_index_[field_velox_rx]);
  if (field_index_[field_veloy_rx] != field_undefined)
    fprintf (fp,"EnzoBlock: field_veloy_rx %d\n", field_index_[field_veloy_rx]);
  if (field_index_[field_veloz_rx] != field_undefined)
    fprintf (fp,"EnzoBlock: field_veloz_rx %d\n", field_index_[field_veloz_rx]);
  if (field_index_[field_bfieldx_rx] != field_undefined)
    fprintf (fp,"EnzoBlock: field_bfieldx_rx %d\n", field_index_[field_bfieldx_rx]);
  if (field_index_[field_bfieldy_rx] != field_undefined)
    fprintf (fp,"EnzoBlock: field_bfieldy_rx %d\n", field_index_[field_bfieldy_rx]);
  if (field_index_[field_bfieldz_rx] != field_undefined)
    fprintf (fp,"EnzoBlock: field_bfieldz_rx %d\n", field_index_[field_bfieldz_rx]);

  if (field_index_[field_dens_ry] != field_undefined)
    fprintf (fp,"EnzoBlock: field_dens_ry %d\n", field_index_[field_dens_ry]);
  if (field_index_[field_velox_ry] != field_undefined)
    fprintf (fp,"EnzoBlock: field_velox_ry %d\n", field_index_[field_velox_ry]);
  if (field_index_[field_veloy_ry] != field_undefined)
    fprintf (fp,"EnzoBlock: field_veloy_ry %d\n", field_index_[field_veloy_ry]);
  if (field_index_[field_veloz_ry] != field_undefined)
    fprintf (fp,"EnzoBlock: field_veloz_ry %d\n", field_index_[field_veloz_ry]);
  if (field_index_[field_bfieldx_ry] != field_undefined)
    fprintf (fp,"EnzoBlock: field_bfieldx_ry %d\n", field_index_[field_bfieldx_ry]);
  if (field_index_[field_bfieldy_ry] != field_undefined)
    fprintf (fp,"EnzoBlock: field_bfieldy_ry %d\n", field_index_[field_bfieldy_ry]);
  if (field_index_[field_bfieldz_ry] != field_undefined)
    fprintf (fp,"EnzoBlock: field_bfieldz_ry %d\n", field_index_[field_bfieldz_ry]);

  if (field_index_[field_dens_rz] != field_undefined)
    fprintf (fp,"EnzoBlock: field_dens_rz %d\n", field_index_[field_dens_rz]);
  if (field_index_[field_velox_rz] != field_undefined)
    fprintf (fp,"EnzoBlock: field_velox_rz %d\n", field_index_[field_velox_rz]);
  if (field_index_[field_veloy_rz] != field_undefined)
    fprintf (fp,"EnzoBlock: field_veloy_rz %d\n", field_index_[field_veloy_rz]);
  if (field_index_[field_veloz_rz] != field_undefined)
    fprintf (fp,"EnzoBlock: field_veloz_rz %d\n", field_index_[field_veloz_rz]);
  if (field_index_[field_bfieldx_rz] != field_undefined)
    fprintf (fp,"EnzoBlock: field_bfieldx_rz %d\n", field_index_[field_bfieldx_rz]);
  if (field_index_[field_bfieldy_rz] != field_undefined)
    fprintf (fp,"EnzoBlock: field_bfieldy_rz %d\n", field_index_[field_bfieldy_rz]);
  if (field_index_[field_bfieldz_rz] != field_undefined)
    fprintf (fp,"EnzoBlock: field_bfieldz_rz %d\n", field_index_[field_bfieldz_rz]);

  // Grid

  fprintf (fp,"EnzoBlock: GridRank %d\n",    GridRank);
  fprintf (fp,"EnzoBlock: GridDimension %d %d %d\n",
	   GridDimension[0],GridDimension[1],GridDimension[2]);
  fprintf (fp,"EnzoBlock: GridStartIndex %d %d %d\n",
	   GridStartIndex[0],GridStartIndex[1],GridStartIndex[2]);
  fprintf (fp,"EnzoBlock: GridEndIndex %d %d %d\n",
	   GridEndIndex[0],GridEndIndex[1],GridEndIndex[2]);
  fprintf (fp,"EnzoBlock: GridLeftEdge %g %g %g\n",
	   GridLeftEdge[0],GridLeftEdge[1],GridLeftEdge[2]);

  fprintf (fp,"EnzoBlock: CellWidth %g %g %g\n", 
	   CellWidth[0], CellWidth[1], CellWidth[2] );

  fprintf (fp,"EnzoBlock: ghost %d %d %d\n",
	   ghost_depth[0],ghost_depth[1],ghost_depth[2]);


  fprintf (fp,"EnzoBlock: NumberOfBaryonFields %d\n",
	   NumberOfBaryonFields);
  int i;
  for (i=0; i<NumberOfBaryonFields; i++) {
    fprintf (fp,"EnzoBlock: BaryonField[%d] %p\n",
	     i, BaryonField[i]);
    fprintf (fp,"EnzoBlock: OldBaryonField[%d] %p\n",
	     i, OldBaryonField[i]);
    fprintf (fp,"EnzoBlock: FieldType[%d] %d\n",
	     i, FieldType[i]);
  }

  fprintf (fp,"EnzoBlock: BoundaryRank %d\n", BoundaryRank);
  fprintf (fp,"EnzoBlock: BoundaryDimension %d %d %d\n",
	   BoundaryDimension[0],BoundaryDimension[1],BoundaryDimension[2]);

  // unknown, reflecting, outflow, inflow, periodic
  //  const char * bc_string[] = 
  //    {"unknown", "reflecting", "outflow", "inflow", "periodic"};

  for (i=0; i<NumberOfBaryonFields; i++) {

    fprintf (fp,"EnzoBlock: BoundaryFieldType[%d] %d\n", 
	     i, BoundaryFieldType[i]);

    fprintf (fp,"EnzoBlock: BoundaryType[%d] %p %p %p %p %p %p\n", i, 
	     BoundaryType[i][0][0],
	     BoundaryType[i][0][1],
	     BoundaryType[i][1][0],
	     BoundaryType[i][1][1],
	     BoundaryType[i][2][0],
	     BoundaryType[i][2][1]);

    fprintf (fp,"EnzoBlock: BoundaryValue[%d] %p %p %p %p %p %p\n",i,
	     BoundaryValue[i][0][0],
	     BoundaryValue[i][0][1],
	     BoundaryValue[i][1][0],
	     BoundaryValue[i][1][1],
	     BoundaryValue[i][2][0],
	     BoundaryValue[i][2][1]);  
  }

  // problem

  fprintf (fp,"EnzoBlock: CycleNumber %d\n",   CycleNumber);
  fprintf (fp,"EnzoBlock: dt %g\n", dt);

  // fluxes

  fprintf (fp,"EnzoBlock: SubgridFluxes %p\n", SubgridFluxes);
  

}

//----------------------------------------------------------------------

void EnzoBlock::set_cycle (int cycle_start) throw ()
{
  CommBlock::set_cycle (cycle_start);
  TRACE2("%p EnzoBlock::set_cycle(%d)",this,cycle_start);

  CycleNumber = cycle_start;
}

//----------------------------------------------------------------------

void EnzoBlock::set_time (double time) throw ()
{
  CommBlock::set_time (time);

  //  if (cycle_ > 460) {
  //    char buffer[255];
  //    sprintf (buffer,"set_time %15.12f %15.12f",Time_,time);
  //    index_.print(buffer,-1,2,false,simulation());
  //  }

  //  if (! (Time_ == 0 || Time_ < time)) {
  if (! (Time_ == 0 || Time_ < time)) {
    index_.print("ERROR",-1,2,false,simulation());
    ASSERT2("EnzoBlock::set_time()",
   	    "set_time() may be called more than once or dt = 0.0\n"
   	    "Time_ = %15.8f time = %15.8f",
   	    Time_,time,
   	    Time_ == 0 || Time_ < time);
  }

  OldTime   = Time_;
  Time_     = time;

}

//----------------------------------------------------------------------

void EnzoBlock::set_dt (double dt_param) throw ()
{
  CommBlock::set_dt (dt_param);

  dt = dt_param;
}

//----------------------------------------------------------------------

void EnzoBlock::set_stop (bool stop) throw ()
{
  CommBlock::set_stop (stop);
}

//----------------------------------------------------------------------

void EnzoBlock::initialize () throw()
{
  TRACE ("EnzoBlock::initialize()\n");

  double xm,ym,zm;

  block_->lower(&xm,&ym,&zm);

  GridLeftEdge[0]  = xm;
  GridLeftEdge[1]  = ym;
  GridLeftEdge[2]  = zm;

  // Grid dimensions

  int nx,ny,nz;
  block_->field_block(0) -> size (&nx,&ny,&nz);

  int gx,gy,gz;

  gx = EnzoBlock::ghost_depth[0];
  gy = EnzoBlock::ghost_depth[1];
  gz = EnzoBlock::ghost_depth[2];

  GridDimension[0]  = nx + 2*gx;
  GridDimension[1]  = ny + 2*gy;
  GridDimension[2]  = nz + 2*gz;

  TRACE("Initializing GridStartIndex");

  GridStartIndex[0] = gx;
  GridStartIndex[1] = gy;
  GridStartIndex[2] = gz;

  GridEndIndex[0] = gx + nx - 1;
  GridEndIndex[1] = gy + ny - 1;
  GridEndIndex[2] = gz + nz - 1;

  // Initialize CellWidth

  double xp,yp,zp;
  block_->upper(&xp,&yp,&zp);
  double hx,hy,hz;
  block_->field_block(0)->cell_width(xm,xp,&hx,ym,yp,&hy,zm,zp,&hz);

  CellWidth[0] = hx;
  CellWidth[1] = hy;
  CellWidth[2] = hz;

  // Initialize BaryonField[] pointers

  for (int field = 0; field < EnzoBlock::NumberOfBaryonFields; field++) {
    BaryonField[field] = (enzo_float *)block_->field_block(0)->field_values(field);
  }

  TRACE ("Exit  EnzoBlock::initialize()\n");
}

//----------------------------------------------------------------------
//
// Given a pointer to a field and its field type, find the equivalent
//   field type in the list of boundary's and apply that boundary value/type.
//   Returns: 0 on failure
//
// int EnzoBlock::SetExternalBoundary
// (
//  int FieldRank, 
//  int GridDims[],
//  int GridOffset[],
//  int StartIndex[], 
//  int EndIndex[],
//  enzo_float *Field, 
//  int FieldType )
// {
 
//   /* declarations */
 
//   int i, j, k, dim, Sign, bindex;
//   enzo_float *index;
 
//   /* error check: grid ranks */
 
//   if (FieldRank != BoundaryRank) {
//     fprintf(stderr, "FieldRank(%"ISYM") != BoundaryRank(%"ISYM").\n",
//             FieldRank, BoundaryRank);
//     return ENZO_FAIL;
//   }
 
//   /* find requested field type */


//   int field;
//   for (field = 0; field < NumberOfBaryonFields; field++)
//     if (FieldType == BoundaryFieldType[field]) break;
//   if (field == NumberOfBaryonFields) {
//     fprintf(stderr, "Field type (%"ISYM") not found in Boundary.\n", FieldType);
//     return ENZO_FAIL;
//   }
 
//   /* error check: make sure the boundary type array exists */
 
//   for (dim = 0; dim < BoundaryRank; dim++)
//     if (BoundaryDimension[dim] != 1) {
//       if (BoundaryType[field][dim][0] == NULL) {
// 	fprintf(stderr, "BoundaryType not yet declared.\n");
// 	return ENZO_FAIL;
//       }
//     }
 
//   /* set Boundary conditions */
 
//   Sign = 1;
//   if (FieldType == Velocity1) Sign = -1;
 
//   if (BoundaryDimension[0] > 1 && GridOffset[0] == 0) {
 
//     /* set x inner (left) face */
 
//     for (i = 0; i < StartIndex[0]; i++)
//       for (j = 0; j < GridDims[1]; j++)
// 	for (k = 0; k < GridDims[2]; k++) {
// 	  index = Field + i + j*GridDims[0] + k*GridDims[1]*GridDims[0];
// 	  bindex = j+GridOffset[1] + (k+GridOffset[2])*BoundaryDimension[1];
// 	  switch (BoundaryType[field][0][0][bindex]) {
// 	  case bc_reflecting:
// 	    *index = Sign*(*(index + (2*StartIndex[0] - 1 - 2*i)));
// 	    break;
// 	  case bc_outflow:
// 	    *index =       *(index + (  StartIndex[0]     -   i)) ;
// 	    break;
// 	  case bc_inflow:
// 	    *index = BoundaryValue[field][0][0][bindex];
// 	    break;
// 	  case bc_periodic:
// 	    *index = *(index + (EndIndex[0] - StartIndex[0] + 1));
// 	    break;
// 	  case bc_unknown:
// 	  default:
// 	    fprintf(stderr, "BoundaryType not recognized (x-left).\n");
// 	    return ENZO_FAIL;
// 	  }
// 	}
//   }
 
//   if (BoundaryDimension[0] > 1 && GridOffset[0]+GridDims[0] == BoundaryDimension[0]) {
 
//     /* set x outer (right) face */

    
//     for (i = 0; i < GridDims[0]-EndIndex[0]-1; i++)
//       for (j = 0; j < GridDims[1]; j++)
// 	for (k = 0; k < GridDims[2]; k++) {
// 	  index = Field + i + EndIndex[0]+1 +
// 	    j*GridDims[0] + k*GridDims[1]*GridDims[0];
// 	  bindex = j+GridOffset[1] + (k+GridOffset[2])*BoundaryDimension[1];
// 	  switch (BoundaryType[field][0][1][bindex]) {
// 	  case bc_reflecting:
// 	    *index = Sign*(*(index - (2*i + 1)));
// 	    break;
// 	  case bc_outflow:
// 	    *index =       *(index + (-1 - i)) ;
// 	    break;
// 	  case bc_inflow:
// 	    *index = BoundaryValue[field][0][1][bindex];
// 	    break;
// 	  case bc_periodic:
// 	    *index = *(index - (EndIndex[0] - StartIndex[0] + 1));
// 	    break;
// 	  case bc_unknown:
// 	  default:
// 	    fprintf(stderr, "BoundaryType not recognized (x-right).\n");
// 	    return ENZO_FAIL;
// 	  }
// 	}							
//   }
 
//   /* set y inner (left) face */
 
//   Sign = 1;
//   if (FieldType == Velocity2) Sign = -1;
 
//   if (BoundaryDimension[1] > 1 && GridOffset[1] == 0) {
 
//     for (j = 0; j < StartIndex[1]; j++)
//       for (i = 0; i < GridDims[0]; i++)
// 	for (k = 0; k < GridDims[2]; k++) {
// 	  index = Field + i + j*GridDims[0] + k*GridDims[1]*GridDims[0];
// 	  bindex = i+GridOffset[0] + (k+GridOffset[2])*BoundaryDimension[0];
// 	  switch (BoundaryType[field][1][0][bindex]) {
// 	  case bc_reflecting:
// 	    *index = Sign*(*(index + (2*StartIndex[1] - 1 - 2*j)*GridDims[0]));
// 	    break;
// 	  case bc_outflow:
// 	    *index =       *(index + (  StartIndex[1]     - j)*GridDims[0]) ;
// 	    break;
// 	  case bc_inflow:
// 	    *index = BoundaryValue[field][1][0][bindex];
// 	     break;
// 	  case bc_periodic:
// 	    *index = *(index + (EndIndex[1] - StartIndex[1] + 1)*GridDims[0]);
// 	     break;
// 	  case bc_unknown:
// 	  default:
// 	    fprintf(stderr, "BoundaryType not recognized (y-left).\n");
// 	    return ENZO_FAIL;
// 	  }
// 	}
//   }
 
//   if (BoundaryDimension[1] > 1 && GridOffset[1]+GridDims[1] == BoundaryDimension[1]) {
 
//     /* set y outer (right) face */
 
//     for (j = 0; j < GridDims[1]-EndIndex[1]-1; j++)
//       for (i = 0; i < GridDims[0]; i++)
// 	for (k = 0; k < GridDims[2]; k++) {
// 	  index = Field + i + (j + EndIndex[1]+1)*GridDims[0] +
// 	    k*GridDims[1]*GridDims[0];
// 	  bindex = i+GridOffset[0] + (k+GridOffset[2])*BoundaryDimension[0];
// 	  switch (BoundaryType[field][1][1][bindex]) {
// 	  case bc_reflecting:
// 	    *index = Sign*(*(index - (2*j + 1)*GridDims[0]));
// 	    break;
// 	  case bc_outflow:
// 	    *index =       *(index + (-1 - j)*GridDims[0]) ;
// 	    break;
// 	  case bc_inflow:
// 	    *index = BoundaryValue[field][1][1][bindex];
// 	    break;
// 	  case bc_periodic:
// 	    *index = *(index - (EndIndex[1] - StartIndex[1] + 1)*GridDims[0]);
// 	    break;
// 	  case bc_unknown:
// 	  default:
// 	    fprintf(stderr, "BoundaryType not recognized (y-right).\n");
// 	    return ENZO_FAIL;
// 	  }
// 	}							
//   }
 
//   /* set z inner (left) face */
 
//   Sign = 1;
//   if (FieldType == Velocity3) Sign = -1;
 
//   if (BoundaryDimension[2] > 1 && GridOffset[2] == 0) {
 
//     for (k = 0; k < StartIndex[2]; k++)
//       for (i = 0; i < GridDims[0]; i++)
// 	for (j = 0; j < GridDims[1]; j++) {
// 	  index = Field + i + j*GridDims[0] + k*GridDims[1]*GridDims[0];
// 	  bindex = i+GridOffset[0] + (j+GridOffset[1])*BoundaryDimension[0];
// 	  switch (BoundaryType[field][2][0][bindex]) {
// 	  case bc_reflecting:
// 	    *index = Sign*(*(index + (2*StartIndex[2]-1 - 2*k)*GridDims[0]*GridDims[1]));
// 	    break;
// 	  case bc_outflow:
// 	    *index =       *(index + (  StartIndex[2]   - k)*GridDims[0]*GridDims[1]) ;
// 	    break;
// 	  case bc_inflow:
// 	    *index = BoundaryValue[field][2][0][bindex];
// 	    break;
// 	  case bc_periodic:
// 	    *index = *(index + (EndIndex[2]-StartIndex[2]+1)*GridDims[0]*GridDims[1]);
// 	    break;
// 	  case bc_unknown:
// 	  default:
// 	    fprintf(stderr, "BoundaryType not recognized (z-left).\n");
// 	    return ENZO_FAIL;
// 	  }
// 	}
//   }
 
//   if (BoundaryDimension[2] > 1 && GridOffset[2]+GridDims[2] == BoundaryDimension[2]) {
 
//     /* set z outer (right) face */
 
//     for (k = 0; k < GridDims[2]-EndIndex[2]-1; k++)
//       for (i = 0; i < GridDims[0]; i++)
// 	for (j = 0; j < GridDims[1]; j++) {
// 	  index = Field + i + j*GridDims[0] +
// 	    (k + EndIndex[2]+1)*GridDims[1]*GridDims[0];
// 	  bindex = i+GridOffset[0] + (j+GridOffset[1])*BoundaryDimension[0];
// 	  switch (BoundaryType[field][2][1][bindex]) {
// 	  case bc_reflecting:
// 	    *index = Sign*(*(index - (2*k + 1)*GridDims[0]*GridDims[1]));
// 	    break;
// 	  case bc_outflow:
// 	    *index =       *(index + (-1 - k)*GridDims[0]*GridDims[1]) ;
// 	    break;
// 	  case bc_inflow:
// 	    *index = BoundaryValue[field][2][1][bindex];
// 	    break;
// 	  case bc_periodic:
// 	    *index = *(index - (EndIndex[2]-StartIndex[2]+1)*GridDims[0]*GridDims[1]);
// 	    break;
// 	  case bc_unknown:
// 	  default:
// 	    fprintf(stderr, "BoundaryType not recognized (z-right).\n");
// 	    return ENZO_FAIL;
// 	  }
// 	}							
//   }
 
//   return ENZO_SUCCESS;
 
// }

//----------------------------------------------------------------------

int EnzoBlock::CosmologyComputeExpansionFactor
(enzo_float time, enzo_float *a, enzo_float *dadt)
{
 
  /* Error check. */

  if (InitialTimeInCodeUnits == 0) {
    
    char error_message[ERROR_LENGTH];
    sprintf(error_message, "The cosmology parameters seem to be improperly set");
    ERROR("CosmologyComputeExpansionFactor",error_message);
  }
 
  *a = ENZO_FLOAT_UNDEFINED;
 
  /* Find Omega due to curvature. */
 
  enzo_float OmegaCurvatureNow = 1 - OmegaMatterNow - OmegaLambdaNow;
 
  /* Convert the time from code units to Time * H0 (c.f. CosmologyGetUnits). */
 
  enzo_float TimeUnits = 2.52e17/sqrt(OmegaMatterNow)/HubbleConstantNow/
                    pow(1 + InitialRedshift,enzo_float(1.5));
 
  enzo_float TimeHubble0 = time * TimeUnits * (HubbleConstantNow*3.24e-18);
 
  /* 1) For a flat universe with OmegaMatterNow = 1, it's easy. */
 
  if (fabs(OmegaMatterNow-1) < OMEGA_TOLERANCE &&
      OmegaLambdaNow < OMEGA_TOLERANCE)
    *a    = pow(time/InitialTimeInCodeUnits, enzo_float(2.0/3.0));
 
#define INVERSE_HYPERBOLIC_EXISTS
 
#ifdef INVERSE_HYPERBOLIC_EXISTS
 
 
  /* 2) For OmegaMatterNow < 1 and OmegaLambdaNow == 0 see
        Peebles 1993, eq. 13-3, 13-10.
	Actually, this is a little tricky since we must solve an equation
	of the form eta - sinh(eta) + x = 0..*/
 
  if (OmegaMatterNow < 1 && OmegaLambdaNow < OMEGA_TOLERANCE) {
 
    enzo_float eta, eta_old, x;
    int i;

    x = 2*TimeHubble0*pow(1.0 - OmegaMatterNow, 1.5) / OmegaMatterNow;
 
    /* Compute eta in a three step process, first from a third-order
       Taylor expansion of the formula above, then use that in a fifth-order
       approximation.  Then finally, iterate on the formula itself, solving for
       eta.  This works well because parts 1 & 2 are an excellent approximation
       when x is small and part 3 converges quickly when x is large. */
 
    eta = pow(6*x, enzo_float(1.0/3.0));                     // part 1
    eta = pow(120*x/(20+eta*eta), enzo_float(1.0/3.0));      // part 2
    for (i = 0; i < 40; i++) {                          // part 3
      eta_old = eta;
      eta = asinh(eta + x);
      if (fabs(eta-eta_old) < ETA_TOLERANCE) break;
    }
    if (i == 40) {
      fprintf(stderr, "Case 2 -- no convergence after %"ISYM" iterations.\n", i);
      return ENZO_FAIL;
    }
 
    /* Now use eta to compute the expansion factor (eq. 13-10, part 2). */
 
    *a = OmegaMatterNow/(2*(1 - OmegaMatterNow))*(cosh(eta) - 1);
    *a *= (1 + InitialRedshift);    // to convert to code units, divide by [a]
  }
 
  /* 3) For OmegaMatterNow > 1 && OmegaLambdaNow == 0, use sin/cos.
        Easy, but skip it for now. */
 
  if (OmegaMatterNow > 1 && OmegaLambdaNow < OMEGA_TOLERANCE) {
  }
 
  /* 4) For flat universe, with non-zero OmegaLambdaNow, see eq. 13-20. */
 
  if (fabs(OmegaCurvatureNow) < OMEGA_TOLERANCE &&
      OmegaLambdaNow > OMEGA_TOLERANCE) {
    *a = pow(enzo_float(OmegaMatterNow/(1 - OmegaMatterNow)), enzo_float(1.0/3.0)) *
         pow(enzo_float(sinh(1.5 * sqrt(1.0 - OmegaMatterNow)*TimeHubble0)),
	     enzo_float(2.0/3.0));
    *a *= (1 + InitialRedshift);    // to convert to code units, divide by [a]
  }
 
#endif /* INVERSE_HYPERBOLIC_EXISTS */
 
  /* Compute the derivative of the expansion factor (Peebles93, eq. 13.3). */
 
  enzo_float TempVal = (*a)/(1 + InitialRedshift);
  *dadt = sqrt( 2.0/(3.0*OmegaMatterNow*(*a)) *
	       (OmegaMatterNow + OmegaCurvatureNow*TempVal +
		OmegaLambdaNow*TempVal*TempVal*TempVal));
 
  /* Someday, we'll implement the general case... */
 
  if ((*a) == ENZO_FLOAT_UNDEFINED) {
    fprintf(stderr, "Cosmology selected is not implemented.\n");
    return ENZO_FAIL;
  }
 
  return ENZO_SUCCESS;
}

//---------------------------------------------------------------------- 
 
int EnzoBlock::CosmologyComputeExpansionTimestep
(enzo_float time, enzo_float *dtExpansion)
{
 
  /* Error check. */
 
  if (InitialTimeInCodeUnits == 0) {
    fprintf(stderr, "The cosmology parameters seem to be improperly set.\n");
    return ENZO_FAIL;
  }
 
  /* Compute the expansion factors. */
 
  enzo_float a, dadt;
  if (CosmologyComputeExpansionFactor(time, &a, &dadt) == ENZO_FAIL) {
    fprintf(stderr, "Error in ComputeExpnasionFactors.\n");
    return ENZO_FAIL;
  }
 
  /* Compute the maximum allwed timestep given the maximum allowed
     expansion factor. */
 
  *dtExpansion = MaxExpansionRate*a/dadt;
 
  return ENZO_SUCCESS;
}<|MERGE_RESOLUTION|>--- conflicted
+++ resolved
@@ -387,20 +387,13 @@
 
   CommBlock::pup(p);
 
-<<<<<<< HEAD
-=======
   p | Time_;
->>>>>>> 74cc34b5
 
   p | CycleNumber;
   p | OldTime;
   p | dt;
-<<<<<<< HEAD
   WARNING("EnzoBlock::pup()", "skipping AccelerationField_ (not used)");
   p | Time_;
-
-  WARNING("EnzoBlock::pup()", "skipping SubgridFluxes (not used)");
-=======
 
   static bool warn1 = true;
   if (warn1) {
@@ -412,7 +405,6 @@
     WARNING("EnzoBlock::pup()", "skipping SubgridFluxes (not used)");
     warn2=false;
   }
->>>>>>> 74cc34b5
 
   PUParray(p,GridLeftEdge,MAX_DIMENSION); 
   PUParray(p,GridDimension,MAX_DIMENSION); 
