// See LICENSE_CELLO file for license and copyright information

/// @file     enzo_EnzoBlock.hpp
/// @author   James Bordner (jobordner@ucsd.edu)
/// @date     Thu Mar  3 23:01:51 PST 2011
/// @brief    [\ref Enzo] Declaration of the EnzoBlock class

#ifndef ENZO_ENZO_BLOCK_HPP
#define ENZO_ENZO_BLOCK_HPP

//----------------------------------------------------------------------

#include "enzo.decl.h"

class EnzoBlock : public BASE_ENZO_BLOCK

{

  /// @class    EnzoBlock
  /// @ingroup  Enzo
  /// @brief    [\ref Enzo] An EnzoBlock is a Block with Enzo data

  friend class IoEnzoBlock;

  friend class EnzoSimulation;
  friend class EnzoTimestep;
  friend class EnzoTimestepPpm;
  friend class EnzoTimestepPpml;
  friend class EnzoInitialImplosion2;
  friend class EnzoInitialSedovArray2;

  //----------------------------------------------------------------------
  // functions

  static void initialize (const EnzoConfig * enzo_config);

  //----------------------------------------------------------------------
  // variables
  
public:

  // /// Cosmology

  static int UseMinimumPressureSupport[CONFIG_NODE_SIZE];
  static enzo_float MinimumPressureSupportParameter[CONFIG_NODE_SIZE];

  // Chemistry

  static int MultiSpecies[CONFIG_NODE_SIZE];

  // Physics

  static int PressureFree[CONFIG_NODE_SIZE];
  static enzo_float Gamma[CONFIG_NODE_SIZE];
  static enzo_float GravitationalConstant[CONFIG_NODE_SIZE];

  // Problem-specific

  static int ProblemType[CONFIG_NODE_SIZE];

  // Method PPM

  static int PPMFlatteningParameter[CONFIG_NODE_SIZE];
  static int PPMDiffusionParameter[CONFIG_NODE_SIZE];
  static int PPMSteepeningParameter[CONFIG_NODE_SIZE];

  // Parallel

  //  static int ProcessorNumber;

  // Numerics

  static int DualEnergyFormalism[CONFIG_NODE_SIZE];
  static enzo_float DualEnergyFormalismEta1[CONFIG_NODE_SIZE];
  static enzo_float DualEnergyFormalismEta2[CONFIG_NODE_SIZE];

  static enzo_float pressure_floor[CONFIG_NODE_SIZE];
  static enzo_float density_floor[CONFIG_NODE_SIZE];
  static enzo_float number_density_floor[CONFIG_NODE_SIZE];
  static enzo_float temperature_floor[CONFIG_NODE_SIZE];

  static enzo_float InitialRedshift[CONFIG_NODE_SIZE];
  static enzo_float InitialTimeInCodeUnits[CONFIG_NODE_SIZE];

  // Domain

  static enzo_float DomainLeftEdge [3*CONFIG_NODE_SIZE];
  static enzo_float DomainRightEdge[3*CONFIG_NODE_SIZE];

  // PPM

  static int GridRank[CONFIG_NODE_SIZE];

  static int ghost_depth[3*CONFIG_NODE_SIZE];

  // Fields

  static int NumberOfBaryonFields[CONFIG_NODE_SIZE];  // active baryon fields

public: // interface

  /// Initialize the EnzoBlock chare array
  EnzoBlock ( MsgRefine * msg );

  /// Initialize the EnzoBlock chare array
  EnzoBlock ( process_type ip_source );
  
  /// Initialize EnzoBlock using MsgRefine returned by creating process
  virtual void p_set_msg_refine(MsgRefine * msg);

  /// Initialize an empty EnzoBlock
  EnzoBlock()
    :  BASE_ENZO_BLOCK(),
       dt(0.0),
       redshift(0.0)
  {
    performance_start_(perf_block);
    for (int i=0; i<MAX_DIMENSION; i++) {
      GridLeftEdge[i] = 0; 
      GridDimension[i] = 0; 
      GridStartIndex[i] = 0; 
      GridEndIndex[i] = 0; 
      CellWidth[i] = 0.0;
    }
    performance_stop_(perf_block);
  }

  /// Initialize a migrated EnzoBlock
  EnzoBlock (CkMigrateMessage *m) 
    : BASE_ENZO_BLOCK (m),
      dt(0.0),
      redshift(0.0)
  {
    performance_start_(perf_block);
    TRACE("CkMigrateMessage");
    for (int i=0; i<MAX_DIMENSION; i++) {
      GridLeftEdge[i] = 0; 
      GridDimension[i] = 0; 
      GridStartIndex[i] = 0; 
      GridEndIndex[i] = 0; 
      CellWidth[i] = 0.0;
    }
    performance_stop_(perf_block);
  }

  /// Pack / unpack the EnzoBlock in a CHARM++ program
  void pup(PUP::er &p);

  /// Implementation of initialization in constructors
  void initialize_enzo_();

  /// Destructor
  virtual ~EnzoBlock();

  //--------------------------------------------------
  // Charm++ virtual 
  //--------------------------------------------------

  virtual const CProxy_Block proxy_array() const 
  { return thisProxy; }

  virtual const CProxyElement_Block proxy_element() const 
  { return thisProxy[thisIndex]; }

  /// Write attributes, e.g. to stdout for debugging
  void write(FILE *fp=stdout) throw ();

  //----------------------------------------------------------------------
  // Original Enzo functions
  //----------------------------------------------------------------------

  //  enzo_float ComputeTimeStep();

  /// Set the energy to provide minimal pressure support
  int SetMinimumSupport(enzo_float &MinimumSupportEnergyCoefficient,
			bool comoving_coordinates);

  /// Solve the hydro equations using PPM
  int SolveHydroEquations ( enzo_float time, 
			    enzo_float dt,
			    bool comoving_coordinates);

  /// Solve the hydro equations using Enzo 3.0 PPM
  int SolveHydroEquations3 ( enzo_float time, enzo_float dt);

  /// Solve the mhd equations (with ppml), saving subgrid fluxes
  int SolveMHDEquations(enzo_float dt);

  /// Set EnzoBlock's dt (overloaded to update EnzoBlock::dt)
  virtual void set_dt (double dt) throw();

  /// Set EnzoBlock's time (overloaded to update current time)
  virtual void set_time (double time) throw();
  
  /// Set EnzoBlock's stopping criteria
  void set_stop (bool stop) throw();

  /// Initialize EnzoBlock
  virtual void initialize () throw();

public: /// entry methods

  /// Perform the necessary reductions
  CkReductionMsg * r_method_turbulence(int n, CkReductionMsg ** msgs);

  /// Compute sum, min, and max of g values for EnzoMethodTurbulence
  void p_method_turbulence_end(CkReductionMsg *msg);

  /// TEMP
  double timestep() { return dt; }

  //--------------------------------------------------

  /// Synchronize after potential solve and before accelerations
<<<<<<< HEAD
  void r_method_gravity_continue(CkReductionMsg * msg);

  /// Synchronize for refresh
  void r_method_gravity_end(CkReductionMsg * msg);
=======
  void p_method_gravity_continue();

  /// Synchronize for refresh
  void p_method_gravity_end();
>>>>>>> afd2c178

  //--------------------------------------------------

  /// EnzoSolverCg entry method: DOT ==> refresh P
  void r_solver_cg_loop_0a (CkReductionMsg * msg) ;  

  /// EnzoSolverCg entry method: ==> refresh P
  void r_solver_cg_loop_0b (CkReductionMsg * msg) ;  

  /// EnzoSolverCg entry method: DOT(R,R) after shift
  void r_solver_cg_shift_1 (CkReductionMsg * msg) ;

  /// EnzoSolverCg entry method
  void p_solver_cg_loop_2 () ;

  /// EnzoSolverCg entry method: DOT(P,AP)
  void r_solver_cg_loop_3 (CkReductionMsg * msg) ;

  /// EnzoSolverCg entry method: DOT(R,R)
  void r_solver_cg_loop_5 (CkReductionMsg * msg) ;

  /// EnzoSolverCg entry method: 
  /// perform the necessary reductions for shift
  CkReductionMsg * r_solver_cg_shift(int n, CkReductionMsg ** msgs);

  void p_solver_cg_matvec();

  //--------------------------------------------------
  
  /// EnzoSolverBiCGStab entry method: SUM(B) and COUNT(B)
  void r_solver_bicgstab_start_1(CkReductionMsg* msg);

  /// EnzoSolverBiCGStab entry method: DOT(R,R)
  void r_solver_bicgstab_start_3(CkReductionMsg* msg);  

  /// EnzoSolverBiCGStab entry method: return from preconditioner
  void p_solver_bicgstab_loop_2();

  /// EnzoSolverBiCGStab entry method: refresh Y
  void p_solver_bicgstab_loop_3();

  /// EnzoSolverBiCGStab entry method: DOT(V,R0), SUM(Y) and SUM(V)
  void r_solver_bicgstab_loop_5(CkReductionMsg* msg);  

  /// EnzoSolverBiCGStab entry method: return from preconditioner
  void p_solver_bicgstab_loop_8();

  /// EnzoSolverBiCGStab entry method: refresh Y
  void p_solver_bicgstab_loop_9();

  /// EnzoSolverBiCGStab entry method: DOT(U,U), DOT(U,Q), SUM(Y) and SUM(U)
  void r_solver_bicgstab_loop_11(CkReductionMsg* msg);

  /// EnzoSolverBiCGStab entry method: DOT(R,R) and DOT(R,R0)
  void r_solver_bicgstab_loop_13(CkReductionMsg* msg);

  /// EnzoSolverBiCGStab entry method: ITER++
  void r_solver_bicgstab_loop_15(CkReductionMsg* msg);

  void p_dot_recv_parent  (int n, long double * dot_block,
			   std::vector<int> is_array,
			   int i_function, int iter);
  void p_dot_recv_children(int n, long double * dot_block,
			   std::vector<int> is_array,
			   int i_function);

/// EnzoSolverDd
  
  void p_solver_dd_restrict_recv(FieldMsg * msg);
  void p_solver_dd_prolong_recv(FieldMsg * msg);
  void solver_dd_prolong_recv(FieldMsg * msg);
  void p_solver_dd_solve_coarse();
  void p_solver_dd_solve_domain();
  void p_solver_dd_last_smooth();
  void r_solver_dd_barrier(CkReductionMsg* msg);
  void r_solver_dd_end(CkReductionMsg* msg);

  // EnzoSolverJacobi

  void p_solver_jacobi_continue();

  // EnzoSolverMg0

  void r_solver_mg0_begin_solve(CkReductionMsg* msg);  
  void p_solver_mg0_restrict();
  void p_solver_mg0_solve_coarse();
  void p_solver_mg0_post_smooth();
  void p_solver_mg0_last_smooth();
  void r_solver_mg0_barrier(CkReductionMsg* msg);  
  void p_solver_mg0_prolong_recv(FieldMsg * msg);
  void solver_mg0_prolong_recv(FieldMsg * msg);
  void p_solver_mg0_restrict_recv(FieldMsg * msg);


  void print() {
    Block::print();
    CkPrintf ("dt = %g\n",dt);
    CkPrintf ("redshift = %g\n",redshift);
    CkPrintf ("GridLeftEdge[] = %g %g %g\n",GridLeftEdge[0],GridLeftEdge[1],GridLeftEdge[2]);
    CkPrintf ("GridDimension[] = %d %d %d\n",GridDimension[0],GridDimension[1],GridDimension[2]);
    CkPrintf ("GridStartIndex[] = %d %d %d\n",GridStartIndex[0],GridStartIndex[1],GridStartIndex[2]);
    CkPrintf ("GridEndIndex[] = %d %d %d\n",GridEndIndex[0],GridEndIndex[1],GridEndIndex[2]);
    CkPrintf ("CellWidth[] = %g %g %g\n",CellWidth[0],CellWidth[1],CellWidth[2]);
  }
  
protected: // attributes


public: // attributes (YIKES!)

  union {
    enzo_float dt;
    enzo_float dtFixed;
  };

  /// Cosmological redshift for the current cycle
  enzo_float redshift;
  
  /// starting pos (active problem space)
  enzo_float GridLeftEdge[MAX_DIMENSION]; 
  /// total dimensions of all grids
  int GridDimension[MAX_DIMENSION]; 
  /// starting index of the active region
  int GridStartIndex[MAX_DIMENSION]; 
  /// stoping index of the active region
  int GridEndIndex[MAX_DIMENSION]; 
  enzo_float CellWidth[MAX_DIMENSION];

};

#endif /* ENZO_ENZO_BLOCK_HPP */
<|MERGE_RESOLUTION|>--- conflicted
+++ resolved
@@ -212,17 +212,10 @@
   //--------------------------------------------------
 
   /// Synchronize after potential solve and before accelerations
-<<<<<<< HEAD
-  void r_method_gravity_continue(CkReductionMsg * msg);
-
-  /// Synchronize for refresh
-  void r_method_gravity_end(CkReductionMsg * msg);
-=======
   void p_method_gravity_continue();
 
   /// Synchronize for refresh
   void p_method_gravity_end();
->>>>>>> afd2c178
 
   //--------------------------------------------------
 
