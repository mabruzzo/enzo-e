// See LICENSE_CELLO file for license and copyright information

/// @file     enzo_EnzoBlock.hpp
/// @author   James Bordner (jobordner@ucsd.edu)
/// @date     Thu Mar  3 23:01:51 PST 2011
/// @brief    [\ref Enzo] Declaration of the EnzoBlock class

#ifndef ENZO_ENZO_BLOCK_HPP
#define ENZO_ENZO_BLOCK_HPP

//----------------------------------------------------------------------

// #define TRACE_BLOCK

#include "enzo.decl.h"

class EnzoBlock : public CBase_EnzoBlock

{

  /// @class    EnzoBlock
  /// @ingroup  Enzo
  /// @brief    [\ref Enzo] An EnzoBlock is a Block with Enzo data

  friend class IoEnzoBlock;

  friend class EnzoSimulation;
  friend class EnzoTimestep;
  friend class EnzoTimestepPpm;
  friend class EnzoTimestepPpml;
  friend class EnzoInitialImplosion2;
  friend class EnzoInitialSedovArray2;

  //----------------------------------------------------------------------
  // functions

  static void initialize (const EnzoConfig * enzo_config);

  //----------------------------------------------------------------------
  // variables

public:

  // /// Cosmology

  static int UseMinimumPressureSupport[CONFIG_NODE_SIZE];
  static enzo_float MinimumPressureSupportParameter[CONFIG_NODE_SIZE];

  // Chemistry

  static int MultiSpecies[CONFIG_NODE_SIZE];

  // Physics

  static int PressureFree[CONFIG_NODE_SIZE];
  static enzo_float GravitationalConstant[CONFIG_NODE_SIZE];

  // Problem-specific

  static int ProblemType[CONFIG_NODE_SIZE];

  // Method PPM

  static int PPMFlatteningParameter[CONFIG_NODE_SIZE];
  static int PPMDiffusionParameter[CONFIG_NODE_SIZE];
  static int PPMSteepeningParameter[CONFIG_NODE_SIZE];

  // Parallel

  //  static int ProcessorNumber;

  // Numerics

  static enzo_float InitialRedshift[CONFIG_NODE_SIZE];
  static enzo_float InitialTimeInCodeUnits[CONFIG_NODE_SIZE];

  // Domain

  static enzo_float DomainLeftEdge [3*CONFIG_NODE_SIZE];
  static enzo_float DomainRightEdge[3*CONFIG_NODE_SIZE];

  // PPM

  static int GridRank[CONFIG_NODE_SIZE];

  static int ghost_depth[3*CONFIG_NODE_SIZE];

  // Fields

  static int NumberOfBaryonFields[CONFIG_NODE_SIZE];  // active baryon fields

public: // interface

#ifdef BYPASS_CHARM_MEM_LEAK
  /// Initialize the EnzoBlock chare array
  
  EnzoBlock ( process_type ip_source, MsgType msg_type );
  /// Initialize EnzoBlock using MsgRefine returned by creating process
  virtual void p_set_msg_refine(MsgRefine * msg);
  virtual void p_set_msg_check(EnzoMsgCheck * msg);

#else
  /// Initialize the EnzoBlock chare array
  EnzoBlock ( MsgRefine * msg );
  EnzoBlock ( EnzoMsgCheck * msg );
#endif

  /// Initialize an empty EnzoBlock
  EnzoBlock()
    :  CBase_EnzoBlock(),
       dt(0.0),
       redshift(0.0)
  {
    performance_start_(perf_block);
#ifdef TRACE_BLOCK
    CkPrintf ("%d %p TRACE_BLOCK EnzoBlock()\n",CkMyPe(),(void *)this);
#endif
    for (int i=0; i<MAX_DIMENSION; i++) {
      GridLeftEdge[i] = 0;
      GridDimension[i] = 0;
      GridStartIndex[i] = 0;
      GridEndIndex[i] = 0;
      CellWidth[i] = 0.0;
    }
    performance_stop_(perf_block);
  }

  /// Initialize a migrated EnzoBlock
  EnzoBlock (CkMigrateMessage *m)
    : CBase_EnzoBlock (m),
      dt(0.0),
      redshift(0.0)
  {
#ifdef TRACE_BLOCK
    CkPrintf ("%d %p TRACE_BLOCK %s EnzoBlock(CkMigrateMessage)\n",
              CkMyPe(),(void *)this, name(thisIndex).c_str());
#endif
    performance_start_(perf_block);
    TRACE("CkMigrateMessage");
    for (int i=0; i<MAX_DIMENSION; i++) {
      GridLeftEdge[i] = 0;
      GridDimension[i] = 0;
      GridStartIndex[i] = 0;
      GridEndIndex[i] = 0;
      CellWidth[i] = 0.0;
    }
#ifdef DEBUG_ENZO_BLOCK
  CkPrintf ("%d %p TRACE_BLOCK EnzoBlock(CkMigrateMessage *)\n",CkMyPe(),(void *)this);
  print();
#endif
    performance_start_(perf_block);
  }

  /// Pack / unpack the EnzoBlock in a CHARM++ program
  void pup(PUP::er &p);

  /// Destructor
  virtual ~EnzoBlock();

  //--------------------------------------------------
  // Charm++ virtual
  //--------------------------------------------------

  virtual const CProxy_Block proxy_array() const
  { return thisProxy; }

  virtual const CProxyElement_Block proxy_element() const
  { return thisProxy[thisIndex]; }

  /// Write attributes, e.g. to stdout for debugging
  void write(FILE *fp=stdout) throw ();

  //----------------------------------------------------------------------
  // Original Enzo functions
  //----------------------------------------------------------------------

  //  enzo_float ComputeTimeStep();

  /// Set the energy to provide minimal pressure support
  int SetMinimumSupport(enzo_float &MinimumSupportEnergyCoefficient,
                        bool comoving_coordinates);

  /// Solve the hydro equations using PPM
  int SolveHydroEquations ( enzo_float time,
                            enzo_float dt,
                            bool comoving_coordinates,
                            bool single_flux_array);

  /// Solve the hydro equations using Enzo 3.0 PPM
  int SolveHydroEquations3 ( enzo_float time, enzo_float dt);

  /// Solve the mhd equations (with ppml), saving subgrid fluxes
  int SolveMHDEquations(enzo_float dt);

  /// Set EnzoBlock's dt (overloaded to update EnzoBlock::dt)
  virtual void set_dt (double dt) throw();

  /// Set EnzoBlock's time (overloaded to update current time)
  virtual void set_time (double time) throw();

  /// Set EnzoBlock's stopping criteria
  void set_stop (bool stop) throw();

  /// Initialize EnzoBlock
  virtual void initialize () throw();

public: /// entry methods

  /// Perform the necessary reductions
  CkReductionMsg * r_method_turbulence(int n, CkReductionMsg ** msgs);

  /// Compute sum, min, and max of g values for EnzoMethodTurbulence
  void r_method_turbulence_end(CkReductionMsg *msg);

  void p_initial_hdf5_recv(MsgInitial * msg_initial);

  /// TEMP
  double timestep() { return dt; }

  //--------------------------------------------------

  /// Synchronize after potential solve and before accelerations
  void p_method_gravity_continue();

  /// Synchronize for refresh
  void p_method_gravity_end();

  //--------------------------------------------------
  /// Checkpoint
  //--------------------------------------------------

  /// Call to Block array to self-identify as "first" when writing
  /// checkpoint files based on Ordering object
  void p_check_write_first(int num_files, std::string ordering, std::string);

  /// Call to single Block to return data for checkpoint
  void p_check_write_next(int num_files, std::string ordering);

  /// Exit EnzoMethodCheck
  void p_check_done();

  /// Initialize restart data in existing Block (level == 0)
  void p_restart_set_data(EnzoMsgCheck * );

  /// Refine to create the specified child in this block
  void p_restart_refine (int ic3[3], int io_reader);
  
  /// Exit restart
  void p_restart_done();

  //--------------------------------------------------

  /// Synchronize for accumulate refresh before adding the
  /// sink fields.
  void p_method_accretion_end();

  // ------------------------------------------------
  
  /// EnzoSolverCg entry method: DOT ==> refresh P
  void r_solver_cg_loop_0a (CkReductionMsg * msg);

  /// EnzoSolverCg entry method: ==> refresh P
  void r_solver_cg_loop_0b (CkReductionMsg * msg);

  /// EnzoSolverCg entry method: DOT(R,R) after shift
  void r_solver_cg_shift_1 (CkReductionMsg * msg);

  /// EnzoSolverCg entry method
  void p_solver_cg_loop_2 ();

  /// EnzoSolverCg entry method: DOT(P,AP)
  void r_solver_cg_loop_3 (CkReductionMsg * msg);

  /// EnzoSolverCg entry method: DOT(R,R)
  void r_solver_cg_loop_5 (CkReductionMsg * msg);

  /// EnzoSolverCg entry method:
  /// perform the necessary reductions for shift
  CkReductionMsg * r_solver_cg_shift(int n, CkReductionMsg ** msgs);

  void p_solver_cg_matvec();

  //--------------------------------------------------

  /// EnzoSolverBiCGStab entry method: SUM(B) and COUNT(B)
  void r_solver_bicgstab_start_1(CkReductionMsg* msg);

  /// EnzoSolverBiCGStab entry method: DOT(R,R)
  void r_solver_bicgstab_start_3(CkReductionMsg* msg);

  /// EnzoSolverBiCGStab entry method: return from preconditioner
  void p_solver_bicgstab_loop_2();

  /// EnzoSolverBiCGStab entry method: refresh Y
  void p_solver_bicgstab_loop_3();

  /// EnzoSolverBiCGStab entry method: DOT(V,R0), SUM(Y) and SUM(V)
  void r_solver_bicgstab_loop_5(CkReductionMsg* msg);

  /// EnzoSolverBiCGStab entry method: return from preconditioner
  void p_solver_bicgstab_loop_8();

  /// EnzoSolverBiCGStab entry method: refresh Y
  void p_solver_bicgstab_loop_9();

  /// EnzoSolverBiCGStab entry method: DOT(U,U), DOT(U,Q), SUM(Y) and SUM(U)
  void r_solver_bicgstab_loop_11(CkReductionMsg* msg);

  /// EnzoSolverBiCGStab entry method: DOT(R,R) and DOT(R,R0)
  void r_solver_bicgstab_loop_13(CkReductionMsg* msg);

  /// EnzoSolverBiCGStab entry method: ITER++
  void r_solver_bicgstab_loop_15(CkReductionMsg* msg);

  void p_dot_recv_parent  (int n, long double * dot_block,
			   std::vector<int> is_array,
			   int i_function, int iter);
  void p_dot_recv_children(int n, long double * dot_block,
			   std::vector<int> is_array,
			   int i_function);

/// EnzoSolverDd

  void p_solver_dd_restrict_recv(FieldMsg * msg);
  void p_solver_dd_prolong_recv(FieldMsg * msg);
  void solver_dd_prolong_recv(FieldMsg * msg);
  void p_solver_dd_solve_coarse();
  void p_solver_dd_solve_domain();
  void p_solver_dd_last_smooth();
  void r_solver_dd_barrier(CkReductionMsg* msg);
  void r_solver_dd_end(CkReductionMsg* msg);

  // EnzoSolverJacobi

  void p_solver_jacobi_continue();

  // EnzoSolverMg0

  void r_solver_mg0_begin_solve(CkReductionMsg* msg);
  void p_solver_mg0_restrict();
  void p_solver_mg0_solve_coarse();
  void p_solver_mg0_post_smooth();
  void p_solver_mg0_last_smooth();
  void r_solver_mg0_barrier(CkReductionMsg* msg);
  void p_solver_mg0_prolong_recv(FieldMsg * msg);
  void solver_mg0_prolong_recv(FieldMsg * msg);
  void p_solver_mg0_restrict_recv(FieldMsg * msg);

<<<<<<< HEAD
  // EnzoMethodHello
  
  void p_method_hello_restrict();
  void p_method_hello_restrict_recv(FieldMsg * msg);

  // EnzoMethodMultipole
  
  //  void p_method_multipole_restrict();
  void p_method_multipole_restrict_recv(MultipoleMsg * msg);
=======
  // EnzoMethodFeedbackSTARSS

  void p_method_feedback_starss_end();
>>>>>>> 9272e6c8

  virtual void print() const {
    CkPrintf ("PRINT_ENZO_BLOCK name = %s\n",name().c_str());
    CkPrintf ("PRINT_ENZO_BLOCK dt = %g\n",dt);
    CkPrintf ("PRINT_ENZO_BLOCK redshift = %g\n",redshift);
    CkPrintf ("PRINT_ENZO_BLOCK GridLeftEdge[] = %g %g %g\n",GridLeftEdge[0],GridLeftEdge[1],GridLeftEdge[2]);
    CkPrintf ("PRINT_ENZO_BLOCK GridDimension[] = %d %d %d\n",GridDimension[0],GridDimension[1],GridDimension[2]);
    CkPrintf ("PRINT_ENZO_BLOCK GridStartIndex[] = %d %d %d\n",GridStartIndex[0],GridStartIndex[1],GridStartIndex[2]);
    CkPrintf ("PRINT_ENZO_BLOCK GridEndIndex[] = %d %d %d\n",GridEndIndex[0],GridEndIndex[1],GridEndIndex[2]);
    CkPrintf ("PRINT_ENZO_BLOCK CellWidth[] = %g %g %g\n",CellWidth[0],CellWidth[1],CellWidth[2]);
    Block::print();
  }

protected: // methods

  /// Create EnzoMsgCheck, returning file file index
  int create_msg_check_
  ( EnzoMsgCheck ** msg_check, int num_files, std::string ordering,
    std::string name_dir = "", bool * is_first = nullptr);

  /// Initialize restart data in Block
  void restart_set_data_(EnzoMsgCheck * );

  /// Create a DataMsg object for this block
  DataMsg *create_data_msg_();

protected: // attributes

public: // attributes (YIKES!)

  union {
    enzo_float dt;
    enzo_float dtFixed;
  };

  /// Cosmological redshift for the current cycle
  enzo_float redshift;

  /// starting pos (active problem space)
  enzo_float GridLeftEdge[MAX_DIMENSION];
  /// total dimensions of all grids
  int GridDimension[MAX_DIMENSION];
  /// starting index of the active region
  int GridStartIndex[MAX_DIMENSION];
  /// stoping index of the active region
  int GridEndIndex[MAX_DIMENSION];
  enzo_float CellWidth[MAX_DIMENSION];

};

#endif /* ENZO_ENZO_BLOCK_HPP */
<|MERGE_RESOLUTION|>--- conflicted
+++ resolved
@@ -346,7 +346,6 @@
   void solver_mg0_prolong_recv(FieldMsg * msg);
   void p_solver_mg0_restrict_recv(FieldMsg * msg);
 
-<<<<<<< HEAD
   // EnzoMethodHello
   
   void p_method_hello_restrict();
@@ -356,11 +355,10 @@
   
   //  void p_method_multipole_restrict();
   void p_method_multipole_restrict_recv(MultipoleMsg * msg);
-=======
+
   // EnzoMethodFeedbackSTARSS
 
   void p_method_feedback_starss_end();
->>>>>>> 9272e6c8
 
   virtual void print() const {
     CkPrintf ("PRINT_ENZO_BLOCK name = %s\n",name().c_str());
