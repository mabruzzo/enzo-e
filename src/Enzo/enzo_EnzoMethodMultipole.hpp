--- conflicted
+++ resolved
@@ -36,12 +36,12 @@
       interp_xpoints_(64),
       interp_ypoints_(64),
       interp_zpoints_(64),
-      ewald_()
+      ewald_(nullptr)
   { }
 
   /// Charm++ PUP::able declarations
   PUPable_decl(EnzoMethodMultipole);
-  
+
   /// Charm++ PUP::able migration constructor
   EnzoMethodMultipole (CkMigrateMessage *m)
     : Method (m),
@@ -58,16 +58,19 @@
       max_volume_(0),
       interp_xpoints_(64),
       interp_ypoints_(64),
-<<<<<<< HEAD
       interp_zpoints_(64),
-=======
-      interp_zpoints_(64)
->>>>>>> b2806faf
-      ewald_()
+      ewald_(nullptr)
   { for (int i = 0; i < cello::num_children(); i++) i_msg_restrict_[i] = -1; }
 
   /// CHARM++ Pack / Unpack function
   void pup (PUP::er &p);
+
+  ~EnzoMethodMultipole()
+  {
+    if (ewald_ != nullptr) {
+      delete ewald_;
+    }
+  }
 
   /// Apply the method to advance a block one timestep 
   virtual void compute( Block * block) throw();
@@ -651,11 +654,7 @@
   int interp_ypoints_;
   int interp_zpoints_;
 
-<<<<<<< HEAD
-  EnzoMethodEwald ewald_;
-=======
   EnzoMethodEwald * ewald_;
->>>>>>> b2806faf
 
 };
 
