--- conflicted
+++ resolved
@@ -226,7 +226,6 @@
     "Error in _initialize_chemistry_data");
   }
 
-<<<<<<< HEAD
   // if primordial_chemistry == 0, HydrgoenFractionByMass is overwritten during
   // the call to initialize_chemistry_data. If the user specified a value,
   // overwrite the default value:
@@ -235,12 +234,7 @@
     enzo::config()->method_grackle_chemistry->HydrogenFractionByMass = fh;
   }
 
-  // This value should not be PUPed to ensure Grackle's data is always
-  // defined locally on each processor (see enzo_EnzoMethodGrackle.hpp)
-  this->grackle_chemistry_data_defined_ = true;
-=======
   this->time_grackle_data_initialized_ = current_time;
->>>>>>> 7e727256
 
   return;
 }
