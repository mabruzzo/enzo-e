--- conflicted
+++ resolved
@@ -227,7 +227,6 @@
     entry void p_method_gravity_continue();
     entry void p_method_gravity_end();
 
-<<<<<<< HEAD
     // EnzoMethodInference
 
     entry void p_method_infer_merge_masks
@@ -237,8 +236,6 @@
     entry void p_method_infer_update (int n, char buffer[n], int il3[3]);
     entry void p_method_infer_exit();
 
-=======
->>>>>>> 802e2b5b
     // checkpoint
     entry void p_check_write_first
       (int num_files, std::string ordering, std::string name_dir);
