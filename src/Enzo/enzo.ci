// See LICENSE_CELLO file for license and copyright information

/// @file     enzo.ci
/// @author   James Bordner (jobordner@ucsd.edu)
/// @date     2011-03-24
/// @brief    CHARM++ Enzo process group

module enzo {

  initnode void register_method_turbulence(void);
  initnode void mutex_init();
  initnode void mutex_init_bcg_iter();

  readonly int EnzoMsgCheck::counter[CONFIG_NODE_SIZE];

  readonly EnzoConfig g_enzo_config;

  PUPable EnzoBoundary;
  PUPable EnzoConfig;
  PUPable EnzoFactory;

  // ALWAYS define the following (even if CONFIG_USE_GRACKLE is not defined)
  PUPable GrackleFacade;

  // EnzoInitial
  PUPable EnzoInitialGrackleTest;
  PUPable EnzoInitialAccretionTest;
  PUPable EnzoInitialBBTest;
  PUPable EnzoInitialBCenter;
  PUPable EnzoInitialBurkertBodenheimer;
  PUPable EnzoInitialCloud;
  PUPable EnzoInitialCollapse;
  PUPable EnzoInitialCosmology;
  PUPable EnzoInitialFeedbackTest;
  PUPable EnzoInitialHdf5;
  PUPable EnzoInitialImplosion2;
  PUPable EnzoInitialInclinedWave;
  PUPable EnzoInitialIsolatedGalaxy;
  PUPable EnzoInitialMergeSinksTest;
  PUPable EnzoInitialMusic;
  PUPable EnzoInitialPm;
  PUPable EnzoInitialPpmlTest;
  PUPable EnzoInitialSedovArray2;
  PUPable EnzoInitialSedovArray3;
  PUPable EnzoInitialSedovRandom;
  PUPable EnzoInitialShockTube;
  PUPable EnzoInitialShuCollapse;
  PUPable EnzoInitialSoup;
  PUPable EnzoInitialTurbulence;

  PUPable IoEnzoBlock;

  // EnzoRefine
  PUPable EnzoRefineMass;
  PUPable EnzoRefineParticleMass;
  PUPable EnzoRefineShock;

  // EnzoCompute
  PUPable EnzoComputeCoolingTime;
  PUPable EnzoComputePressure;
  PUPable EnzoComputeTemperature;
  PUPable EnzoComputeAcceleration;
  PUPable EnzoComputeCicInterp;

  // EnzoMatrix
  PUPable EnzoMatrixLaplace;
  PUPable EnzoMatrixDiagonal;
  PUPable EnzoMatrixIdentity;

  // EnzoMethod
  PUPable EnzoMethodGrackle;
  PUPable EnzoMethodAccretion;
  PUPable EnzoMethodBackgroundAcceleration;
  PUPable EnzoMethodBondiHoyleAccretion;
  PUPable EnzoMethodCheck;
  PUPable EnzoMethodComovingExpansion;
  PUPable EnzoMethodCosmology;
  PUPable EnzoMethodDistributedFeedback;
  PUPable EnzoMethodFeedback;
  PUPable EnzoMethodFeedbackSTARSS;
  PUPable EnzoMethodM1Closure;
  PUPable EnzoMethodFluxAccretion;
  PUPable EnzoMethodGravity;
  PUPable EnzoMethodHeat;
  PUPable EnzoMethodInference;
  PUPable EnzoMethodMergeSinks;
  PUPable EnzoMethodMHDVlct;
  PUPable EnzoMethodPmDeposit;
  PUPable EnzoMethodPmUpdate;
  PUPable EnzoMethodPpm;
  PUPable EnzoMethodPpml;
  PUPable EnzoMethodBalance;
  PUPable EnzoMethodSinkMaker;
  PUPable EnzoMethodThresholdAccretion;
  PUPable EnzoMethodTurbulence;

  PUPable EnzoMethodStarMaker;
  PUPable EnzoMethodStarMakerStochasticSF;
  PUPable EnzoMethodStarMakerSTARSS;

  PUPable EnzoPhysicsCosmology;
  PUPable EnzoPhysicsFluidProps;
  PUPable EnzoPhysicsGravity;

  PUPable EnzoProblem;
  PUPable EnzoProlong;
  PUPable EnzoProlongMC1;
  PUPable EnzoProlongPoisson;

  PUPable EnzoRestrict;

  PUPable EnzoSolverCg;
  PUPable EnzoSolverDd;
  PUPable EnzoSolverDiagonal;
  PUPable EnzoSolverBiCgStab;
  PUPable EnzoSolverMg0;
  PUPable EnzoSolverJacobi;

  PUPable EnzoStopping;

  PUPable EnzoUnits;

  message EnzoMsgCheck;

  extern module mesh;

  readonly CProxy_EnzoSimulation proxy_enzo_simulation;
  readonly CProxy_IoEnzoReader   proxy_io_enzo_reader;
  readonly CProxy_IoEnzoWriter   proxy_io_enzo_writer;
  readonly CProxy_EnzoLevelArray proxy_level_array;

  //----------------------------------------------------------------------

  group [migratable] EnzoSimulation : Simulation {

    entry EnzoSimulation (const char filename[n], int n);

    entry void r_startup_begun (CkReductionMsg *);

    entry void p_refine_create_block (MsgRefine *);

    //EnzoMethodBalance
    entry void r_method_balance_count(CkReductionMsg * msg);
    entry void p_method_balance_check();

    // EnzoMethodCheck
    entry void r_method_check_enter(CkReductionMsg *);
    entry void p_check_done();
    entry void p_set_io_writer(CProxy_IoEnzoWriter proxy);
<<<<<<< HEAD

    // EnzoMethodInfer
    entry void p_infer_set_array_count(int count);
    entry void p_infer_array_created();
    entry void p_infer_done();
=======
>>>>>>> 7a6c950c

    // enzo_control_restart
    entry void p_set_io_reader(CProxy_IoEnzoReader proxy);
    entry void p_io_reader_created();
    entry void p_restart_next_level();
    entry void p_restart_level_created();
<<<<<<< HEAD
    // enzo_level_array
    entry void p_set_level_array(CProxy_EnzoLevelArray proxy);
=======
>>>>>>> 7a6c950c
  };

  //----------------------------------------------------------------------
  array[Index] EnzoBlock : Block {

    entry EnzoBlock (process_type ip_source, MsgType msg_type);

    entry EnzoBlock();

    // EnzoMethodFeedbackSTARSS synchronization entry methods
    entry void p_method_feedback_starss_end();

    // EnzoMethodM1Closure synchronization entry methods
    entry void p_method_m1_closure_solve_transport_eqn();
    entry void p_method_m1_closure_set_global_averages(CkReductionMsg *msg);

    // EnzoMethodTurbulence synchronization entry methods
    entry void r_method_turbulence_end(CkReductionMsg *msg);

    entry void p_initial_hdf5_recv(MsgInitial * msg_initial);

    // EnzoMethodBalance
    entry void p_method_balance_migrate();
    entry void p_method_balance_done();

    // EnzoMethodGravity synchronization entry methods
    entry void p_method_gravity_continue();
    entry void p_method_gravity_end();

    // EnzoMethodInference

    entry void p_method_infer_merge_masks
      (int n, char mask[n], int ic3[3]);
    entry void p_method_infer_count_arrays (int count);
    entry void p_method_infer_request_data (int il3[3]);
    entry void p_method_infer_update (int n, char buffer[n], int il3[3]);
    entry void p_method_infer_exit();

    // checkpoint
    entry void p_check_write_first
      (int num_files, std::string ordering, std::string name_dir);
    entry void p_check_write_next (int num_files, std::string ordering);
    entry void p_check_done();

    // restart
    entry void p_restart_refine (int ic3[3], int io_reader, int ip);
    entry void p_restart_set_data(EnzoMsgCheck *);
    entry void p_restart_done();

    // EnzoMethodAccretion synchronization entry methods
    entry void p_method_accretion_end();

    // EnzoSolverCg synchronization entry methods

    entry void p_solver_cg_matvec();
    entry void r_solver_cg_loop_0a(CkReductionMsg *msg);
    entry void r_solver_cg_loop_0b(CkReductionMsg *msg);
    entry void r_solver_cg_shift_1(CkReductionMsg *msg);
    entry void p_solver_cg_loop_2();
    entry void r_solver_cg_loop_3(CkReductionMsg *msg);
    entry void r_solver_cg_loop_5(CkReductionMsg *msg);

    // EnzoSolverBiCGStab post-reduction entry methods

    entry void r_solver_bicgstab_start_1(CkReductionMsg *msg);
    entry void r_solver_bicgstab_start_3(CkReductionMsg *msg);
    entry void r_solver_bicgstab_loop_5(CkReductionMsg *msg);
    entry void r_solver_bicgstab_loop_11(CkReductionMsg *msg);
    entry void r_solver_bicgstab_loop_13(CkReductionMsg *msg);
    entry void r_solver_bicgstab_loop_15(CkReductionMsg *msg);

    entry void p_solver_bicgstab_loop_2();
    entry void p_solver_bicgstab_loop_3();
    entry void p_solver_bicgstab_loop_8();
    entry void p_solver_bicgstab_loop_9();

    entry void p_dot_recv_parent(int n, long double dot[n],
				 std::vector<int> isa,
				 int i_function, int iter);
    entry void p_dot_recv_children(int n, long double dot[n],
				   std::vector<int> isa,
				   int i_function);

    // EnzoSolverDd

    entry void p_solver_dd_restrict_recv(FieldMsg * msg);
    entry void p_solver_dd_prolong_recv(FieldMsg * msg);
    entry void p_solver_dd_solve_coarse();
    entry void p_solver_dd_solve_domain();
    entry void p_solver_dd_last_smooth();
    entry void r_solver_dd_barrier(CkReductionMsg *msg);
    entry void r_solver_dd_end(CkReductionMsg *msg);

    // EnzoSolverJacobi

    entry void p_solver_jacobi_continue();

    // EnzoSolverMg0

    entry void p_solver_mg0_restrict();
    entry void p_solver_mg0_solve_coarse();
    entry void p_solver_mg0_post_smooth();
    entry void p_solver_mg0_last_smooth();
    entry void r_solver_mg0_begin_solve(CkReductionMsg *msg);
    entry void r_solver_mg0_barrier(CkReductionMsg* msg);
    entry void p_solver_mg0_prolong_recv(FieldMsg * msg);
    entry void p_solver_mg0_restrict_recv(FieldMsg * msg);
  };

  array[1D] IoEnzoReader : IoReader {
    entry IoEnzoReader();
    entry void p_init_root(std::string, std::string, int level);
    entry void p_create_level(int level);
    entry void p_init_level(int level);
    entry void p_block_created();
    entry void p_block_ready();
  };

  array[1D] IoEnzoWriter : IoWriter {
    entry IoEnzoWriter();
    entry IoEnzoWriter (int num_files, std::string ordering,
                        int monitor_iter, int include_ghosts);
    entry void p_write(EnzoMsgCheck * );
  };

  array[Index3] EnzoLevelArray {
    entry EnzoLevelArray(std::string,
                         int level_base, int level_array, int level_infer,
                         int nax, int nay, int naz);
    entry void p_request_data ();
    entry void p_transfer_data (Index, int nf, enzo_float field_data[nf] );
    entry void p_done(Index);
  };
};<|MERGE_RESOLUTION|>--- conflicted
+++ resolved
@@ -147,25 +147,19 @@
     entry void r_method_check_enter(CkReductionMsg *);
     entry void p_check_done();
     entry void p_set_io_writer(CProxy_IoEnzoWriter proxy);
-<<<<<<< HEAD
 
     // EnzoMethodInfer
     entry void p_infer_set_array_count(int count);
     entry void p_infer_array_created();
     entry void p_infer_done();
-=======
->>>>>>> 7a6c950c
 
     // enzo_control_restart
     entry void p_set_io_reader(CProxy_IoEnzoReader proxy);
     entry void p_io_reader_created();
     entry void p_restart_next_level();
     entry void p_restart_level_created();
-<<<<<<< HEAD
     // enzo_level_array
     entry void p_set_level_array(CProxy_EnzoLevelArray proxy);
-=======
->>>>>>> 7a6c950c
   };
 
   //----------------------------------------------------------------------
