--- conflicted
+++ resolved
@@ -172,23 +172,12 @@
       initial_grackle_test_minimum_temperature(10.0),
       initial_grackle_test_reset_energies(0),
 #endif /* CONFIG_USE_GRACKLE */
-<<<<<<< HEAD
+      // EnzoInitialFeedbackTest
       initial_feedback_test_density(),
       initial_feedback_test_star_mass(),
       initial_feedback_test_temperature(),
       initial_feedback_test_from_file(),
       initial_feedback_test_metal_fraction(),
-
-      // EnzoInitialInclinedWave
-      initial_inclinedwave_alpha(0.0),
-      initial_inclinedwave_beta(0.0),
-      initial_inclinedwave_amplitude(0.0),
-      initial_inclinedwave_lambda(0.0),
-      initial_inclinedwave_parallel_vel(std::numeric_limits<double>::min()),
-      initial_inclinedwave_positive_vel(true),
-      initial_inclinedwave_wave_type(""),
-
-=======
       // EnzoInitialHdf5
       initial_hdf5_max_level(),
       initial_hdf5_format(),
@@ -202,7 +191,14 @@
       initial_hdf5_particle_coords(),
       initial_hdf5_particle_types(),
       initial_hdf5_particle_attributes(),
->>>>>>> 1cfa4721
+      // EnzoInitialInclinedWave
+      initial_inclinedwave_alpha(0.0),
+      initial_inclinedwave_beta(0.0),
+      initial_inclinedwave_amplitude(0.0),
+      initial_inclinedwave_lambda(0.0),
+      initial_inclinedwave_parallel_vel(std::numeric_limits<double>::min()),
+      initial_inclinedwave_positive_vel(true),
+      initial_inclinedwave_wave_type(""),
       // EnzoInitialMusic
       initial_music_field_files(),
       initial_music_field_datasets(),
@@ -264,7 +260,6 @@
       initial_turbulence_density(0.0),
       initial_turbulence_pressure(0.0),
       initial_turbulence_temperature(0.0),
-<<<<<<< HEAD
       // EnzoInitialIsolatedGalaxy
       //   AE: Maybe these values (and those in cpp) don't matter
       //       are they overwritten by the read-in (even when not found in param file)?
@@ -290,10 +285,6 @@
       initial_IG_recent_SF_bin_size(5.0),
       initial_IG_recent_SF_SFR(2.0),
       initial_IG_recent_SF_seed(12345),
-      // EnzoProlong
-      interpolation_method(""),
-      // EnzoMethodCheckGravity
-      method_check_gravity_particle_type(),
       // EnzoMethodHeat
       method_heat_alpha(0.0),
       // EnzoMethodHydro
@@ -328,12 +319,6 @@
       method_star_maker_efficiency(0.01),            // star maker efficiency
       method_star_maker_minimum_star_mass(1.0E4),    // minium star particle mass in solar masses
       method_star_maker_maximum_star_mass(1.0E4),    // maximum star particle mass in solar masses
-      // EnzoMethodNull
-      method_null_dt(0.0),
-=======
-      // EnzoMethodHeat
-      method_heat_alpha(0.0),
->>>>>>> 1cfa4721
       // EnzoMethodTurbulence
       method_turbulence_edot(0.0),
       method_turbulence_mach_number(0.0),
@@ -432,12 +417,23 @@
   void read_initial_hdf5_(Parameters *);
   void read_initial_music_(Parameters *);
   void read_initial_pm_(Parameters *);
+  void read_initial_inclined_wave_(Parameters *);
+  void read_initial_burkertbodenheimer_(Parameters *);
   void read_initial_sedov_(Parameters *);
   void read_initial_sedov_random_(Parameters *);
-  void read_initial_soup_(Parameters * p);
+  void read_initial_shock_tube_(Parameters *);
+  void read_initial_bcenter_(Parameters *);
+  void read_initial_cloud_(Parameters *);
+  void read_initial_soup_(Parameters *);
   void read_initial_turbulence_(Parameters *);
+  void read_initial_isolated_galaxy_(Parameters *);
+  void read_initial_feedback_test_(Parameters *);
   
   void read_method_grackle_(Parameters *);
+  void read_method_feedback_(Parameters *);
+  void read_method_star_maker_(Parameters *);
+  void read_method_background_acceleration_(Parameters *);
+  void read_method_vlct_(Parameters *);
   void read_method_gravity_(Parameters *);
   void read_method_heat_(Parameters *);
   void read_method_pm_deposit_(Parameters *);
@@ -540,17 +536,6 @@
   int                        initial_grackle_test_reset_energies;
 #endif /* CONFIG_USE_GRACKLE */
 
-<<<<<<< HEAD
-  /// EnzoInitialInclinedWave
-  double                     initial_inclinedwave_alpha;
-  double                     initial_inclinedwave_beta;
-  double                     initial_inclinedwave_amplitude;
-  double                     initial_inclinedwave_lambda;
-  double                     initial_inclinedwave_parallel_vel;
-  bool                       initial_inclinedwave_positive_vel;
-  std::string                initial_inclinedwave_wave_type;
-
-=======
   /// EnzoInitialHdf5
 
   int                         initial_hdf5_max_level;
@@ -565,7 +550,16 @@
   std::vector < std::string > initial_hdf5_particle_coords;
   std::vector < std::string > initial_hdf5_particle_types;
   std::vector < std::string > initial_hdf5_particle_attributes;
->>>>>>> 1cfa4721
+
+  /// EnzoInitialInclinedWave
+  double                     initial_inclinedwave_alpha;
+  double                     initial_inclinedwave_beta;
+  double                     initial_inclinedwave_amplitude;
+  double                     initial_inclinedwave_lambda;
+  double                     initial_inclinedwave_parallel_vel;
+  bool                       initial_inclinedwave_positive_vel;
+  std::string                initial_inclinedwave_wave_type;
+
   /// EnzoInitialMusic
 
   std::vector < std::string > initial_music_field_files;
@@ -643,7 +637,6 @@
   double                     initial_turbulence_pressure;
   double                     initial_turbulence_temperature;
 
-<<<<<<< HEAD
   /// EnzoInitialFeedbackTest
 
   double                     initial_feedback_test_position[3];
@@ -679,12 +672,6 @@
   double                     initial_IG_recent_SF_SFR;
   int                        initial_IG_recent_SF_seed;
 
-  /// EnzoProlong
-  std::string                interpolation_method;
-
-  /// EnzoMethodCheckGravity
-  std::string                method_check_gravity_particle_type;
-
   /// EnzoMethodHeat
   double                     method_heat_alpha;
 
@@ -725,16 +712,6 @@
   double                    method_star_maker_minimum_star_mass;
   double                    method_star_maker_maximum_star_mass;
 
-
-
-  /// EnzoMethodNull
-  double                     method_null_dt;
-
-=======
-  /// EnzoMethodHeat
-  double                     method_heat_alpha;
-
->>>>>>> 1cfa4721
   /// EnzoMethodTurbulence
   double                     method_turbulence_edot;
   double                     method_turbulence_mach_number;
@@ -795,12 +772,8 @@
 
   std::string                prolong_enzo_type;
   bool                       prolong_enzo_positive;
-<<<<<<< HEAD
-
-=======
   bool                       prolong_enzo_use_linear;
   
->>>>>>> 1cfa4721
   ///==============
   /// EnzoSolverMg0
   ///==============
