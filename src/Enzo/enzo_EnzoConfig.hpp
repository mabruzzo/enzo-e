// See LICENSE_CELLO file for license and copyright information

/// @file     enzo_EnzoConfig.hpp
/// @author   James Bordner (jobordner@ucsd.edu)
/// @date     2012-10-02
/// @brief    [\ref Parameters] Declaration of the EnzoConfig class
///

#ifndef PARAMETERS_ENZO_CONFIG_HPP
#define PARAMETERS_ENZO_CONFIG_HPP

#define MAX_FIELDS      30
#define MAX_FILE_GROUPS 10

class Parameters;

#ifdef CONFIG_USE_GRACKLE
// Operator to allow Grackle's chemistry data to PUP
inline void operator|(PUP::er &p, chemistry_data &c){
 // all values are single ints, floats, or doubles with the
 // exception of grackle_data_file
 p | c.use_grackle;
 p | c.with_radiative_cooling;
 p | c.primordial_chemistry;
 p | c.dust_chemistry;
 p | c.metal_cooling;
 p | c.UVbackground;

 bool skip_strlen = (p.isUnpacking() || c.grackle_data_file == NULL);
 int length = (skip_strlen) ? 0 : strlen(c.grackle_data_file);
 p | length;
 if (length > 0){
   if (p.isUnpacking()){
     c.grackle_data_file=new char[length+1];
   }
   PUParray(p, c.grackle_data_file,length+1);
 } else {
   c.grackle_data_file = NULL;
 }

 p | c.cmb_temperature_floor;
 p | c.Gamma;
 p | c.h2_on_dust;
 p | c.use_dust_density_field;
 p | c.photoelectric_heating;
 p | c.photoelectric_heating_rate;
 p | c.use_isrf_field;
 p | c.interstellar_radiation_field;
 p | c.use_volumetric_heating_rate;
 p | c.use_specific_heating_rate;
 p | c.three_body_rate;
 p | c.cie_cooling;
 p | c.h2_optical_depth_approximation;
 p | c.ih2co;
 p | c.ipiht;
 p | c.HydrogenFractionByMass;
 p | c.DeuteriumToHydrogenRatio;
 p | c.SolarMetalFractionByMass;
 p | c.local_dust_to_gas_ratio;
 p | c.NumberOfTemperatureBins;
 p | c.CaseBRecombination;
 p | c.TemperatureStart;
 p | c.TemperatureEnd;
 p | c.NumberOfDustTemperatureBins;
 p | c.DustTemperatureStart;
 p | c.DustTemperatureEnd;
 p | c.Compton_xray_heating;
 p | c.LWbackground_sawtooth_suppression;
 p | c.LWbackground_intensity;
 p | c.UVbackground_redshift_on;
 p | c.UVbackground_redshift_off;
 p | c.UVbackground_redshift_fullon;
 p | c.UVbackground_redshift_drop;
 p | c.cloudy_electron_fraction_factor;
 p | c.use_radiative_transfer;
 p | c.radiative_transfer_coupled_rate_solver;
 p | c.radiative_transfer_intermediate_step;
 p | c.radiative_transfer_hydrogen_only;
 p | c.self_shielding_method;
 p | c.H2_self_shielding;
}
#endif

class EnzoConfig : public Config {

  /// @class    EnzoConfig
  /// @ingroup  Enzo
  /// @brief    [\ref Enzo] Declaration of Enzo configuration class

public: // interface

  /// Constructor
  EnzoConfig() throw();

  /// Destructor
  virtual ~EnzoConfig() throw();

  /// Copy constructor
  EnzoConfig(const EnzoConfig & config) throw();

  /// Assignment operator
  EnzoConfig & operator= (const EnzoConfig & config) throw();

  /// CHARM++ PUP::able declaration
  PUPable_decl(EnzoConfig);

  /// CHARM++ migration constructor
  EnzoConfig(CkMigrateMessage *m)
    : Config (m),
      adapt_mass_type(),
      ppm_diffusion(0),
      ppm_dual_energy(false),
      ppm_dual_energy_eta_1(0.0),
      ppm_dual_energy_eta_2(0.0),
      ppm_flattening(0),
      ppm_minimum_pressure_support_parameter(0),
      ppm_number_density_floor(0.0),
      ppm_density_floor(0.0),
      ppm_pressure_floor(0.0),
      ppm_pressure_free(false),
      ppm_temperature_floor(0.0),
      ppm_steepening(false),
      ppm_use_minimum_pressure_support(false),
      ppm_mol_weight(0.0),
      field_gamma(0.0),
      field_uniform_density(1.0),
      // Cosmology
      physics_cosmology(false),
      physics_cosmology_hubble_constant_now(0.0),
      physics_cosmology_omega_matter_now(0.0),
      physics_cosmology_omega_lamda_now(0.0),
      physics_cosmology_omega_baryon_now(1.0),
      physics_cosmology_omega_cdm_now(0.0),
      physics_cosmology_comoving_box_size(0.0),
      physics_cosmology_max_expansion_rate(0.0),
      physics_cosmology_initial_redshift(0.0),
      physics_cosmology_final_redshift(0.0),
      physics_gravity(false),
      // EnzoInitialBCenter
      initial_bcenter_update_etot(false),
      // EnzoInitialCloud
      initial_cloud_subsample_n(0),
      initial_cloud_radius(0.),
      initial_cloud_center_x(0.0),
      initial_cloud_center_y(0.0),
      initial_cloud_center_z(0.0),
      initial_cloud_density_cloud(0.0),
      initial_cloud_density_wind(0.0),
      initial_cloud_velocity_wind(0.0),
      initial_cloud_etot_wind(0.0),
      initial_cloud_eint_wind(0.0),
      initial_cloud_metal_mass_frac(0.0),
      initial_cloud_initialize_uniform_bfield(false),
      initial_cloud_perturb_stddev(0.0),
      initial_cloud_trunc_dev(0.0),
      initial_cloud_perturb_seed(0),
      // EnzoInitialCosmology
      initial_cosmology_temperature(0.0),
      // EnzoInitialCollapse
      initial_collapse_rank(0),
      initial_collapse_radius_relative(0.0),
      initial_collapse_particle_ratio(0.0),
      initial_collapse_mass(0.0),
      initial_collapse_temperature(0.0),
      // EnzoGrackleTest
#ifdef CONFIG_USE_GRACKLE
      initial_grackle_test_maximum_H_number_density(1000.0),
      initial_grackle_test_maximum_metallicity(1.0),
      initial_grackle_test_maximum_temperature(1.0E8),
      initial_grackle_test_minimum_H_number_density(0.1),
      initial_grackle_test_minimum_metallicity(1.0E-4),
      initial_grackle_test_minimum_temperature(10.0),
      initial_grackle_test_reset_energies(0),
#endif /* CONFIG_USE_GRACKLE */
      // EnzoInitialFeedbackTest
      initial_feedback_test_density(),
      initial_feedback_test_star_mass(),
      initial_feedback_test_temperature(),
      initial_feedback_test_from_file(),
      initial_feedback_test_metal_fraction(),
      // EnzoInitialHdf5
      initial_hdf5_max_level(),
      initial_hdf5_format(),
      initial_hdf5_blocking(),
      initial_hdf5_field_files(),
      initial_hdf5_field_datasets(),
      initial_hdf5_field_names(),
      initial_hdf5_field_coords(),
      initial_hdf5_particle_files(),
      initial_hdf5_particle_datasets(),
      initial_hdf5_particle_coords(),
      initial_hdf5_particle_types(),
      initial_hdf5_particle_attributes(),
      // EnzoInitialInclinedWave
      initial_inclinedwave_alpha(0.0),
      initial_inclinedwave_beta(0.0),
      initial_inclinedwave_amplitude(0.0),
      initial_inclinedwave_lambda(0.0),
      initial_inclinedwave_parallel_vel(std::numeric_limits<double>::min()),
      initial_inclinedwave_positive_vel(true),
      initial_inclinedwave_wave_type(""),
      // EnzoInitialMusic
      initial_music_field_files(),
      initial_music_field_datasets(),
      initial_music_field_names(),
      initial_music_field_coords(),
      initial_music_particle_files(),
      initial_music_particle_datasets(),
      initial_music_particle_coords(),
      initial_music_particle_types(),
      initial_music_particle_attributes(),
      initial_music_throttle_internode(),
      initial_music_throttle_intranode(),
      initial_music_throttle_node_files(),
      initial_music_throttle_close_count(),
      initial_music_throttle_group_size(),
      initial_music_throttle_seconds_stagger(),
      initial_music_throttle_seconds_delay(),
      // EnzoInitialPm
      initial_pm_field(""),
      initial_pm_mpp(0.0),
      initial_pm_level(0),
      initial_burkertbodenheimer_rank(0),
      initial_burkertbodenheimer_radius_relative(0.0),
      initial_burkertbodenheimer_particle_ratio(0.0),
      initial_burkertbodenheimer_mass(0.0),
      initial_burkertbodenheimer_temperature(0.0),
      initial_burkertbodenheimer_densityprofile(1),
      initial_burkertbodenheimer_rotating(true),
      initial_burkertbodenheimer_outer_velocity(-1),
      // EnzoInitialSedovArray[23]
      initial_sedov_rank(0),
      initial_sedov_radius_relative(0.0),
      initial_sedov_pressure_in(0.0),
      initial_sedov_pressure_out(0.0),
      initial_sedov_density(0.0),
      // EnzoInitialSedovRandom
      initial_sedov_random_half_empty(false),
      initial_sedov_random_grackle_cooling(false),
      initial_sedov_random_max_blasts(0),
      initial_sedov_random_radius_relative(0.0),
      initial_sedov_random_pressure_in(0.0),
      initial_sedov_random_pressure_out(0.0),
      initial_sedov_random_density(0.0),
      initial_sedov_random_te_multiplier(0),
      // EnzoInitialShockTube
      initial_shock_tube_setup_name(""),
      initial_shock_tube_aligned_ax(""),
      initial_shock_tube_axis_velocity(0.0),
      initial_shock_tube_trans_velocity(0.0),
      initial_shock_tube_flip_initialize(false),
      // EnzoInitialSoup
      initial_soup_rank(0),
      initial_soup_file(""),
      initial_soup_rotate(false),
      initial_soup_pressure_in(0.0),
      initial_soup_pressure_out(0.0),
      initial_soup_density(0.0),
      // EnzoInitialTurbulence
      initial_turbulence_density(0.0),
      initial_turbulence_pressure(0.0),
      initial_turbulence_temperature(0.0),
      // EnzoInitialIsolatedGalaxy
      //   AE: Maybe these values (and those in cpp) don't matter
      //       are they overwritten by the read-in (even when not found in param file)?
      initial_IG_scale_length(0.0343218),       // Gas disk scale length in code units
      initial_IG_scale_height(0.00343218),      // Gas disk scale height in code units
      initial_IG_disk_mass(42.9661),            // Gas disk mass in code units
      initial_IG_gas_fraction(0.2),             // Gas disk M_gas / M_star
      initial_IG_disk_temperature(1e4),         // Gas disk temperature in K
      initial_IG_disk_metal_fraction(1.0E-10),         // Gas disk metal fraction
      initial_IG_gas_halo_mass(0.1),             // Gas halo total mass in code units
      initial_IG_gas_halo_temperature(1e4),      // Gas halo initial temperature
      initial_IG_gas_halo_metal_fraction(1.0E-10),      // Gas halo metal fraction
      initial_IG_gas_halo_density(0.0),          // Gas halo uniform density (ignored if zero)
      initial_IG_gas_halo_radius(1.0),           // Gas halo maximum radius in code units
      initial_IG_use_gas_particles(false),       //
      initial_IG_live_dm_halo(false),
      initial_IG_stellar_disk(false),
      initial_IG_stellar_bulge(false),
      initial_IG_analytic_velocity(false),
      initial_IG_include_recent_SF(false),
      initial_IG_recent_SF_start(-100.0),
      initial_IG_recent_SF_end(0.0),
      initial_IG_recent_SF_bin_size(5.0),
      initial_IG_recent_SF_SFR(2.0),
      initial_IG_recent_SF_seed(12345),
<<<<<<< HEAD
      // EnzoInitialMergeStarsTest
      initial_merge_stars_test_particle_data_filename(""),
      // EnzoProlong
      interpolation_method(""),
      // EnzoMethodCheckGravity
      method_check_gravity_particle_type(),
=======
>>>>>>> 7b818299
      // EnzoMethodHeat
      method_heat_alpha(0.0),
      // EnzoMethodHydro
      method_hydro_method(""),
      method_hydro_dual_energy(false),
      method_hydro_dual_energy_eta_1(0.0),
      method_hydro_dual_energy_eta_2(0.0),
      method_hydro_reconstruct_method(""),
      method_hydro_reconstruct_conservative(false),
      method_hydro_reconstruct_positive(false),
      method_hydro_riemann_solver(""),
      /// EnzoMethodFeedback
      method_feedback_ejecta_mass(0.0),
      method_feedback_supernova_energy(1.0),
      method_feedback_ejecta_metal_fraction(0.0),
      method_feedback_stencil(3),
      method_feedback_radius(-1.0),
      method_feedback_shift_cell_center(true),
      method_feedback_ke_fraction(0.0),
      method_feedback_use_ionization_feedback(false),
      method_feedback_time_first_sn(-1.0), // in Myr
      /// EnzoMethodStarMaker
      method_star_maker_type(""),
      method_star_maker_use_density_threshold(true),           // check above density threshold before SF
      method_star_maker_use_velocity_divergence(true),         // check for converging flow before SF
      method_star_maker_use_dynamical_time(true),              //
      method_star_maker_use_self_gravitating(false),           //
      method_star_maker_use_h2_self_shielding(false),
      method_star_maker_use_jeans_mass(false),
      method_star_maker_number_density_threshold(0.0),      // Number density threshold in cgs
      method_star_maker_maximum_mass_fraction(0.5),            // maximum cell mass fraction to convert to stars
      method_star_maker_efficiency(0.01),            // star maker efficiency
      method_star_maker_minimum_star_mass(1.0E4),    // minium star particle mass in solar masses
      method_star_maker_maximum_star_mass(1.0E4),    // maximum star particle mass in solar masses
      // EnzoMethodTurbulence
      method_turbulence_edot(0.0),
      method_turbulence_mach_number(0.0),
      // EnzoMethodGrackle
      method_grackle_use_grackle(false),
#ifdef CONFIG_USE_GRACKLE
      method_grackle_chemistry(nullptr),
      method_grackle_use_cooling_timestep(false),
      method_grackle_radiation_redshift(-1.0),
#endif
      // EnzoMethodGravity
      method_gravity_grav_const(0.0),
      method_gravity_solver(""),
      method_gravity_order(4),
      method_gravity_accumulate(false),
      // EnzoMethodBackgroundAcceleration
      method_background_acceleration_type(""),
      method_background_acceleration_mass(0.0),
      method_background_acceleration_DM_mass(0.0),
      method_background_acceleration_DM_density(0.0),
      method_background_acceleration_bulge_mass(0.0),
      method_background_acceleration_core_radius(0.0),
      method_background_acceleration_bulge_radius(0.0),
      method_background_acceleration_stellar_mass(0.0),
      method_background_acceleration_DM_mass_radius(0.0),
      method_background_acceleration_stellar_scale_height_r(0.0),
      method_background_acceleration_stellar_scale_height_z(0.0),
      method_background_acceleration_apply_acceleration(true),
      // EnzoMethodPmDeposit
      method_pm_deposit_alpha(0.5),
      // EnzoMethodPmUpdate
      method_pm_update_max_dt(0.0),
      // EnzoMethodMHDVlct
      method_vlct_riemann_solver(""),
      method_vlct_half_dt_reconstruct_method(""),
      method_vlct_full_dt_reconstruct_method(""),
      method_vlct_theta_limiter(0.0),
      method_vlct_density_floor(0.0),
      method_vlct_pressure_floor(0.0),
      method_vlct_mhd_choice(""),
      method_vlct_dual_energy(false),
      method_vlct_dual_energy_eta(0.0),
      // EnzoMethodMergeStars
      method_merge_stars_merging_radius_cells(0.0),
      // EnzoProlong
      prolong_enzo_type(),
      prolong_enzo_positive(true),
      prolong_enzo_use_linear(false),
      // EnzoSolverMg0
      solver_pre_smooth(),
      solver_post_smooth(),
      solver_last_smooth(),
      solver_coarse_solve(),
      solver_domain_solve(),
      solver_weight(),
      solver_restart_cycle(),
      // EnzoSolver<Krylov>
      solver_precondition(),
      solver_coarse_level(),
      solver_is_unigrid(),
      // EnzoStopping
      stopping_redshift()

  {
    for (int axis=0; axis<3; axis++) {
      initial_cloud_uniform_bfield[axis] = 0;
      initial_sedov_array[axis] = 0;
      initial_sedov_random_array[axis] = 0;
      initial_soup_array[axis] = 0;
      initial_soup_d_pos[axis] = 0;
      initial_soup_d_size[axis] = 0;
      initial_collapse_array[axis] = 0;
      initial_IG_center_position[axis] = 0.5;
      initial_IG_bfield[axis]         = 0.0;
      method_background_acceleration_center[axis] = 0.5;
      method_background_acceleration_angular_momentum[axis] = 0;

      initial_feedback_test_position[axis] = 0.5;
    }
    method_background_acceleration_angular_momentum[2] = 1;
  }

  /// CHARM++ Pack / Unpack function
  void pup (PUP::er &p);

  /// Read values from the Parameters object
  void read (Parameters * parameters) throw();

protected: // methods

  void read_adapt_(Parameters *);

  void read_field_(Parameters *);
  
  void read_initial_collapse_(Parameters *);
  void read_initial_cosmology_(Parameters *);
  void read_initial_grackle_(Parameters *);
  void read_initial_hdf5_(Parameters *);
  void read_initial_music_(Parameters *);
  void read_initial_pm_(Parameters *);
  void read_initial_inclined_wave_(Parameters *);
  void read_initial_burkertbodenheimer_(Parameters *);
  void read_initial_sedov_(Parameters *);
  void read_initial_sedov_random_(Parameters *);
  void read_initial_shock_tube_(Parameters *);
  void read_initial_bcenter_(Parameters *);
  void read_initial_cloud_(Parameters *);
  void read_initial_soup_(Parameters *);
  void read_initial_turbulence_(Parameters *);
  void read_initial_isolated_galaxy_(Parameters *);
  void read_initial_feedback_test_(Parameters *);
  
  void read_method_grackle_(Parameters *);
  void read_method_feedback_(Parameters *);
  void read_method_star_maker_(Parameters *);
  void read_method_background_acceleration_(Parameters *);
  void read_method_vlct_(Parameters *);
  void read_method_gravity_(Parameters *);
  void read_method_heat_(Parameters *);
  void read_method_pm_deposit_(Parameters *);
  void read_method_pm_update_(Parameters *);
  void read_method_ppm_(Parameters *);
  void read_method_turbulence_(Parameters *);
  
  void read_physics_(Parameters *);

  void read_prolong_enzo_(Parameters *);

  void read_solvers_(Parameters *);

  void read_stopping_(Parameters *);
  
  
public: // attributes

  // NOTE: change pup() function whenever attributes change

  /// Refine

  std::vector <std::string>  adapt_mass_type;

  /// EnzoMethodPpm

  bool                       ppm_diffusion;
  bool                       ppm_dual_energy;
  double                     ppm_dual_energy_eta_1;
  double                     ppm_dual_energy_eta_2;
  int                        ppm_flattening;
  int                        ppm_minimum_pressure_support_parameter;
  double                     ppm_number_density_floor;
  double                     ppm_density_floor;
  double                     ppm_pressure_floor;
  bool                       ppm_pressure_free;
  double                     ppm_temperature_floor;
  bool                       ppm_steepening;
  bool                       ppm_use_minimum_pressure_support;
  double                     ppm_mol_weight;

  double                     field_gamma;
  double                     field_uniform_density;

  /// Cosmology
  bool                       physics_cosmology;
  double                     physics_cosmology_hubble_constant_now;
  double                     physics_cosmology_omega_matter_now;
  double                     physics_cosmology_omega_lamda_now;
  double                     physics_cosmology_omega_baryon_now;
  double                     physics_cosmology_omega_cdm_now;
  double                     physics_cosmology_comoving_box_size;
  double                     physics_cosmology_max_expansion_rate;
  double                     physics_cosmology_initial_redshift;
  double                     physics_cosmology_final_redshift;

  /// Gravity
  bool                       physics_gravity;

  /// EnzoInitialBCenter;
  bool                       initial_bcenter_update_etot;

  /// EnzoInitialCloud;
  int                        initial_cloud_subsample_n;
  double                     initial_cloud_radius;
  double                     initial_cloud_center_x;
  double                     initial_cloud_center_y;
  double                     initial_cloud_center_z;
  double                     initial_cloud_density_cloud;
  double                     initial_cloud_density_wind;
  double                     initial_cloud_velocity_wind;
  double                     initial_cloud_etot_wind;
  double                     initial_cloud_eint_wind;
  double                     initial_cloud_metal_mass_frac;
  bool                       initial_cloud_initialize_uniform_bfield;
  double                     initial_cloud_uniform_bfield[3];
  double                     initial_cloud_perturb_stddev;
  double                     initial_cloud_trunc_dev;
  unsigned int               initial_cloud_perturb_seed;

  /// EnzoInitialCosmology;
  double                     initial_cosmology_temperature;

  /// EnzoInitialCollapse
  int                        initial_collapse_rank;
  int                        initial_collapse_array[3];
  double                     initial_collapse_radius_relative;
  double                     initial_collapse_particle_ratio;
  double                     initial_collapse_mass;
  double                     initial_collapse_temperature;

  /// EnzoGrackleTest
#ifdef CONFIG_USE_GRACKLE
  double                     initial_grackle_test_maximum_H_number_density;
  double                     initial_grackle_test_maximum_metallicity;
  double                     initial_grackle_test_maximum_temperature;
  double                     initial_grackle_test_minimum_H_number_density;
  double                     initial_grackle_test_minimum_metallicity;
  double                     initial_grackle_test_minimum_temperature;
  int                        initial_grackle_test_reset_energies;
#endif /* CONFIG_USE_GRACKLE */

  /// EnzoInitialHdf5

  int                         initial_hdf5_max_level;
  std::string                 initial_hdf5_format;
  int                         initial_hdf5_blocking[3];
  std::vector < std::string > initial_hdf5_field_files;
  std::vector < std::string > initial_hdf5_field_datasets;
  std::vector < std::string > initial_hdf5_field_names;
  std::vector < std::string > initial_hdf5_field_coords;
  std::vector < std::string > initial_hdf5_particle_files;
  std::vector < std::string > initial_hdf5_particle_datasets;
  std::vector < std::string > initial_hdf5_particle_coords;
  std::vector < std::string > initial_hdf5_particle_types;
  std::vector < std::string > initial_hdf5_particle_attributes;

  /// EnzoInitialInclinedWave
  double                     initial_inclinedwave_alpha;
  double                     initial_inclinedwave_beta;
  double                     initial_inclinedwave_amplitude;
  double                     initial_inclinedwave_lambda;
  double                     initial_inclinedwave_parallel_vel;
  bool                       initial_inclinedwave_positive_vel;
  std::string                initial_inclinedwave_wave_type;

  /// EnzoInitialMusic

  std::vector < std::string > initial_music_field_files;
  std::vector < std::string > initial_music_field_datasets;
  std::vector < std::string > initial_music_field_names;
  std::vector < std::string > initial_music_field_coords;
  std::vector < std::string > initial_music_particle_files;
  std::vector < std::string > initial_music_particle_datasets;
  std::vector < std::string > initial_music_particle_coords;
  std::vector < std::string > initial_music_particle_types;
  std::vector < std::string > initial_music_particle_attributes;
  bool                        initial_music_throttle_internode;
  bool                        initial_music_throttle_intranode;
  bool                        initial_music_throttle_node_files;
  int                         initial_music_throttle_close_count;
  int                         initial_music_throttle_group_size;
  double                      initial_music_throttle_seconds_stagger;
  double                      initial_music_throttle_seconds_delay;

  /// EnzoInitialPm
  std::string                initial_pm_field;
  double                     initial_pm_mpp;
  int                        initial_pm_level;

   /// EnzoInitialBurkertBodenheimer
  int                        initial_burkertbodenheimer_rank;
  int                        initial_burkertbodenheimer_array[3];
  double                     initial_burkertbodenheimer_radius_relative;
  double                     initial_burkertbodenheimer_particle_ratio;
  double                     initial_burkertbodenheimer_mass;
  double                     initial_burkertbodenheimer_temperature;
  int                        initial_burkertbodenheimer_densityprofile;
  bool                       initial_burkertbodenheimer_rotating;
  double                     initial_burkertbodenheimer_outer_velocity;

  /// EnzoInitialSedovArray[23]
  int                        initial_sedov_rank;
  int                        initial_sedov_array[3];
  double                     initial_sedov_radius_relative;
  double                     initial_sedov_pressure_in;
  double                     initial_sedov_pressure_out;
  double                     initial_sedov_density;

  /// EnzoInitialSedovRandom
  int                        initial_sedov_random_array[3];
  bool                       initial_sedov_random_half_empty;
  bool                       initial_sedov_random_grackle_cooling;
  int                        initial_sedov_random_max_blasts;
  double                     initial_sedov_random_radius_relative;
  double                     initial_sedov_random_pressure_in;
  double                     initial_sedov_random_pressure_out;
  double                     initial_sedov_random_density;
  int                        initial_sedov_random_te_multiplier;

  /// EnzoInitialShockTube
  std::string                initial_shock_tube_setup_name;
  std::string                initial_shock_tube_aligned_ax;
  double                     initial_shock_tube_axis_velocity;
  double                     initial_shock_tube_trans_velocity;
  bool                       initial_shock_tube_flip_initialize;

  /// EnzoInitialSoup
  int                        initial_soup_rank;
  std::string                initial_soup_file;
  bool                       initial_soup_rotate;
  int                        initial_soup_array[3];
  double                     initial_soup_d_pos[3];
  double                     initial_soup_d_size[3];
  double                     initial_soup_pressure_in;
  double                     initial_soup_pressure_out;
  double                     initial_soup_density;

  /// EnzoInitialTurbulence
  double                     initial_turbulence_density;
  double                     initial_turbulence_pressure;
  double                     initial_turbulence_temperature;

  /// EnzoInitialFeedbackTest

  double                     initial_feedback_test_position[3];
  double                     initial_feedback_test_density;
  double                     initial_feedback_test_star_mass;
  double                     initial_feedback_test_temperature;
  bool                       initial_feedback_test_from_file;
  double                     initial_feedback_test_metal_fraction;

  /// EnzoInitialIsolatedGalaxy
  double                     initial_IG_center_position[3];
  double                     initial_IG_bfield[3];
  double                     initial_IG_scale_length;
  double                     initial_IG_scale_height;
  double                     initial_IG_disk_mass;
  double                     initial_IG_gas_fraction;
  double                     initial_IG_disk_temperature;
  double                     initial_IG_disk_metal_fraction;
  double                     initial_IG_gas_halo_mass;
  double                     initial_IG_gas_halo_temperature;
  double                     initial_IG_gas_halo_metal_fraction;
  double                     initial_IG_gas_halo_density;
  double                     initial_IG_gas_halo_radius;
  bool                       initial_IG_use_gas_particles;
  bool                       initial_IG_live_dm_halo;
  bool                       initial_IG_stellar_bulge;
  bool                       initial_IG_stellar_disk;
  bool                       initial_IG_analytic_velocity;
  bool                       initial_IG_include_recent_SF;
  double                     initial_IG_recent_SF_start;
  double                     initial_IG_recent_SF_end;
  double                     initial_IG_recent_SF_bin_size;
  double                     initial_IG_recent_SF_SFR;
  int                        initial_IG_recent_SF_seed;

<<<<<<< HEAD
  // EnzoInitialMergeStarsTest
  std::string                initial_merge_stars_test_particle_data_filename;

  /// EnzoProlong
  std::string                interpolation_method;

  /// EnzoMethodCheckGravity
  std::string                method_check_gravity_particle_type;

=======
>>>>>>> 7b818299
  /// EnzoMethodHeat
  double                     method_heat_alpha;

  /// EnzoMethodHydro
  std::string                method_hydro_method;
  bool                       method_hydro_dual_energy;
  double                     method_hydro_dual_energy_eta_1;
  double                     method_hydro_dual_energy_eta_2;
  std::string                method_hydro_reconstruct_method;
  bool                       method_hydro_reconstruct_conservative;
  bool                       method_hydro_reconstruct_positive;
  std::string                method_hydro_riemann_solver;

  /// EnzoMethodFeedback

  double                    method_feedback_ejecta_mass;
  double                    method_feedback_supernova_energy;
  double                    method_feedback_ejecta_metal_fraction;
  double                    method_feedback_ke_fraction;
  double                    method_feedback_time_first_sn;
  int                       method_feedback_stencil;
  double                    method_feedback_radius;
  bool                      method_feedback_shift_cell_center;
  bool                      method_feedback_use_ionization_feedback;

  /// EnzoMethodStarMaker

  std::string               method_star_maker_type;
  bool                      method_star_maker_use_density_threshold;
  bool                      method_star_maker_use_velocity_divergence;
  bool                      method_star_maker_use_dynamical_time;
  bool                      method_star_maker_use_h2_self_shielding;
  bool                      method_star_maker_use_jeans_mass;
  bool                      method_star_maker_use_self_gravitating;
  double                    method_star_maker_number_density_threshold;
  double                    method_star_maker_maximum_mass_fraction;
  double                    method_star_maker_efficiency;
  double                    method_star_maker_minimum_star_mass;
  double                    method_star_maker_maximum_star_mass;

  /// EnzoMethodTurbulence
  double                     method_turbulence_edot;
  double                     method_turbulence_mach_number;

  /// EnzoMethodGrackle
  bool                       method_grackle_use_grackle;
#ifdef CONFIG_USE_GRACKLE
  chemistry_data *           method_grackle_chemistry;
  bool                       method_grackle_use_cooling_timestep;
  double                     method_grackle_radiation_redshift;
#endif /* CONFIG_USE_GRACKLE */

  /// EnzoMethodGravity
  double                     method_gravity_grav_const;
  std::string                method_gravity_solver;
  int                        method_gravity_order;
  bool                       method_gravity_accumulate;

  /// EnzoMethodBackgroundAcceleration

  std::string                method_background_acceleration_type;
  double                     method_background_acceleration_mass;
  double                     method_background_acceleration_DM_mass;
  double                     method_background_acceleration_DM_density;
  double                     method_background_acceleration_bulge_mass;
  double                     method_background_acceleration_core_radius;
  double                     method_background_acceleration_bulge_radius;
  double                     method_background_acceleration_stellar_mass;
  double                     method_background_acceleration_DM_mass_radius;
  double                     method_background_acceleration_stellar_scale_height_r;
  double                     method_background_acceleration_stellar_scale_height_z;
  double                     method_background_acceleration_center[3];
  double                     method_background_acceleration_angular_momentum[3];
  bool                       method_background_acceleration_apply_acceleration;


  /// EnzoMethodPmDeposit

  double                     method_pm_deposit_alpha;

  /// EnzoMethodPmUpdate

  double                     method_pm_update_max_dt;

  /// EnzoMethodMHDVlct
  std::string                method_vlct_riemann_solver;
  std::string                method_vlct_half_dt_reconstruct_method;
  std::string                method_vlct_full_dt_reconstruct_method;
  double                     method_vlct_theta_limiter;
  double                     method_vlct_density_floor;
  double                     method_vlct_pressure_floor;
  std::string                method_vlct_mhd_choice;
  bool                       method_vlct_dual_energy;
  // unlike ppm, only use a single eta value. It should have a default value
  // closer to method_ppm_dual_energy_eta1
  double                     method_vlct_dual_energy_eta;

  /// EnzoMethodMergeStars
  double                     method_merge_stars_merging_radius_cells;


  std::string                prolong_enzo_type;
  bool                       prolong_enzo_positive;
  bool                       prolong_enzo_use_linear;
  
  ///==============
  /// EnzoSolverMg0
  ///==============

  /// Solver index for multigrid pre-smoother

  std::vector<int>           solver_pre_smooth;

  /// Solver index for multigrid post-smoother

  std::vector<int>           solver_post_smooth;

  /// Solver index for multigrid "last"-smoother

  std::vector<int>           solver_last_smooth;

  /// Solver index for multigrid coarse solver

  std::vector<int>           solver_coarse_solve;

  /// Solver index for domain decomposition (dd) domain solver

  std::vector<int>           solver_domain_solve;

  /// Weighting factor for smoother

  std::vector<double>        solver_weight;

  /// Whether to start the iterative solver using the previous solution

  std::vector<int>           solver_restart_cycle;

  /// EnzoSolver<Krylov>

  /// Solver index for Krylov solver preconditioner
  std::vector<int>           solver_precondition;

  /// Mg0 coarse grid solver

  std::vector<int>           solver_coarse_level;
  std::vector<int>           solver_is_unigrid;

  /// Stop at specified redshift for cosmology
  double                     stopping_redshift;

};

extern EnzoConfig g_enzo_config;

#endif /* PARAMETERS_ENZO_CONFIG_HPP */<|MERGE_RESOLUTION|>--- conflicted
+++ resolved
@@ -285,15 +285,12 @@
       initial_IG_recent_SF_bin_size(5.0),
       initial_IG_recent_SF_SFR(2.0),
       initial_IG_recent_SF_seed(12345),
-<<<<<<< HEAD
       // EnzoInitialMergeStarsTest
       initial_merge_stars_test_particle_data_filename(""),
       // EnzoProlong
       interpolation_method(""),
       // EnzoMethodCheckGravity
       method_check_gravity_particle_type(),
-=======
->>>>>>> 7b818299
       // EnzoMethodHeat
       method_heat_alpha(0.0),
       // EnzoMethodHydro
@@ -439,6 +436,7 @@
   void read_initial_turbulence_(Parameters *);
   void read_initial_isolated_galaxy_(Parameters *);
   void read_initial_feedback_test_(Parameters *);
+  void read_initial_merge_stars_test_(Parameters *);
   
   void read_method_grackle_(Parameters *);
   void read_method_feedback_(Parameters *);
@@ -451,6 +449,7 @@
   void read_method_pm_update_(Parameters *);
   void read_method_ppm_(Parameters *);
   void read_method_turbulence_(Parameters *);
+  void read_method_merge_stars_(Parameters *);
   
   void read_physics_(Parameters *);
 
@@ -683,7 +682,6 @@
   double                     initial_IG_recent_SF_SFR;
   int                        initial_IG_recent_SF_seed;
 
-<<<<<<< HEAD
   // EnzoInitialMergeStarsTest
   std::string                initial_merge_stars_test_particle_data_filename;
 
@@ -693,8 +691,6 @@
   /// EnzoMethodCheckGravity
   std::string                method_check_gravity_particle_type;
 
-=======
->>>>>>> 7b818299
   /// EnzoMethodHeat
   double                     method_heat_alpha;
 
