--- conflicted
+++ resolved
@@ -292,16 +292,12 @@
       initial_IG_recent_SF_bin_size(5.0),
       initial_IG_recent_SF_SFR(2.0),
       initial_IG_recent_SF_seed(12345),
-      // EnzoInitialMergeStarsTest
-<<<<<<< HEAD
-      initial_merge_stars_test_particle_data_filename(""),
+      // EnzoInitialMergeSinksTest
+      initial_merge_sinks_test_particle_data_filename(""),
       // EnzoInitialAccretionTest
-      initial_accretion_test_star_mass(0.0),
+      initial_accretion_test_sink_mass(0.0),
       initial_accretion_test_gas_density(0.0),
       initial_accretion_test_gas_pressure(0.0),
-=======
-      initial_merge_sinks_test_particle_data_filename(""),
->>>>>>> 2a7d03b2
       // EnzoMethodCheckGravity
       method_check_gravity_particle_type(),
       // EnzoMethodHeat
@@ -381,18 +377,14 @@
       method_vlct_mhd_choice(""),
       method_vlct_dual_energy(false),
       method_vlct_dual_energy_eta(0.0),
-      // EnzoMethodMergeStars
-<<<<<<< HEAD
-      method_merge_stars_merging_radius_cells(0.0),
+      // EnzoMethodMergeSinks
+      method_merge_sinks_merging_radius_cells(0.0),
       // EnzoMethodAccretionCompute
       method_accretion_compute_accretion_radius_cells(0.0),
       method_accretion_compute_flavor(""),
       method_accretion_compute_density_threshold(0.0),
       method_accretion_compute_max_mass_fraction(0.0),
       method_accretion_compute_conserve_angular_momentum(false),
-=======
-      method_merge_sinks_merging_radius_cells(0.0),
->>>>>>> 2a7d03b2
       // EnzoProlong
       prolong_enzo_type(),
       prolong_enzo_positive(true),
@@ -423,8 +415,8 @@
       initial_collapse_array[axis] = 0;
       initial_IG_center_position[axis] = 0.5;
       initial_IG_bfield[axis]         = 0.0;
-      initial_accretion_test_star_position[axis] = 0.0;
-      initial_accretion_test_star_velocity[axis] = 0.0;
+      initial_accretion_test_sink_position[axis] = 0.0;
+      initial_accretion_test_sink_velocity[axis] = 0.0;
       method_background_acceleration_center[axis] = 0.5;
       method_background_acceleration_angular_momentum[axis] = 0;
 
@@ -462,12 +454,8 @@
   void read_initial_turbulence_(Parameters *);
   void read_initial_isolated_galaxy_(Parameters *);
   void read_initial_feedback_test_(Parameters *);
-<<<<<<< HEAD
-  void read_initial_merge_stars_test_(Parameters *);
+  void read_initial_merge_sinks_test_(Parameters *);
   void read_initial_accretion_test_(Parameters *);
-=======
-  void read_initial_merge_sinks_test_(Parameters *);
->>>>>>> 2a7d03b2
   
   void read_method_grackle_(Parameters *);
   void read_method_feedback_(Parameters *);
@@ -480,12 +468,8 @@
   void read_method_pm_update_(Parameters *);
   void read_method_ppm_(Parameters *);
   void read_method_turbulence_(Parameters *);
-<<<<<<< HEAD
-  void read_method_merge_stars_(Parameters *);
+  void read_method_merge_sinks_(Parameters *);
   void read_method_accretion_compute_(Parameters *);
-=======
-  void read_method_merge_sinks_(Parameters *);
->>>>>>> 2a7d03b2
   
   void read_physics_(Parameters *);
 
@@ -718,13 +702,13 @@
   double                     initial_IG_recent_SF_SFR;
   int                        initial_IG_recent_SF_seed;
 
-  // EnzoInitialMergeStarsTest
+  // EnzoInitialMergeSinksTest
   std::string                initial_merge_sinks_test_particle_data_filename;
 
   // EnzoInitialAccretionTest
-  double                     initial_accretion_test_star_position[3];
-  double                     initial_accretion_test_star_velocity[3];
-  double                     initial_accretion_test_star_mass;
+  double                     initial_accretion_test_sink_position[3];
+  double                     initial_accretion_test_sink_velocity[3];
+  double                     initial_accretion_test_sink_mass;
   double                     initial_accretion_test_gas_density;
   double                     initial_accretion_test_gas_pressure;
 
@@ -829,7 +813,7 @@
   // closer to method_ppm_dual_energy_eta1
   double                     method_vlct_dual_energy_eta;
 
-  /// EnzoMethodMergeStars
+  /// EnzoMethodMergeSinks
   double                     method_merge_sinks_merging_radius_cells;
 
   /// EnzoMethodAccretionCompute
