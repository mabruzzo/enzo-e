// See LICENSE_CELLO file for license and copyright information

/// @file     enzo_EnzoConfig.hpp
/// @author   James Bordner (jobordner@ucsd.edu)
/// @date     2012-10-02
/// @brief    [\ref Parameters] Declaration of the EnzoConfig class
///

#ifndef PARAMETERS_ENZO_CONFIG_HPP
#define PARAMETERS_ENZO_CONFIG_HPP

#define MAX_FIELDS      30
#define MAX_FILE_GROUPS 10

class Parameters;

#ifdef CONFIG_USE_GRACKLE
// Operator to allow Grackle's chemistry data to PUP
inline void operator|(PUP::er &p, chemistry_data &c){
  // all values are single ints, floats, or doubles with the
  // exception of grackle_data_file
  p | c.use_grackle;
  p | c.with_radiative_cooling;
  p | c.primordial_chemistry;
  p | c.dust_chemistry;
  p | c.metal_cooling;
  p | c.UVbackground;

  bool skip_strlen = (p.isUnpacking() || c.grackle_data_file == NULL);
  int length = (skip_strlen) ? 0 : strlen(c.grackle_data_file);
  p | length;
  if (length > 0){
    char* temp;
    if (p.isUnpacking()){
      temp = new char[length+1];
      c.grackle_data_file= temp;
    } else {
      // this is a hack that's necessary because PUParray won't work with a
      // const char* type (i.e. we need to cast away the const).
      // -> This won't be necessary after PR #290
      temp = (char*)temp;
    }
    PUParray(p, temp, length+1);
  } else {
    c.grackle_data_file = NULL;
  }

  p | c.cmb_temperature_floor;
  p | c.Gamma;
  p | c.h2_on_dust;
  p | c.use_dust_density_field;
  p | c.dust_recombination_cooling;
  p | c.photoelectric_heating;
  p | c.photoelectric_heating_rate;
  p | c.use_isrf_field;
  p | c.interstellar_radiation_field;
  p | c.use_volumetric_heating_rate;
  p | c.use_specific_heating_rate;
  p | c.three_body_rate;
  p | c.cie_cooling;
  p | c.h2_optical_depth_approximation;
  p | c.ih2co;
  p | c.ipiht;
  p | c.HydrogenFractionByMass;
  p | c.DeuteriumToHydrogenRatio;
  p | c.SolarMetalFractionByMass;
  p | c.local_dust_to_gas_ratio;
  p | c.NumberOfTemperatureBins;
  p | c.CaseBRecombination;
  p | c.TemperatureStart;
  p | c.TemperatureEnd;
  p | c.NumberOfDustTemperatureBins;
  p | c.DustTemperatureStart;
  p | c.DustTemperatureEnd;
  p | c.Compton_xray_heating;
  p | c.LWbackground_sawtooth_suppression;
  p | c.LWbackground_intensity;
  p | c.UVbackground_redshift_on;
  p | c.UVbackground_redshift_off;
  p | c.UVbackground_redshift_fullon;
  p | c.UVbackground_redshift_drop;
  p | c.cloudy_electron_fraction_factor;
  p | c.use_radiative_transfer;
  p | c.radiative_transfer_coupled_rate_solver;
  p | c.radiative_transfer_intermediate_step;
  p | c.radiative_transfer_hydrogen_only;
  p | c.self_shielding_method;
  p | c.H2_self_shielding;
  p | c.H2_custom_shielding;
  p | c.h2_charge_exchange_rate;
  p | c.h2_dust_rate;
  p | c.h2_h_cooling_rate;
  p | c.collisional_excitation_rates;
  p | c.collisional_ionisation_rates;
  p | c.recombination_cooling_rates;
  p | c.bremsstrahlung_cooling_rates;
  p | c.max_iterations;
  p | c.exit_after_iterations_exceeded;

# ifdef CONFIG_SMP_MODE
  // Corresponds to -D_OPENMP in Grackle
  p | omp_nthreads;
# endif
}
#endif

class EnzoConfig : public Config {

  /// @class    EnzoConfig
  /// @ingroup  Enzo
  /// @brief    [\ref Enzo] Declaration of Enzo configuration class

public: // interface

  /// Constructor
  EnzoConfig() throw();

  /// Destructor
  virtual ~EnzoConfig() throw();

  /// Copy constructor
  EnzoConfig(const EnzoConfig & config) throw();

  /// Assignment operator
  EnzoConfig & operator= (const EnzoConfig & config) throw();

  /// CHARM++ PUP::able declaration
  PUPable_decl(EnzoConfig);

  /// CHARM++ migration constructor
  EnzoConfig(CkMigrateMessage *m)
    : Config (m),
      adapt_mass_type(),
      ppm_diffusion(0),
      ppm_flattening(0),
      ppm_minimum_pressure_support_parameter(0),
      ppm_pressure_free(false),
      ppm_steepening(false),
      ppm_use_minimum_pressure_support(false),
      field_uniform_density(1.0),
      // Cosmology
      physics_cosmology(false),
      physics_cosmology_hubble_constant_now(0.0),
      physics_cosmology_omega_matter_now(0.0),
      physics_cosmology_omega_lamda_now(0.0),
      physics_cosmology_omega_baryon_now(1.0),
      physics_cosmology_omega_cdm_now(0.0),
      physics_cosmology_comoving_box_size(0.0),
      physics_cosmology_max_expansion_rate(0.0),
      physics_cosmology_initial_redshift(0.0),
      physics_cosmology_final_redshift(0.0),
      // FluidProps
      physics_fluid_props_de_config(),
      physics_fluid_props_fluid_floor_config(),
      physics_fluid_props_gamma(0.0),
      physics_fluid_props_mol_weight(0.0),
      // Gravity
      physics_gravity(false),

      //--------------------
      // INITIAL [sorted]
      //--------------------

      // EnzoInitialAccretionTest
      initial_accretion_test_gas_density(0.0),
      initial_accretion_test_gas_pressure(0.0),
      initial_accretion_test_gas_radial_velocity(0.0),
      initial_accretion_test_sink_mass(0.0),
      // EnzoInitialBBTest
      initial_bb_test_angular_rotation_velocity(0.0),
      initial_bb_test_external_density(0.0),
      initial_bb_test_fluctuation_amplitude(0.0),
      initial_bb_test_mean_density(0.0),
      initial_bb_test_nominal_sound_speed(0.0),
      initial_bb_test_truncation_radius(0.0),
      // EnzoInitialBCenter
      initial_bcenter_update_etot(false),
      // EnzoInitialBurkertBodenheimer
      initial_burkertbodenheimer_densityprofile(1),
      initial_burkertbodenheimer_mass(0.0),
      initial_burkertbodenheimer_outer_velocity(-1),
      initial_burkertbodenheimer_particle_ratio(0.0),
      initial_burkertbodenheimer_radius_relative(0.0),
      initial_burkertbodenheimer_rank(0),
      initial_burkertbodenheimer_rotating(true),
      initial_burkertbodenheimer_temperature(0.0),
      // EnzoInitialCloud
      initial_cloud_center_x(0.0),
      initial_cloud_center_y(0.0),
      initial_cloud_center_z(0.0),
      initial_cloud_density_cloud(0.0),
      initial_cloud_density_wind(0.0),
      initial_cloud_eint_wind(0.0),
      initial_cloud_etot_wind(0.0),
      initial_cloud_initialize_uniform_bfield(false),
      initial_cloud_metal_mass_frac(0.0),
      initial_cloud_perturb_seed(0),
      initial_cloud_perturb_stddev(0.0),
      initial_cloud_radius(0.),
      initial_cloud_subsample_n(0),
      initial_cloud_trunc_dev(0.0),
      initial_cloud_velocity_wind(0.0),
      // EnzoInitialCollapse
      initial_collapse_mass(0.0),
      initial_collapse_particle_ratio(0.0),
      initial_collapse_radius_relative(0.0),
      initial_collapse_rank(0),
      initial_collapse_temperature(0.0),
      // EnzoInitialCosmology
      initial_cosmology_temperature(0.0),
      // EnzoInitialFeedbackTest
      initial_feedback_test_density(),
      initial_feedback_test_e_density(),
      initial_feedback_test_from_file(),
      initial_feedback_test_HeI_density(),
      initial_feedback_test_HeII_density(),
      initial_feedback_test_HeIII_density(),
      initial_feedback_test_HI_density(),
      initial_feedback_test_HII_density(),
      initial_feedback_test_metal_fraction(),
      initial_feedback_test_star_mass(),
      initial_feedback_test_temperature(),
      initial_feedback_test_luminosity(),
#ifdef CONFIG_USE_GRACKLE
      // EnzoGrackleTest
      initial_grackle_test_maximum_H_number_density(1000.0),
      initial_grackle_test_maximum_metallicity(1.0),
      initial_grackle_test_maximum_temperature(1.0E8),
      initial_grackle_test_minimum_H_number_density(0.1),
      initial_grackle_test_minimum_metallicity(1.0E-4),
      initial_grackle_test_minimum_temperature(10.0),
      initial_grackle_test_reset_energies(0),
#endif /* CONFIG_USE_GRACKLE */
      // EnzoInitialHdf5
      initial_hdf5_blocking(),
      initial_hdf5_field_coords(),
      initial_hdf5_field_datasets(),
      initial_hdf5_field_files(),
      initial_hdf5_field_names(),
      initial_hdf5_format(),
      initial_hdf5_max_level(),
      initial_hdf5_monitor_iter(),
      initial_hdf5_particle_attributes(),
      initial_hdf5_particle_coords(),
      initial_hdf5_particle_datasets(),
      initial_hdf5_particle_files(),
      initial_hdf5_particle_types(),
      //   AE: Maybe these values (and those in cpp) don't matter
      //       are they overwritten by the read-in (even when not found in param file)?
      // EnzoInitialIsolatedGalaxy
      initial_IG_analytic_velocity(false),
      initial_IG_disk_mass(42.9661),            // Gas disk mass in code units
      initial_IG_disk_metal_fraction(1.0E-10),         // Gas disk metal fraction
      initial_IG_disk_temperature(1e4),         // Gas disk temperature in K
      initial_IG_gas_fraction(0.2),             // Gas disk M_gas / M_star
      initial_IG_gas_halo_density(0.0),          // Gas halo uniform density (ignored if zero)
      initial_IG_gas_halo_mass(0.1),             // Gas halo total mass in code units
      initial_IG_gas_halo_metal_fraction(1.0E-10),      // Gas halo metal fraction
      initial_IG_gas_halo_radius(1.0),           // Gas halo maximum radius in code units
      initial_IG_gas_halo_temperature(1e4),      // Gas halo initial temperature
      initial_IG_include_recent_SF(false),
      initial_IG_live_dm_halo(false),
      initial_IG_recent_SF_bin_size(5.0),
      initial_IG_recent_SF_end(0.0),
      initial_IG_recent_SF_seed(12345),
      initial_IG_recent_SF_SFR(2.0),
      initial_IG_recent_SF_start(-100.0),
      initial_IG_scale_height(0.00343218),      // Gas disk scale height in code units
      initial_IG_scale_length(0.0343218),       // Gas disk scale length in code units
      initial_IG_stellar_bulge(false),
      initial_IG_stellar_disk(false),
      initial_IG_use_gas_particles(false),       //
      // EnzoInitialInclinedWave
      initial_inclinedwave_alpha(0.0),
      initial_inclinedwave_amplitude(0.0),
      initial_inclinedwave_beta(0.0),
      initial_inclinedwave_lambda(0.0),
      initial_inclinedwave_parallel_vel(std::numeric_limits<double>::min()),
      initial_inclinedwave_positive_vel(true),
      initial_inclinedwave_wave_type(""),
      // EnzoInitialMergeSinksTest
      initial_merge_sinks_test_particle_data_filename(""),
      // EnzoInitialMusic
      initial_music_field_coords(),
      initial_music_field_datasets(),
      initial_music_field_files(),
      initial_music_field_names(),
      initial_music_particle_attributes(),
      initial_music_particle_coords(),
      initial_music_particle_datasets(),
      initial_music_particle_files(),
      initial_music_particle_types(),
      initial_music_throttle_close_count(),
      initial_music_throttle_group_size(),
      initial_music_throttle_internode(),
      initial_music_throttle_intranode(),
      initial_music_throttle_node_files(),
      initial_music_throttle_seconds_delay(),
      initial_music_throttle_seconds_stagger(),
      // EnzoInitialPm
      initial_pm_field(""),
      initial_pm_level(0),
      initial_pm_mpp(0.0),
      initial_sedov_density(0.0),
      // EnzoInitialSedovArray[23]
      initial_sedov_pressure_in(0.0),
      initial_sedov_pressure_out(0.0),
      initial_sedov_radius_relative(0.0),
      // EnzoInitialSedovRandom
      initial_sedov_random_density(0.0),
      initial_sedov_random_grackle_cooling(false),
      initial_sedov_random_half_empty(false),
      initial_sedov_random_max_blasts(0),
      initial_sedov_random_pressure_in(0.0),
      initial_sedov_random_pressure_out(0.0),
      initial_sedov_random_radius_relative(0.0),
      initial_sedov_random_te_multiplier(0),
      initial_sedov_rank(0),
      // EnzoInitialShockTube
      initial_shock_tube_aligned_ax(""),
      initial_shock_tube_axis_velocity(0.0),
      initial_shock_tube_flip_initialize(false),
      initial_shock_tube_setup_name(""),
      initial_shock_tube_trans_velocity(0.0),
      // EnzoInitialShuCollapse
      initial_shu_collapse_central_sink_exists(false),
      initial_shu_collapse_central_sink_mass(0.0),
      initial_shu_collapse_external_density(0.0),
      initial_shu_collapse_instability_parameter(0.0),
      initial_shu_collapse_nominal_sound_speed(0.0),
      initial_shu_collapse_truncation_radius(0.0),
      // EnzoInitialSoup
      initial_soup_density(0.0),
      initial_soup_file(""),
      initial_soup_pressure_in(0.0),
      initial_soup_pressure_out(0.0),
      initial_soup_rank(0),
      initial_soup_rotate(false),
      // EnzoInitialTurbulence
      initial_turbulence_density(0.0),
      initial_turbulence_pressure(0.0),
      initial_turbulence_temperature(0.0),

      //--------------------
      // METHODS [sorted]
      //--------------------

      // EnzoMethodCheck
      method_check_num_files(1),
      method_check_ordering("order_morton"),
      method_check_dir(),
      method_check_monitor_iter(0),
      /// EnzoMethodFeedback
      method_feedback_ejecta_mass(0.0),
      method_feedback_ejecta_metal_fraction(0.0),
      method_feedback_flavor(""),
      method_feedback_ke_fraction(0.0),
      method_feedback_radius(-1.0),
      method_feedback_shift_cell_center(true),
      method_feedback_stencil(3),
      method_feedback_supernova_energy(1.0),
      method_feedback_time_first_sn(-1.0), // in Myr
      method_feedback_use_ionization_feedback(false),
      /// EnzoMethodFeedbackSTARSS
      method_feedback_supernovae(true),
      method_feedback_unrestricted_sn(true),
      method_feedback_stellar_winds(true),
      method_feedback_radiation(true),
      method_feedback_min_level(0),
      method_feedback_analytic_SNR_shell_mass(true),
      method_feedback_fade_SNR(true),
      method_feedback_NEvents(-1),
      // EnzoMethodCheckGravity
      method_check_gravity_particle_type(),

      // EnzoMethodHeat
      method_heat_alpha(0.0),

      // EnzoMethodHydro
      method_hydro_method(""),
      method_hydro_dual_energy(false),
      method_hydro_dual_energy_eta_1(0.0),
      method_hydro_dual_energy_eta_2(0.0),
      method_hydro_reconstruct_method(""),
      method_hydro_reconstruct_conservative(false),
      method_hydro_reconstruct_positive(false),
      method_hydro_riemann_solver(""),
<<<<<<< HEAD
      /// EnzoMethodFeedbackSTARSS
      method_feedback_supernovae(true),
      method_feedback_unrestricted_sn(true),
      method_feedback_stellar_winds(true),
      method_feedback_min_level(0),
      method_feedback_analytic_SNR_shell_mass(true),
      method_feedback_fade_SNR(true),
      method_feedback_NEvents(-1),
      /// EnzoMethodInference
      method_inference_level_base(0),
      method_inference_level_array(0),
      method_inference_level_infer(0),
      method_inference_array_dims(),
      method_inference_array_size(),
      method_inference_field_group(),
      method_inference_overdensity_threshold(0),
=======

>>>>>>> 802e2b5b
      /// EnzoMethodStarMaker
      method_star_maker_flavor(""),
      method_star_maker_use_density_threshold(false),           // check above density threshold before SF
      method_star_maker_use_velocity_divergence(false),         // check for converging flow before SF
      method_star_maker_use_dynamical_time(false),              //
      method_star_maker_use_altAlpha(false), // alternate virial parameter calculation
      method_star_maker_use_cooling_time(false), 
      method_star_maker_use_self_gravitating(false),           //
      method_star_maker_use_h2_self_shielding(false),
      method_star_maker_use_jeans_mass(false),
      method_star_maker_use_overdensity_threshold(false),
      method_star_maker_use_critical_metallicity(false),
      method_star_maker_use_temperature_threshold(false),
      method_star_maker_critical_metallicity(0.0),
      method_star_maker_temperature_threshold(1.0E4),
      method_star_maker_number_density_threshold(0.0),      // Number density threshold in cgs
      method_star_maker_maximum_mass_fraction(0.05),            // maximum cell mass fraction to convert to stars
      method_star_maker_efficiency(0.01),            // star maker efficiency
      method_star_maker_minimum_star_mass(0.0),    // minium star particle mass in solar masses
      method_star_maker_maximum_star_mass(-1.0),    // maximum star particle mass in solar masses
      method_star_maker_min_level(0), // minimum refinement level for star formation
      method_star_maker_turn_off_probability(false),
      // EnzoMethodM1Closure
      method_m1_closure(false),
      method_m1_closure_N_groups(1), // # of frequency bins
      method_m1_closure_flux_function("GLF"), // which flux function to use
      method_m1_closure_hll_file("hll_evals.list"), // path to hll eigenvalue table
      method_m1_closure_clight_frac(1.0), // fraction of speed of light value to use
      method_m1_closure_photon_escape_fraction(1.0),
      method_m1_closure_radiation_spectrum("custom"), // Type of radiation spectrum to use for star particles 
      method_m1_closure_temperature_blackbody(-1.0), // requires radiation_spectrum="blackbody"
      method_m1_closure_particle_luminosity(-1.0), // specify emission rate from sources
      method_m1_closure_SED(), // supply list of emission rates for all groups (radiation_spectrum="custom")
      method_m1_closure_min_photon_density(0.0),
      method_m1_closure_attenuation(true),
      method_m1_closure_thermochemistry(true),
      method_m1_closure_recombination_radiation(false),
      method_m1_closure_H2_photodissociation(false),
      method_m1_closure_lyman_werner_background(false),
      method_m1_closure_LWB_J21(-1.0),
      method_m1_closure_cross_section_calculator("vernier"), // what type of cross section calculator to use ("vernier", "vernier_average", "custom")
      method_m1_closure_sigmaN(), // user-defined cross sections (requires cross_section_calculator = "custom")
      method_m1_closure_sigmaE(), 
      method_m1_closure_energy_lower(),
      method_m1_closure_energy_upper(),
      method_m1_closure_energy_mean(), // mean energy for bin
      // EnzoMethodTurbulence
      method_turbulence_edot(0.0),
      method_turbulence_mach_number(0.0),
      // EnzoMethodGrackle
      method_grackle_use_grackle(false),
#ifdef CONFIG_USE_GRACKLE
      method_grackle_chemistry(nullptr),
      method_grackle_use_cooling_timestep(false),
      method_grackle_radiation_redshift(-1.0),
#endif
      // EnzoMethodGravity
      method_gravity_grav_const(0.0),
      method_gravity_solver(""),
      method_gravity_order(4),
      method_gravity_dt_max(1.0e10),
      method_gravity_accumulate(false),
      // EnzoMethodBackgroundAcceleration
      method_background_acceleration_flavor(""),
      method_background_acceleration_mass(0.0),
      method_background_acceleration_DM_mass(0.0),
      method_background_acceleration_bulge_mass(0.0),
      method_background_acceleration_core_radius(0.0),
      method_background_acceleration_bulge_radius(0.0),
      method_background_acceleration_stellar_mass(0.0),
      method_background_acceleration_DM_mass_radius(0.0),
      method_background_acceleration_stellar_scale_height_r(0.0),
      method_background_acceleration_stellar_scale_height_z(0.0),
      method_background_acceleration_apply_acceleration(true),
      // EnzoMethodPmDeposit
      method_pm_deposit_alpha(0.5),
      // EnzoMethodPmUpdate
      method_pm_update_max_dt(0.0),
      // EnzoMethodMHDVlct
      method_vlct_riemann_solver(""),
      method_vlct_half_dt_reconstruct_method(""),
      method_vlct_full_dt_reconstruct_method(""),
      method_vlct_theta_limiter(0.0),
      method_vlct_mhd_choice(""),
      // EnzoMethodMergeSinks
      method_merge_sinks_merging_radius_cells(0.0),
      // EnzoMethodAccretion
      method_accretion_accretion_radius_cells(0.0),
      method_accretion_flavor(""),
      method_accretion_physical_density_threshold_cgs(0.0),
      method_accretion_max_mass_fraction(0.0),
      // EnzoMethodSinkMaker
      method_sink_maker_jeans_length_resolution_cells(0.0),
      method_sink_maker_physical_density_threshold_cgs(0.0),
      method_sink_maker_check_density_maximum(false),
      method_sink_maker_max_mass_fraction(0.0),
      method_sink_maker_min_sink_mass_solar(0.0),
      method_sink_maker_max_offset_cell_fraction(0.0),
      method_sink_maker_offset_seed_shift(0),
      // EnzoProlong
      prolong_enzo_type(),
      prolong_enzo_positive(true),
      prolong_enzo_use_linear(false),
      // EnzoSolverMg0
      solver_pre_smooth(),
      solver_post_smooth(),
      solver_last_smooth(),
      solver_coarse_solve(),
      solver_domain_solve(),
      solver_weight(),
      solver_restart_cycle(),
      // EnzoSolver<Krylov>
      solver_precondition(),
      solver_coarse_level(),
      solver_is_unigrid(),
      // EnzoStopping
      stopping_redshift()

  {
    for (int axis=0; axis<3; axis++) {
      initial_cloud_uniform_bfield[axis] = 0;
      initial_sedov_array[axis] = 0;
      initial_sedov_random_array[axis] = 0;
      initial_soup_array[axis] = 0;
      initial_soup_d_pos[axis] = 0;
      initial_soup_d_size[axis] = 0;
      initial_collapse_array[axis] = 0;
      initial_IG_center_position[axis] = 0.5;
      initial_IG_bfield[axis]         = 0.0;
      initial_accretion_test_sink_position[axis] = 0.0;
      initial_accretion_test_sink_velocity[axis] = 0.0;
      method_background_acceleration_center[axis] = 0.5;
      method_background_acceleration_angular_momentum[axis] = 0;

      initial_feedback_test_position[axis] = 0.5;
    }
    method_background_acceleration_angular_momentum[2] = 1;
  }

  /// CHARM++ Pack / Unpack function
  void pup (PUP::er &p);

  /// Read values from the Parameters object
  void read (Parameters * parameters) throw();

protected: // methods

  void read_adapt_(Parameters *);

  void read_field_(Parameters *);

  //--------------------
  // read_initial [sorted]
  //--------------------
  void read_initial_accretion_test_(Parameters *);
  void read_initial_bb_test_(Parameters *);
  void read_initial_bcenter_(Parameters *);
  void read_initial_burkertbodenheimer_(Parameters *);
  void read_initial_cloud_(Parameters *);
  void read_initial_collapse_(Parameters *);
  void read_initial_cosmology_(Parameters *);
  void read_initial_feedback_test_(Parameters *);
  void read_initial_grackle_(Parameters *);
  void read_initial_hdf5_(Parameters *);
  void read_initial_inclined_wave_(Parameters *);
  void read_initial_isolated_galaxy_(Parameters *);
  void read_initial_merge_sinks_test_(Parameters *);
  void read_initial_music_(Parameters *);
  void read_initial_pm_(Parameters *);
  void read_initial_sedov_(Parameters *);
  void read_initial_sedov_random_(Parameters *);
  void read_initial_shock_tube_(Parameters *);
  void read_initial_shu_collapse_(Parameters *);
  void read_initial_soup_(Parameters *);
  void read_initial_turbulence_(Parameters *);

  //--------------------
  // read_method [sorted]
  //--------------------
  void read_method_accretion_(Parameters *);
  void read_method_background_acceleration_(Parameters *);
  void read_method_check_(Parameters *);
  void read_method_feedback_(Parameters *);
  void read_method_grackle_(Parameters *);
  void read_method_gravity_(Parameters *);
  void read_method_heat_(Parameters *);
  void read_method_inference_(Parameters *);
  void read_method_merge_sinks_(Parameters *);
  void read_method_pm_deposit_(Parameters *);
  void read_method_pm_update_(Parameters *);
  void read_method_ppm_(Parameters *);
  void read_method_sink_maker_(Parameters *);
  void read_method_star_maker_(Parameters *);
  void read_method_m1_closure_(Parameters *);
  void read_method_turbulence_(Parameters *);
  void read_method_vlct_(Parameters *);
  
  void read_physics_(Parameters *);
  void read_physics_fluid_props_(Parameters *);

  void read_prolong_enzo_(Parameters *);

  void read_solvers_(Parameters *);

  void read_stopping_(Parameters *);


public: // attributes

  // NOTE: change pup() function whenever attributes change

  /// Refine

  std::vector <std::string>  adapt_mass_type;

  /// EnzoMethodPpm

  bool                       ppm_diffusion;
  int                        ppm_flattening;
  int                        ppm_minimum_pressure_support_parameter;
  bool                       ppm_pressure_free;
  bool                       ppm_steepening;
  bool                       ppm_use_minimum_pressure_support;

  double                     field_uniform_density;

  /// Cosmology
  bool                       physics_cosmology;
  double                     physics_cosmology_hubble_constant_now;
  double                     physics_cosmology_omega_matter_now;
  double                     physics_cosmology_omega_lamda_now;
  double                     physics_cosmology_omega_baryon_now;
  double                     physics_cosmology_omega_cdm_now;
  double                     physics_cosmology_comoving_box_size;
  double                     physics_cosmology_max_expansion_rate;
  double                     physics_cosmology_initial_redshift;
  double                     physics_cosmology_final_redshift;

  /// FluidProps
  EnzoDualEnergyConfig       physics_fluid_props_de_config;
  EnzoFluidFloorConfig       physics_fluid_props_fluid_floor_config;
  double                     physics_fluid_props_gamma;
  double                     physics_fluid_props_mol_weight;

  /// Gravity
  bool                       physics_gravity;

  /// EnzoInitialBCenter;
  bool                       initial_bcenter_update_etot;

  /// EnzoInitialBurkertBodenheimer
  int                        initial_burkertbodenheimer_rank;
  int                        initial_burkertbodenheimer_array[3];
  double                     initial_burkertbodenheimer_radius_relative;
  double                     initial_burkertbodenheimer_particle_ratio;
  double                     initial_burkertbodenheimer_mass;
  double                     initial_burkertbodenheimer_temperature;
  int                        initial_burkertbodenheimer_densityprofile;
  bool                       initial_burkertbodenheimer_rotating;
  double                     initial_burkertbodenheimer_outer_velocity;

  /// EnzoInitialCloud;
  int                        initial_cloud_subsample_n;
  double                     initial_cloud_radius;
  double                     initial_cloud_center_x;
  double                     initial_cloud_center_y;
  double                     initial_cloud_center_z;
  double                     initial_cloud_density_cloud;
  double                     initial_cloud_density_wind;
  double                     initial_cloud_velocity_wind;
  double                     initial_cloud_etot_wind;
  double                     initial_cloud_eint_wind;
  double                     initial_cloud_metal_mass_frac;
  bool                       initial_cloud_initialize_uniform_bfield;
  double                     initial_cloud_uniform_bfield[3];
  double                     initial_cloud_perturb_stddev;
  double                     initial_cloud_trunc_dev;
  unsigned int               initial_cloud_perturb_seed;

  /// EnzoInitialCosmology;
  double                     initial_cosmology_temperature;

  /// EnzoInitialCollapse
  int                        initial_collapse_rank;
  int                        initial_collapse_array[3];
  double                     initial_collapse_radius_relative;
  double                     initial_collapse_particle_ratio;
  double                     initial_collapse_mass;
  double                     initial_collapse_temperature;

  /// EnzoGrackleTest
#ifdef CONFIG_USE_GRACKLE
  double                     initial_grackle_test_maximum_H_number_density;
  double                     initial_grackle_test_maximum_metallicity;
  double                     initial_grackle_test_maximum_temperature;
  double                     initial_grackle_test_minimum_H_number_density;
  double                     initial_grackle_test_minimum_metallicity;
  double                     initial_grackle_test_minimum_temperature;
  int                        initial_grackle_test_reset_energies;

#endif /* CONFIG_USE_GRACKLE */

  /// EnzoInitialHdf5

  int                         initial_hdf5_max_level;
  std::string                 initial_hdf5_format;
  int                         initial_hdf5_blocking[3];
  int                         initial_hdf5_monitor_iter;
  std::vector < std::string > initial_hdf5_field_files;
  std::vector < std::string > initial_hdf5_field_datasets;
  std::vector < std::string > initial_hdf5_field_names;
  std::vector < std::string > initial_hdf5_field_coords;
  std::vector < std::string > initial_hdf5_particle_files;
  std::vector < std::string > initial_hdf5_particle_datasets;
  std::vector < std::string > initial_hdf5_particle_coords;
  std::vector < std::string > initial_hdf5_particle_types;
  std::vector < std::string > initial_hdf5_particle_attributes;

  /// EnzoInitialInclinedWave
  double                     initial_inclinedwave_alpha;
  double                     initial_inclinedwave_beta;
  double                     initial_inclinedwave_amplitude;
  double                     initial_inclinedwave_lambda;
  double                     initial_inclinedwave_parallel_vel;
  bool                       initial_inclinedwave_positive_vel;
  std::string                initial_inclinedwave_wave_type;

  /// EnzoInitialMusic

  std::vector < std::string > initial_music_field_files;
  std::vector < std::string > initial_music_field_datasets;
  std::vector < std::string > initial_music_field_names;
  std::vector < std::string > initial_music_field_coords;
  std::vector < std::string > initial_music_particle_files;
  std::vector < std::string > initial_music_particle_datasets;
  std::vector < std::string > initial_music_particle_coords;
  std::vector < std::string > initial_music_particle_types;
  std::vector < std::string > initial_music_particle_attributes;
  bool                        initial_music_throttle_internode;
  bool                        initial_music_throttle_intranode;
  bool                        initial_music_throttle_node_files;
  int                         initial_music_throttle_close_count;
  int                         initial_music_throttle_group_size;
  double                      initial_music_throttle_seconds_stagger;
  double                      initial_music_throttle_seconds_delay;

  /// EnzoInitialPm
  std::string                initial_pm_field;
  double                     initial_pm_mpp;
  int                        initial_pm_level;

  /// EnzoInitialSedovArray[23]
  int                        initial_sedov_rank;
  int                        initial_sedov_array[3];
  double                     initial_sedov_radius_relative;
  double                     initial_sedov_pressure_in;
  double                     initial_sedov_pressure_out;
  double                     initial_sedov_density;

  /// EnzoInitialSedovRandom
  int                        initial_sedov_random_array[3];
  bool                       initial_sedov_random_half_empty;
  bool                       initial_sedov_random_grackle_cooling;
  int                        initial_sedov_random_max_blasts;
  double                     initial_sedov_random_radius_relative;
  double                     initial_sedov_random_pressure_in;
  double                     initial_sedov_random_pressure_out;
  double                     initial_sedov_random_density;
  int                        initial_sedov_random_te_multiplier;

  /// EnzoInitialShockTube
  std::string                initial_shock_tube_setup_name;
  std::string                initial_shock_tube_aligned_ax;
  double                     initial_shock_tube_axis_velocity;
  double                     initial_shock_tube_trans_velocity;
  bool                       initial_shock_tube_flip_initialize;

  /// EnzoInitialSoup
  int                        initial_soup_rank;
  std::string                initial_soup_file;
  bool                       initial_soup_rotate;
  int                        initial_soup_array[3];
  double                     initial_soup_d_pos[3];
  double                     initial_soup_d_size[3];
  double                     initial_soup_pressure_in;
  double                     initial_soup_pressure_out;
  double                     initial_soup_density;

  /// EnzoInitialTurbulence
  double                     initial_turbulence_density;
  double                     initial_turbulence_pressure;
  double                     initial_turbulence_temperature;

  /// EnzoInitialFeedbackTest

  double                     initial_feedback_test_position[3];
  double                     initial_feedback_test_luminosity;
  double                     initial_feedback_test_density;
  double                     initial_feedback_test_HI_density;
  double                     initial_feedback_test_HII_density;
  double                     initial_feedback_test_HeI_density;
  double                     initial_feedback_test_HeII_density;
  double                     initial_feedback_test_HeIII_density;
  double                     initial_feedback_test_e_density;
  double                     initial_feedback_test_star_mass;
  double                     initial_feedback_test_temperature;
  bool                       initial_feedback_test_from_file;
  double                     initial_feedback_test_metal_fraction;

  /// EnzoInitialIsolatedGalaxy
  bool                       initial_IG_analytic_velocity;
  bool                       initial_IG_include_recent_SF;
  bool                       initial_IG_live_dm_halo;
  bool                       initial_IG_stellar_bulge;
  bool                       initial_IG_stellar_disk;
  bool                       initial_IG_use_gas_particles;
  double                     initial_IG_bfield[3];
  double                     initial_IG_center_position[3];
  double                     initial_IG_disk_mass;
  double                     initial_IG_disk_metal_fraction;
  double                     initial_IG_disk_temperature;
  double                     initial_IG_gas_fraction;
  double                     initial_IG_gas_halo_density;
  double                     initial_IG_gas_halo_mass;
  double                     initial_IG_gas_halo_metal_fraction;
  double                     initial_IG_gas_halo_radius;
  double                     initial_IG_gas_halo_temperature;
  double                     initial_IG_recent_SF_bin_size;
  double                     initial_IG_recent_SF_end;
  double                     initial_IG_recent_SF_SFR;
  double                     initial_IG_recent_SF_start;
  double                     initial_IG_scale_height;
  double                     initial_IG_scale_length;
  int                        initial_IG_recent_SF_seed;

  // EnzoInitialMergeSinksTest
  std::string                initial_merge_sinks_test_particle_data_filename;

  // EnzoInitialAccretionTest
  double                     initial_accretion_test_gas_density;
  double                     initial_accretion_test_gas_pressure;
  double                     initial_accretion_test_gas_radial_velocity;
  double                     initial_accretion_test_sink_mass;
  double                     initial_accretion_test_sink_position[3];
  double                     initial_accretion_test_sink_velocity[3];

  // EnzoInitialShuCollapse
  bool                       initial_shu_collapse_central_sink_exists;
  double                     initial_shu_collapse_center[3];
  double                     initial_shu_collapse_central_sink_mass;
  double                     initial_shu_collapse_drift_velocity[3];
  double                     initial_shu_collapse_external_density;
  double                     initial_shu_collapse_instability_parameter;
  double                     initial_shu_collapse_nominal_sound_speed;
  double                     initial_shu_collapse_truncation_radius;

  // EnzoInitialBBTest
  double                     initial_bb_test_angular_rotation_velocity;
  double                     initial_bb_test_center[3];
  double                     initial_bb_test_drift_velocity[3];
  double                     initial_bb_test_external_density;
  double                     initial_bb_test_fluctuation_amplitude;
  double                     initial_bb_test_mean_density;
  double                     initial_bb_test_nominal_sound_speed;
  double                     initial_bb_test_truncation_radius;

  //--------------------
  // EnzoMethod
  //--------------------

  /// EnzoMethodCheck
  int                        method_check_num_files;
  std::string                method_check_ordering;
  std::vector<std::string>   method_check_dir;
  int                        method_check_monitor_iter;

  /// EnzoMethodCheckGravity
  std::string                method_check_gravity_particle_type;

  /// EnzoMethodHeat
  double                     method_heat_alpha;

  /// EnzoMethodHydro
  std::string                method_hydro_method;
  bool                       method_hydro_dual_energy;
  double                     method_hydro_dual_energy_eta_1;
  double                     method_hydro_dual_energy_eta_2;
  std::string                method_hydro_reconstruct_method;
  bool                       method_hydro_reconstruct_conservative;
  bool                       method_hydro_reconstruct_positive;
  std::string                method_hydro_riemann_solver;

  /// EnzoMethodFeedback
  std::string               method_feedback_flavor;
  double                    method_feedback_ejecta_mass;
  double                    method_feedback_supernova_energy;
  double                    method_feedback_ejecta_metal_fraction;
  double                    method_feedback_ke_fraction;
  double                    method_feedback_time_first_sn;
  int                       method_feedback_stencil;
  double                    method_feedback_radius;
  bool                      method_feedback_shift_cell_center;
  bool                      method_feedback_use_ionization_feedback;

  
  /// EnzoMethodFeedbackSTARSS
  bool                       method_feedback_supernovae;
  bool                       method_feedback_unrestricted_sn;
  bool                       method_feedback_stellar_winds;
  bool                       method_feedback_radiation;
  int                        method_feedback_min_level;
  bool                       method_feedback_analytic_SNR_shell_mass;
  bool                       method_feedback_fade_SNR;
  int                        method_feedback_NEvents;

  /// EnzoMethodInference
  int                        method_inference_level_base;
  int                        method_inference_level_array;
  int                        method_inference_level_infer;
  int                        method_inference_array_dims[3];
  int                        method_inference_array_size[3];
  std::string                method_inference_field_group;
  float                      method_inference_overdensity_threshold;

  /// EnzoMethodStarMaker
  std::string               method_star_maker_flavor;
  bool                      method_star_maker_use_altAlpha;
  bool                      method_star_maker_use_density_threshold;
  bool                      method_star_maker_use_overdensity_threshold;
  bool                      method_star_maker_use_temperature_threshold;
  bool                      method_star_maker_use_critical_metallicity;
  bool                      method_star_maker_use_velocity_divergence;
  bool                      method_star_maker_use_cooling_time;
  bool                      method_star_maker_use_dynamical_time;
  bool                      method_star_maker_use_h2_self_shielding;
  bool                      method_star_maker_use_jeans_mass;
  bool                      method_star_maker_use_self_gravitating;
  double                    method_star_maker_number_density_threshold;
  double                    method_star_maker_overdensity_threshold;
  double                    method_star_maker_temperature_threshold;
  double                    method_star_maker_critical_metallicity;
  double                    method_star_maker_maximum_mass_fraction;
  double                    method_star_maker_efficiency;
  double                    method_star_maker_minimum_star_mass;
  double                    method_star_maker_maximum_star_mass;
  int                       method_star_maker_min_level;
  bool                      method_star_maker_turn_off_probability;


  /// EnzoMethodM1Closure
  
  bool                      method_m1_closure; 
  int                       method_m1_closure_N_groups;
  std::string               method_m1_closure_flux_function;
  std::string               method_m1_closure_hll_file;
  double                    method_m1_closure_clight_frac;
  double                    method_m1_closure_photon_escape_fraction;
  std::string               method_m1_closure_radiation_spectrum;
  double                    method_m1_closure_temperature_blackbody; 
  double                    method_m1_closure_particle_luminosity;
  std::vector<double>       method_m1_closure_SED;
  double                    method_m1_closure_min_photon_density;
  bool                      method_m1_closure_attenuation;
  bool                      method_m1_closure_thermochemistry;
  bool                      method_m1_closure_recombination_radiation;
  bool                      method_m1_closure_H2_photodissociation;
  bool                      method_m1_closure_lyman_werner_background;
  double                    method_m1_closure_LWB_J21;
  std::string               method_m1_closure_cross_section_calculator;
  std::vector<double>       method_m1_closure_sigmaN;
  std::vector<double>       method_m1_closure_sigmaE;
  std::vector<double>       method_m1_closure_energy_lower;
  std::vector<double>       method_m1_closure_energy_upper;
  std::vector<double>       method_m1_closure_energy_mean;

  /// EnzoMethodTurbulence
  double                     method_turbulence_edot;
  double                     method_turbulence_mach_number;

  /// EnzoMethodGrackle
  bool                       method_grackle_use_grackle;
#ifdef CONFIG_USE_GRACKLE
  chemistry_data *           method_grackle_chemistry;
  bool                       method_grackle_use_cooling_timestep;
  double                     method_grackle_radiation_redshift;
#endif /* CONFIG_USE_GRACKLE */

  /// EnzoMethodGravity
  double                     method_gravity_grav_const;
  std::string                method_gravity_solver;
  int                        method_gravity_order;
  double                     method_gravity_dt_max;
  bool                       method_gravity_accumulate;

  /// EnzoMethodBackgroundAcceleration

  std::string                method_background_acceleration_flavor;
  double                     method_background_acceleration_mass;
  double                     method_background_acceleration_DM_mass;
  double                     method_background_acceleration_bulge_mass;
  double                     method_background_acceleration_core_radius;
  double                     method_background_acceleration_bulge_radius;
  double                     method_background_acceleration_stellar_mass;
  double                     method_background_acceleration_DM_mass_radius;
  double                     method_background_acceleration_stellar_scale_height_r;
  double                     method_background_acceleration_stellar_scale_height_z;
  double                     method_background_acceleration_center[3];
  double                     method_background_acceleration_angular_momentum[3];
  bool                       method_background_acceleration_apply_acceleration;


  /// EnzoMethodPmDeposit

  double                     method_pm_deposit_alpha;

  /// EnzoMethodPmUpdate

  double                     method_pm_update_max_dt;

  /// EnzoMethodMHDVlct
  std::string                method_vlct_riemann_solver;
  std::string                method_vlct_half_dt_reconstruct_method;
  std::string                method_vlct_full_dt_reconstruct_method;
  double                     method_vlct_theta_limiter;
  std::string                method_vlct_mhd_choice;

  /// EnzoMethodMergeSinks
  double                     method_merge_sinks_merging_radius_cells;

  /// EnzoMethodAccretion
  double                     method_accretion_accretion_radius_cells;
  std::string                method_accretion_flavor;
  double                     method_accretion_physical_density_threshold_cgs;
  double                     method_accretion_max_mass_fraction;

  /// EnzoMethodSinkMaker
  double                     method_sink_maker_jeans_length_resolution_cells;
  double                     method_sink_maker_physical_density_threshold_cgs;
  bool                       method_sink_maker_check_density_maximum;
  double                     method_sink_maker_max_mass_fraction;
  double                     method_sink_maker_min_sink_mass_solar;
  double                     method_sink_maker_max_offset_cell_fraction;
  uint64_t                   method_sink_maker_offset_seed_shift;
  
  std::string                prolong_enzo_type;
  bool                       prolong_enzo_positive;
  bool                       prolong_enzo_use_linear;

  ///==============
  /// EnzoSolverMg0
  ///==============

  /// Solver index for multigrid pre-smoother

  std::vector<int>           solver_pre_smooth;

  /// Solver index for multigrid post-smoother

  std::vector<int>           solver_post_smooth;

  /// Solver index for multigrid "last"-smoother

  std::vector<int>           solver_last_smooth;

  /// Solver index for multigrid coarse solver

  std::vector<int>           solver_coarse_solve;

  /// Solver index for domain decomposition (dd) domain solver

  std::vector<int>           solver_domain_solve;

  /// Weighting factor for smoother

  std::vector<double>        solver_weight;

  /// Whether to start the iterative solver using the previous solution

  std::vector<int>           solver_restart_cycle;

  /// EnzoSolver<Krylov>

  /// Solver index for Krylov solver preconditioner
  std::vector<int>           solver_precondition;

  /// Mg0 coarse grid solver

  std::vector<int>           solver_coarse_level;
  std::vector<int>           solver_is_unigrid;

  /// Stop at specified redshift for cosmology
  double                     stopping_redshift;

};

extern EnzoConfig g_enzo_config;

#endif /* PARAMETERS_ENZO_CONFIG_HPP */<|MERGE_RESOLUTION|>--- conflicted
+++ resolved
@@ -385,15 +385,6 @@
       method_hydro_reconstruct_conservative(false),
       method_hydro_reconstruct_positive(false),
       method_hydro_riemann_solver(""),
-<<<<<<< HEAD
-      /// EnzoMethodFeedbackSTARSS
-      method_feedback_supernovae(true),
-      method_feedback_unrestricted_sn(true),
-      method_feedback_stellar_winds(true),
-      method_feedback_min_level(0),
-      method_feedback_analytic_SNR_shell_mass(true),
-      method_feedback_fade_SNR(true),
-      method_feedback_NEvents(-1),
       /// EnzoMethodInference
       method_inference_level_base(0),
       method_inference_level_array(0),
@@ -402,9 +393,6 @@
       method_inference_array_size(),
       method_inference_field_group(),
       method_inference_overdensity_threshold(0),
-=======
-
->>>>>>> 802e2b5b
       /// EnzoMethodStarMaker
       method_star_maker_flavor(""),
       method_star_maker_use_density_threshold(false),           // check above density threshold before SF
