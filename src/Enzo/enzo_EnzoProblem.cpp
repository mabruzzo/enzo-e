--- conflicted
+++ resolved
@@ -361,12 +361,6 @@
     solve_type = solve_unknown;
   }
 
-<<<<<<< HEAD
-#ifdef DEBUG_NEW_REFRESH
-  CkPrintf ("DEBUG_NEW_REFRESH create solver %s\n",
-	    enzo_config->solver_list[index_solver].c_str());
-#endif
-=======
   Prolong * prolong = create_prolong_
     (enzo_config->solver_prolong[index_solver],config);
   Restrict * restrict = create_restrict_
@@ -377,7 +371,6 @@
   prolong_list_.push_back(prolong);
   restrict_list_.push_back(restrict);
 
->>>>>>> 1cfa4721
   if (solver_type == "cg") {
 
     solver = new EnzoSolverCg
@@ -561,7 +554,6 @@
   if (name == "ppm") {
 
     method = new EnzoMethodPpm;
-<<<<<<< HEAD
 /*
   } else if (name == "hydro") {
 
@@ -585,9 +577,7 @@
        enzo_config->method_hydro_riemann_solver
        );
 */
-=======
-
->>>>>>> 1cfa4721
+
   } else if (name == "ppml") {
 
     method = new EnzoMethodPpml;
@@ -827,19 +817,7 @@
 
   Restrict * restrict = 0;
 
-<<<<<<< HEAD
-  if (type == "enzo") {
-
-    restrict = new EnzoRestrict (enzo::config()->interpolation_method);
-
-  } else {
-
-    restrict = Problem::create_restrict_(type,config);
-
-  }
-=======
   restrict = Problem::create_restrict_(type,config);
->>>>>>> 1cfa4721
 
   return restrict;
 
