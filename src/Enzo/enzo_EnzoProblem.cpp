// See LICENSE_CELLO file for license and copyright information

/// @file     enzo_EnzoProblem.cpp
/// @author   James Bordner (jobordner@ucsd.edu)
/// @date     2012-03-03
/// @brief    Implementation of EnzoProblem class
///
///

#include "enzo.hpp"

//----------------------------------------------------------------------

EnzoProblem::EnzoProblem() throw ()
  : Problem()
{
}

//----------------------------------------------------------------------

EnzoProblem::~EnzoProblem() throw ()
{
}

//----------------------------------------------------------------------

void EnzoProblem::pup (PUP::er &p)
{
  // NOTE: change this function whenever attributes change

  TRACEPUP;

  Problem::pup(p);
}

//======================================================================

Boundary * EnzoProblem::create_boundary_
(std::string type,
 int index,
 Config * config,
 Parameters * parameters
 ) throw ()
/// @param type   Type of boundary condition to use
/// @param index  Index of the Boundary object to use
/// @param config Configuration parameters object
/// @param parameters Parameters object (for evaluating expressions)
{

  std::shared_ptr<Mask> mask = nullptr;
  if (config->boundary_mask[index]) {
    std::string param_str = "Boundary:" + config->boundary_list[index] + ":mask";
    Param * param = parameters->param(param_str);
    mask = Mask::create(param,parameters);
  }
  axis_enum axis = (axis_enum) config->boundary_axis[index];
  face_enum face = (face_enum) config->boundary_face[index];

  Boundary * boundary = 0;

  if (       type == "reflecting") {
    boundary = new EnzoBoundary (axis,face,mask,boundary_type_reflecting);
  } else if (type == "outflow") {
    boundary = new EnzoBoundary (axis,face,mask,boundary_type_outflow);
  } else {
    boundary = Problem::create_boundary_(type,index,config,parameters);
  }

  return boundary;
}

//----------------------------------------------------------------------

Initial * EnzoProblem::create_initial_
(
 std::string  type,
 int index,
 Config * config,
 Parameters * parameters
 ) throw ()
{

  //--------------------------------------------------
  // parameter: Initial : cycle
  // parameter: Initial : time
  //--------------------------------------------------

  Initial * initial = 0;

  int cycle   = config->initial_cycle;
  double time = config->initial_time;

  const EnzoConfig * enzo_config = enzo::config();

  if (type == "hdf5") {

    initial = new EnzoInitialHdf5
      (cycle,time,
       enzo_config->initial_hdf5_max_level,
       enzo_config->initial_hdf5_format,
       enzo_config->initial_hdf5_blocking,
       enzo_config->initial_hdf5_monitor_iter,
       enzo_config->initial_hdf5_field_files,
       enzo_config->initial_hdf5_field_datasets,
       enzo_config->initial_hdf5_field_coords,
       enzo_config->initial_hdf5_field_names,
       enzo_config->initial_hdf5_particle_files,
       enzo_config->initial_hdf5_particle_datasets,
       enzo_config->initial_hdf5_particle_coords,
       enzo_config->initial_hdf5_particle_types,
       enzo_config->initial_hdf5_particle_attributes);

  } else if (type == "music") {

    initial = new EnzoInitialMusic
      (cycle,time,enzo_config,config->mesh_max_initial_level);

  } else if (type == "implosion_2d") {

    initial = new EnzoInitialImplosion2(cycle,time);

  } else if (type == "sedov_array_2d") {

    initial = new EnzoInitialSedovArray2(enzo_config);

  } else if (type == "sedov_array_3d") {

    initial = new EnzoInitialSedovArray3(enzo_config);

  } else if (type == "sedov_random") {

    initial = new EnzoInitialSedovRandom(enzo_config);

  } else if (type == "sedov") {

    const int rank = enzo_config->initial_sedov_rank;

    ASSERT1 ("EnzoConfig::read()",
	     "Parameter 'Initial:sedov:rank' is %d, but must be set to 2 or 3",
	     rank,  (rank == 2 || rank == 3) );

    if (rank == 2) initial = new EnzoInitialSedovArray2(enzo_config);
    if (rank == 3) initial = new EnzoInitialSedovArray3(enzo_config);

#ifdef CONFIG_USE_GRACKLE
  } else if (type == "grackle_test") {
    initial = new EnzoInitialGrackleTest(enzo_config);
#endif /* CONFIG_USE_GRACKLE */
  } else if (type == "feedback_test") {
    initial = new EnzoInitialFeedbackTest(enzo_config);
  } else if (type == "vlct_bfield") {
    initial = new EnzoInitialBCenter(parameters, cycle, time,
				     enzo_config->initial_bcenter_update_etot);
  } else if (type == "cloud") {
    initial = new EnzoInitialCloud
      (cycle,time,
       enzo_config->initial_cloud_subsample_n,
       enzo_config->initial_cloud_radius,
       enzo_config->initial_cloud_center_x,
       enzo_config->initial_cloud_center_y,
       enzo_config->initial_cloud_center_z,
       enzo_config->initial_cloud_density_cloud,
       enzo_config->initial_cloud_density_wind,
       enzo_config->initial_cloud_etot_wind,
       enzo_config->initial_cloud_eint_wind,
       enzo_config->initial_cloud_velocity_wind,
       enzo_config->initial_cloud_metal_mass_frac,
       enzo_config->initial_cloud_initialize_uniform_bfield,
       enzo_config->initial_cloud_uniform_bfield,
       enzo_config->initial_cloud_perturb_stddev,
       enzo_config->initial_cloud_trunc_dev,
       enzo_config->initial_cloud_perturb_seed);
  } else if (type == "collapse") {
    initial = new EnzoInitialCollapse
      (cycle,time,
       enzo_config->initial_collapse_rank,
       enzo_config->initial_collapse_array,
       enzo_config->initial_collapse_radius_relative,
       enzo_config->initial_collapse_particle_ratio,
       enzo_config->initial_collapse_mass,
       enzo_config->initial_collapse_temperature);
  } else if (type == "cosmology") {
    initial = new EnzoInitialCosmology
      (cycle,time,
       enzo_config->field_gamma,
       enzo_config->initial_cosmology_temperature
       );
  } else if (type == "inclined_wave") {
    initial = new EnzoInitialInclinedWave
      (cycle, time,
       enzo_config->initial_inclinedwave_alpha,
       enzo_config->initial_inclinedwave_beta,
       enzo_config->field_gamma,
       enzo_config->initial_inclinedwave_amplitude,
       enzo_config->initial_inclinedwave_lambda,
       enzo_config->initial_inclinedwave_parallel_vel,
       enzo_config->initial_inclinedwave_positive_vel,
       enzo_config->initial_inclinedwave_wave_type);
  } else if (type == "turbulence") {
    initial = new EnzoInitialTurbulence
      (cycle,time,
       enzo_config->initial_turbulence_density,
       enzo_config->initial_turbulence_pressure,
       enzo_config->initial_turbulence_temperature,
       enzo_config->field_gamma);
  } else if (type == "pm") {
    std::string param_str = "Initial:" + config->initial_list[index] + ":mask";
    initial = new EnzoInitialPm
      (parameters, param_str,
       cycle,time,
       enzo_config->initial_pm_field,
       enzo_config->initial_pm_mpp,
       enzo_config->initial_pm_level);
  } else if (type == "ppml_test") {
    initial = new EnzoInitialPpmlTest (cycle,time,enzo_config);
  } else if (type == "shock_tube") {
    initial = new EnzoInitialShockTube
      (enzo_config->field_gamma,
       cycle, time,
       enzo_config->initial_shock_tube_setup_name,
       enzo_config->initial_shock_tube_aligned_ax,
       enzo_config->initial_shock_tube_axis_velocity,
       enzo_config->initial_shock_tube_trans_velocity,
       enzo_config->initial_shock_tube_flip_initialize);
  } else if (type == "soup") {
    const int rank = enzo_config->initial_soup_rank;
    initial = new EnzoInitialSoup
      (cycle, time,
       enzo_config->initial_soup_file,
       rank,
       enzo_config->initial_soup_rotate,
       enzo_config->initial_soup_array[0],
       enzo_config->initial_soup_array[1],
       enzo_config->initial_soup_array[2],
       enzo_config->initial_soup_d_pos[0],
       enzo_config->initial_soup_d_pos[1],
       enzo_config->initial_soup_d_pos[2],
       enzo_config->initial_soup_d_size[0],
       enzo_config->initial_soup_d_size[1],
       enzo_config->initial_soup_d_size[2],
       enzo_config->initial_soup_density,
       enzo_config->initial_soup_pressure_in,
       enzo_config->initial_soup_pressure_out);
  } else if (type == "burkertbodenheimer") {
    initial = new EnzoInitialBurkertBodenheimer
      (cycle,time,
       enzo_config->initial_burkertbodenheimer_rank,
       enzo_config->initial_burkertbodenheimer_array,
       enzo_config->initial_burkertbodenheimer_radius_relative,
       enzo_config->initial_burkertbodenheimer_particle_ratio,
       enzo_config->initial_burkertbodenheimer_mass,
       enzo_config->initial_burkertbodenheimer_temperature,
       enzo_config->initial_burkertbodenheimer_densityprofile);
  } else if (type == "isolated_galaxy") {
    initial = new EnzoInitialIsolatedGalaxy (enzo_config);
  } else if (type == "merge_sinks_test") {
    initial = new EnzoInitialMergeSinksTest (enzo_config);
  }
  else {
    initial = Problem::create_initial_
      (type,index,config,parameters);
  }

  return initial;

}

//----------------------------------------------------------------------

Stopping * EnzoProblem::create_stopping_
( std::string  type, Config * config ) throw ()
/// @param type   Type of the stopping criterion to create (ignored)
/// @param config  Configuration parameter class
{
  const EnzoConfig * enzo_config = enzo::config();
  return new EnzoStopping(enzo_config->stopping_cycle,
			  enzo_config->stopping_time,
			  enzo_config->stopping_seconds,
			  enzo_config->stopping_redshift);
}

//----------------------------------------------------------------------

Refine * EnzoProblem::create_refine_
(
 std::string        type,
 int                index,
 Config *           config,
 Parameters *       parameters
 ) throw ()
{

  const EnzoConfig * enzo_config = enzo::config();

  if (type == "shock") {

    return new EnzoRefineShock
      (config->adapt_min_refine[index],
       config->adapt_max_coarsen[index],
       config->adapt_min_refine2[index],
       config->adapt_max_coarsen2[index],
       enzo_config->field_gamma,
       enzo_config->physics_cosmology,
       config->adapt_max_level[index],
       config->adapt_include_ghosts[index],
       config->adapt_output[index]);

  } else if (type == "particle_mass") {

    return new EnzoRefineParticleMass
      (config->adapt_min_refine[index],
       config->adapt_max_coarsen[index],
       config->adapt_max_level[index],
       config->adapt_include_ghosts[index],
       config->adapt_output[index],
       config->adapt_level_exponent[index] );

  } else if (type == "mass") {

    return new EnzoRefineMass
      (config->adapt_min_refine[index],
       config->adapt_max_coarsen[index],
       config->adapt_max_level[index],
       config->adapt_include_ghosts[index],
       config->adapt_output[index],
       config->adapt_field_list[index][0],
       enzo_config->adapt_mass_type[index],
       config->adapt_level_exponent[index] );

  } else {
    return Problem::create_refine_(type,index,config,parameters);
  }
}

//----------------------------------------------------------------------

Solver * EnzoProblem::create_solver_
( std::string  solver_type,
  int index_solver,
  Config * config) throw ()
/// @param solver_type   Name of the solver to create
/// @param config Configuration parameters class
{
  const EnzoConfig * enzo_config = enzo::config();

  Solver * solver = NULL;

  // Set solve type if not default "on_leaves" (solve_leaf)

  std::string solve_type_name=enzo_config->solver_solve_type[index_solver];

  int solve_type;

  if (solve_type_name=="leaf") {
    solve_type = solve_leaf;
  } else if (solve_type_name=="level") {
    solve_type = solve_level;
  } else if (solve_type_name=="tree") {
    solve_type = solve_tree;
  } else if (solve_type_name=="block") {
    solve_type = solve_block;
  } else {
    solve_type = solve_unknown;
  }

  Prolong * prolong = create_prolong_
    (enzo_config->solver_prolong[index_solver],config);
  Restrict * restrict = create_restrict_
    (enzo_config->solver_restrict[index_solver],config);

  const int index_prolong = prolong_list_.size();
  const int index_restrict = restrict_list_.size();
  prolong_list_.push_back(prolong);
  restrict_list_.push_back(restrict);

  if (solver_type == "cg") {

    solver = new EnzoSolverCg
      (enzo_config->solver_list[index_solver],
       enzo_config->solver_field_x[index_solver],
       enzo_config->solver_field_b[index_solver],
       enzo_config->solver_monitor_iter[index_solver],
       enzo_config->solver_restart_cycle[index_solver],
       solve_type,
       index_prolong,
       index_restrict,
       enzo_config->solver_min_level[index_solver],
       enzo_config->solver_max_level[index_solver],
       enzo_config->solver_iter_max[index_solver],
       enzo_config->solver_res_tol[index_solver],
       enzo_config->solver_precondition[index_solver]);

  } else if (solver_type == "dd") {

    solver = new EnzoSolverDd
      (enzo_config->solver_list[index_solver],
       enzo_config->solver_field_x[index_solver],
       enzo_config->solver_field_b[index_solver],
       enzo_config->solver_monitor_iter[index_solver],
       enzo_config->solver_restart_cycle[index_solver],
       solve_type,
       index_prolong,
       index_restrict,
       enzo_config->solver_min_level[index_solver],
       enzo_config->solver_max_level[index_solver],
       enzo_config->solver_coarse_solve[index_solver],
       enzo_config->solver_domain_solve[index_solver],
       enzo_config->solver_last_smooth[index_solver],
       enzo_config->solver_coarse_level[index_solver]);

  } else if (solver_type == "bicgstab") {

    solver = new EnzoSolverBiCgStab
      (enzo_config->solver_list[index_solver],
       enzo_config->solver_field_x[index_solver],
       enzo_config->solver_field_b[index_solver],
       enzo_config->solver_monitor_iter[index_solver],
       enzo_config->solver_restart_cycle[index_solver],
       solve_type,
       index_prolong,
       index_restrict,
       enzo_config->solver_min_level[index_solver],
       enzo_config->solver_max_level[index_solver],
       enzo_config->solver_iter_max[index_solver],
       enzo_config->solver_res_tol[index_solver],
       enzo_config->solver_precondition[index_solver],
       enzo_config->solver_coarse_level[index_solver]);

  } else if (solver_type == "diagonal") {

    solver = new EnzoSolverDiagonal
      (enzo_config->solver_list[index_solver],
       enzo_config->solver_field_x[index_solver],
       enzo_config->solver_field_b[index_solver],
       enzo_config->solver_monitor_iter[index_solver],
       enzo_config->solver_restart_cycle[index_solver],
       solve_type,
       index_prolong,
       index_restrict);

  } else if (solver_type == "jacobi") {

    solver = new EnzoSolverJacobi
      (enzo_config->solver_list[index_solver],
       enzo_config->solver_field_x[index_solver],
       enzo_config->solver_field_b[index_solver],
       enzo_config->solver_monitor_iter[index_solver],
       enzo_config->solver_restart_cycle[index_solver],
       solve_type,
       index_prolong,
       index_restrict,
       enzo_config->solver_weight[index_solver],
       enzo_config->solver_iter_max[index_solver]);

  } else if (solver_type == "mg0") {

    solver = new EnzoSolverMg0
      (enzo_config->solver_list[index_solver],
       enzo_config->solver_field_x[index_solver],
       enzo_config->solver_field_b[index_solver],
       enzo_config->solver_monitor_iter[index_solver],
       enzo_config->solver_restart_cycle[index_solver],
       solve_type,
       index_prolong,
       index_restrict,
       enzo_config->solver_min_level[index_solver],
       enzo_config->solver_max_level[index_solver],
       enzo_config->solver_iter_max[index_solver],
       enzo_config->solver_res_tol[index_solver],
       enzo_config->solver_pre_smooth[index_solver],
       enzo_config->solver_coarse_solve[index_solver],
       enzo_config->solver_post_smooth[index_solver],
       enzo_config->solver_last_smooth[index_solver],
       enzo_config->solver_coarse_level[index_solver]);

  } else {
    // Not an Enzo Solver--try base class Cello Solver
    solver = Problem::create_solver_ (solver_type, index_solver,config);
  }

  ASSERT1 ("EnzoProblem::create_solver()",
	   "Unknown solver %s",
	   solver_type.c_str(),
	   solver != NULL);

  solver->set_index(index_solver);

  return solver;
}

//----------------------------------------------------------------------

Compute * EnzoProblem::create_compute
( std::string name,
  Config * config ) throw()
/// @param name  Name of the compute to create
{

  Compute * compute = 0;

  TRACE1("EnzoProblem::create_compute %s",name.c_str());

  const EnzoConfig * enzo_config = enzo::config();

  if (name == "temperature") {

    compute = new EnzoComputeTemperature(
                        enzo_config->ppm_density_floor,
                        enzo_config->ppm_temperature_floor,
                        enzo_config->ppm_mol_weight,
                        enzo_config->physics_cosmology);


  } else if (name == "pressure"){

    compute = new EnzoComputePressure(enzo_config->field_gamma,
                                      enzo_config->physics_cosmology);

#ifdef CONFIG_USE_GRACKLE
  } else if (name == "cooling_time"){

    compute = new EnzoComputeCoolingTime();

#endif
  } else {

    // Fallback to Cello method's
    compute = Problem::create_compute (name,config);

    ASSERT2("EnzoProblem::create_compute",
            "Compute created %s does not match compute requested %s",
            compute->name().c_str(),name.c_str(),
            compute->name() == name);
  }

  return compute;
}


//----------------------------------------------------------------------

Method * EnzoProblem::create_method_
( std::string  name,
  int index_method,
  Config * config,
  const Factory * factory) throw ()
/// @param name   Name of the method to create
/// @param config Configuration parameters class
{
  Method * method = 0;

  const EnzoConfig * enzo_config = enzo::config();

  // The following 2 lines may need to be updated in the future
  const std::vector<std::string>& mlist = enzo_config->method_list;
  const bool store_fluxes_for_corrections =
    std::find(mlist.begin(), mlist.end(), "flux_correct") != mlist.end();

  TRACE1("EnzoProblem::create_method %s",name.c_str());

  if (name == "ppm") {

    method = new EnzoMethodPpm(store_fluxes_for_corrections);
/*
  } else if (name == "hydro") {

    method = new EnzoMethodHydro
      (enzo_config->method_hydro_method,
       enzo_config->field_gamma,
       enzo_config->physics_gravity,
       enzo_config->physics_cosmology,
       enzo_config->method_hydro_dual_energy,
       enzo_config->method_hydro_dual_energy_eta_1,
       enzo_config->method_hydro_dual_energy_eta_2,
       enzo_config->method_hydro_reconstruct_method,
       enzo_config->method_hydro_reconstruct_conservative,
       enzo_config->method_hydro_reconstruct_positive,
       enzo_config->ppm_density_floor,
       enzo_config->ppm_pressure_floor,
       enzo_config->ppm_pressure_free,
       enzo_config->ppm_diffusion,
       enzo_config->ppm_flattening,
       enzo_config->ppm_steepening,
       enzo_config->method_hydro_riemann_solver
       );
*/

  } else if (name == "ppml") {

    method = new EnzoMethodPpml;

  } else if (name == "pm_deposit") {

    method = new EnzoMethodPmDeposit (enzo_config->method_pm_deposit_alpha);

  } else if (name == "pm_update") {

    method = new EnzoMethodPmUpdate
      (enzo_config->method_pm_update_max_dt);

  } else if (name == "heat") {

    method = new EnzoMethodHeat
      (enzo_config->method_heat_alpha,
       config->method_courant[index_method]);

#ifdef CONFIG_USE_GRACKLE

  } else if (name == "grackle") {

    method = new EnzoMethodGrackle
      (enzo_config->physics_cosmology_initial_redshift,
       enzo_config->initial_time);

#endif /* CONFIG_USE_GRACKLE */

  } else if (name == "turbulence") {

    method = new EnzoMethodTurbulence
      (enzo_config->method_turbulence_edot,
       enzo_config->initial_turbulence_density,
       enzo_config->initial_turbulence_temperature,
       enzo_config->method_turbulence_mach_number,
       enzo_config->physics_cosmology);

  } else if (name == "cosmology") {

    method = new EnzoMethodCosmology;

  } else if (name == "comoving_expansion") {

    bool comoving_coordinates = enzo_config->physics_cosmology;

    method = new EnzoMethodComovingExpansion ( comoving_coordinates );

  } else if (name == "gravity") {

    std::string solver_name = enzo_config->method_gravity_solver;

    int index_solver = enzo_config->solver_index.at(solver_name);

    ASSERT1 ("EnzoProblem::create_solver_()",
	     "Cannot find solver \"%s\"",
	     solver_name.c_str(),
	     0 <= index_solver && index_solver < enzo_config->num_solvers);

    Prolong * prolong = create_prolong_
      (config->method_prolong[index_method],config);

    const int index_prolong = prolong_list_.size();
    prolong_list_.push_back(prolong);

    method = new EnzoMethodGravity
      (
       enzo_config->solver_index.at(solver_name),
       enzo_config->method_gravity_grav_const,
       enzo_config->method_gravity_order,
       enzo_config->method_gravity_accumulate,
       index_prolong,
       enzo_config->method_gravity_dt_max);

  } else if (name == "mhd_vlct") {

    method = new EnzoMethodMHDVlct
      (enzo_config->method_vlct_riemann_solver,
       enzo_config->method_vlct_half_dt_reconstruct_method,
       enzo_config->method_vlct_full_dt_reconstruct_method,
       enzo_config->field_gamma,
       enzo_config->method_vlct_theta_limiter,
       enzo_config->method_vlct_density_floor,
       enzo_config->method_vlct_pressure_floor,
       enzo_config->method_vlct_mhd_choice,
       enzo_config->method_vlct_dual_energy,
       enzo_config->method_vlct_dual_energy_eta,
       store_fluxes_for_corrections);

  } else if (name == "background_acceleration") {

    // If self-gravity is calculated, we do not need to zero
    // out the acceleration field from the previous time step
    // before adding the background accelerations
    bool zero_acceleration = true;
    for (int index = 0; index < method_list_.size(); index++){
      if (method_list_[index]->name() == "gravity"){
        zero_acceleration = false;
        break;
      }
    }

    method = new EnzoMethodBackgroundAcceleration
      (zero_acceleration);

  } else if (name == "star_maker") {

    // should generalize this to enable multiple maker types
    if (enzo_config->method_star_maker_flavor == "stochastic"){
      method = new EnzoMethodStarMakerStochasticSF();
    } else{ // does not do anything
      method = new EnzoMethodStarMaker();
    }

  } else if (name == "feedback") {

    // need a similar type swtich as in star maker
    method = new EnzoMethodDistributedFeedback();

<<<<<<< HEAD
  } else if (name == "check") {

    // Method for checkpointing the simulation
    method = new EnzoMethodCheck
      (enzo_config->method_check_num_files,
       enzo_config->method_check_ordering,
       enzo_config->method_check_dir,
       enzo_config->method_check_monitor_iter);

  } else if (name == "merge_stars") {

    method = new EnzoMethodMergeStars
      (enzo_config->method_merge_stars_merging_radius_cells);
=======
  } else if (name == "merge_sinks") {

    method = new EnzoMethodMergeSinks(enzo_config->method_merge_sinks_merging_radius_cells);
>>>>>>> 8ec24aa2

  } else {

    // Fallback to Cello method's
    method = Problem::create_method_ (name, index_method,config,
                                      enzo::simulation()->factory());

  }

  if (method) {

    // set the method's courant safety factor
    method->set_courant(config->method_courant[index_method]);

    ASSERT2("EnzoProblem::create_method",
	    "Method created %s does not match method requested %s",
	    method->name().c_str(),name.c_str(),
	    method->name() == name);
  }

  return method;
}

//----------------------------------------------------------------------

Prolong * EnzoProblem::create_prolong_
( std::string  type,
  Config *     config ) throw ()
{

  Prolong * prolong = 0;

  const EnzoConfig * enzo_config = enzo::config();

  if (type == "enzo") {
    prolong = new EnzoProlong
      (enzo_config->prolong_enzo_type,
       enzo_config->prolong_enzo_positive,
       enzo_config->prolong_enzo_use_linear);
  } else {
    prolong = Problem::create_prolong_(type,config);
  }

  return prolong;

}

//----------------------------------------------------------------------

Physics * EnzoProblem::create_physics_
( std::string  type,
   int index,
   Config * config,
   Parameters * parameters) throw ()
{

  Physics * physics = NULL;

  if (type == "cosmology") {

    const EnzoConfig * enzo_config = enzo::config();

    physics = new EnzoPhysicsCosmology
      (
       enzo_config->physics_cosmology_hubble_constant_now,
       enzo_config->physics_cosmology_omega_matter_now,
       enzo_config->physics_cosmology_omega_baryon_now,
       enzo_config->physics_cosmology_omega_cdm_now,
       enzo_config->physics_cosmology_omega_lamda_now,
       enzo_config->physics_cosmology_comoving_box_size,
       enzo_config->physics_cosmology_max_expansion_rate,
       enzo_config->physics_cosmology_initial_redshift,
       enzo_config->physics_cosmology_final_redshift
       );

  } else {

    physics = Problem::create_physics_
      (type,index,config,parameters);
  }

  return physics;

}

//----------------------------------------------------------------------

Units * EnzoProblem::create_units_ (  Config * config  ) throw ()
{
  EnzoUnits * units = new EnzoUnits;

  if (config->units_mass == 1.0) {

    units->set_using_density (config->units_length,
			      config->units_density,
			      config->units_time);

  } else if (config->units_density == 1.0) {

    units->set_using_mass (config->units_length,
			   config->units_mass,
			   config->units_time);
  } else {

    ERROR("Problem::create_units_",
	  "Cannot set both Units:density and Units:mass parameters");
  }

  return units;

}

//----------------------------------------------------------------------

Restrict * EnzoProblem::create_restrict_
(
 std::string  type,
 Config * config ) throw ()
{

  Restrict * restrict = 0;

  restrict = Problem::create_restrict_(type,config);

  return restrict;

}

//----------------------------------------------------------------------<|MERGE_RESOLUTION|>--- conflicted
+++ resolved
@@ -704,7 +704,6 @@
     // need a similar type swtich as in star maker
     method = new EnzoMethodDistributedFeedback();
 
-<<<<<<< HEAD
   } else if (name == "check") {
 
     // Method for checkpointing the simulation
@@ -714,15 +713,11 @@
        enzo_config->method_check_dir,
        enzo_config->method_check_monitor_iter);
 
-  } else if (name == "merge_stars") {
-
-    method = new EnzoMethodMergeStars
-      (enzo_config->method_merge_stars_merging_radius_cells);
-=======
   } else if (name == "merge_sinks") {
 
-    method = new EnzoMethodMergeSinks(enzo_config->method_merge_sinks_merging_radius_cells);
->>>>>>> 8ec24aa2
+    method = new EnzoMethodMergeSinks
+      (enzo_config->method_merge_sinks_merging_radius_cells);
+
 
   } else {
 
