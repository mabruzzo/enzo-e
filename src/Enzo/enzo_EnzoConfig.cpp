// See LICENSE_CELLO file for license and copyright information

/// @file     enzo_EnzoConfig.cpp
/// @author   James Bordner (jobordner@ucsd.edu)
/// @date     2012-10-03
/// @brief    Implementation of the EnzoConfig class

#include "cello.hpp"
#include "enzo.hpp"

extern CProxy_EnzoSimulation proxy_enzo_simulation;

//----------------------------------------------------------------------

EnzoConfig g_enzo_config;

EnzoConfig::EnzoConfig() throw ()
  :
  adapt_mass_type(0),
  ppm_diffusion(false),
  ppm_flattening(0),
  ppm_minimum_pressure_support_parameter(0),
  ppm_pressure_free(false),
  ppm_steepening(false),
  ppm_use_minimum_pressure_support(false),
  field_uniform_density(1.0),
  physics_cosmology(false),
  physics_cosmology_hubble_constant_now(0.0),
  physics_cosmology_omega_matter_now(0.0),
  physics_cosmology_omega_lamda_now(0.0),
  physics_cosmology_omega_baryon_now(1.0),
  physics_cosmology_omega_cdm_now(0.0),
  physics_cosmology_comoving_box_size(0.0),
  physics_cosmology_max_expansion_rate(0.0),
  physics_cosmology_initial_redshift(0.0),
  physics_cosmology_final_redshift(0.0),
  // FluidProps
  physics_fluid_props_de_config(),
  physics_fluid_props_fluid_floor_config(),
  physics_fluid_props_gamma(0.0),
  physics_fluid_props_mol_weight(0.0),
  // Gravity
  physics_gravity(false),
  // EnzoInitialBCenter
  initial_bcenter_update_etot(false),
  // EnzoInitialBurkertBodenheimer
  initial_burkertbodenheimer_rank(0),
  initial_burkertbodenheimer_radius_relative(0.0),
  initial_burkertbodenheimer_particle_ratio(0.0),
  initial_burkertbodenheimer_mass(0.0),
  initial_burkertbodenheimer_temperature(0.0),
  initial_burkertbodenheimer_densityprofile(1),
  initial_burkertbodenheimer_rotating(true),
  initial_burkertbodenheimer_outer_velocity(-1),
  // EnzoInitialCloud
  initial_cloud_subsample_n(0),
  initial_cloud_radius(0.),
  initial_cloud_center_x(0.0),
  initial_cloud_center_y(0.0),
  initial_cloud_center_z(0.0),
  initial_cloud_density_cloud(0.0),
  initial_cloud_density_wind(0.0),
  initial_cloud_velocity_wind(0.0),
  initial_cloud_etot_wind(0.0),
  initial_cloud_eint_wind(0.0),
  initial_cloud_metal_mass_frac(0.0),
  initial_cloud_initialize_uniform_bfield(false),
  initial_cloud_perturb_stddev(0.0),
  initial_cloud_trunc_dev(0.0),
  initial_cloud_perturb_seed(0),
  // EnzoInitialCosmology
  initial_cosmology_temperature(0.0),
  // EnzoInitialCollapse
  initial_collapse_rank(0),
  initial_collapse_radius_relative(0.0),
  initial_collapse_particle_ratio(0.0),
  initial_collapse_mass(0.0),
  initial_collapse_temperature(0.0),
  // EnzoInitialFeedbackTest
  initial_feedback_test_density(),
  initial_feedback_test_HI_density(),
  initial_feedback_test_HII_density(),
  initial_feedback_test_HeI_density(),
  initial_feedback_test_HeII_density(),
  initial_feedback_test_HeIII_density(),
  initial_feedback_test_e_density(),
  initial_feedback_test_star_mass(),
  initial_feedback_test_temperature(),
  initial_feedback_test_from_file(),
  initial_feedback_test_metal_fraction(0.01),
  // EnzoInitialGrackleTest
#ifdef CONFIG_USE_GRACKLE
  initial_grackle_test_maximum_H_number_density(1000.0),
  initial_grackle_test_maximum_metallicity(1.0),
  initial_grackle_test_maximum_temperature(1.0E8),
  initial_grackle_test_minimum_H_number_density(0.1),
  initial_grackle_test_minimum_metallicity(1.0E-4),
  initial_grackle_test_minimum_temperature(10.0),
  initial_grackle_test_reset_energies(0),
#endif /* CONFIG_USE_GRACKLE */
<<<<<<< HEAD
  initial_feedback_test_density(),
  initial_feedback_test_HI_density(),
  initial_feedback_test_HII_density(),
  initial_feedback_test_HeI_density(),
  initial_feedback_test_HeII_density(),
  initial_feedback_test_HeIII_density(),
  initial_feedback_test_e_density(),
  initial_feedback_test_star_mass(),
  initial_feedback_test_temperature(),
  initial_feedback_test_from_file(),
  initial_feedback_test_metal_fraction(0.01),
=======
  // EnzoInitialHdf5
  initial_hdf5_max_level(),
  initial_hdf5_format(),
  initial_hdf5_blocking(),
  initial_hdf5_monitor_iter(),
  initial_hdf5_field_files(),
  initial_hdf5_field_datasets(),
  initial_hdf5_field_names(),
  initial_hdf5_field_coords(),
  initial_hdf5_particle_files(),
  initial_hdf5_particle_datasets(),
  initial_hdf5_particle_coords(),
  initial_hdf5_particle_types(),
  initial_hdf5_particle_attributes(),
>>>>>>> f0ed781f
  // EnzoInitialInclinedWave
  initial_inclinedwave_alpha(0.0),
  initial_inclinedwave_beta(0.0),
  initial_inclinedwave_amplitude(0.0),
  initial_inclinedwave_lambda(0.0),
  initial_inclinedwave_parallel_vel(std::numeric_limits<double>::min()),
  initial_inclinedwave_positive_vel(true),
  initial_inclinedwave_wave_type(""),
  // EnzoInitialMusic
  initial_music_field_files(),
  initial_music_field_datasets(),
  initial_music_field_names(),
  initial_music_field_coords(),
  initial_music_particle_files(),
  initial_music_particle_datasets(),
  initial_music_particle_coords(),
  initial_music_particle_types(),
  initial_music_particle_attributes(),
  initial_music_throttle_internode(),
  initial_music_throttle_intranode(),
  initial_music_throttle_node_files(),
  initial_music_throttle_close_count(),
  initial_music_throttle_group_size(),
  initial_music_throttle_seconds_stagger(),
  initial_music_throttle_seconds_delay(),
  // EnzoInitialPm
  initial_pm_field(""),
  initial_pm_mpp(0.0),
  initial_pm_level(0),
  // EnzoInitialSedov[23]
  initial_sedov_rank(0),
  initial_sedov_radius_relative(0.0),
  initial_sedov_pressure_in(0.0),
  initial_sedov_pressure_out(0.0),
  initial_sedov_density(0.0),
  // EnzoInitialSedovRandom
  initial_sedov_random_half_empty(false),
  initial_sedov_random_grackle_cooling(false),
  initial_sedov_random_max_blasts(0),
  initial_sedov_random_radius_relative(0.0),
  initial_sedov_random_pressure_in(0.0),
  initial_sedov_random_pressure_out(0.0),
  initial_sedov_random_density(0.0),
  initial_sedov_random_te_multiplier(0),
  // EnzoInitialShockTube
  initial_shock_tube_setup_name(""),
  initial_shock_tube_aligned_ax(""),
  initial_shock_tube_axis_velocity(0.0),
  initial_shock_tube_trans_velocity(0.0),
  initial_shock_tube_flip_initialize(false),
  // EnzoInitialSoup
  initial_soup_rank(0),
  initial_soup_file(""),
  initial_soup_rotate(false),
  initial_soup_pressure_in(0.0),
  initial_soup_pressure_out(0.0),
  initial_soup_density(0.0),
  // EnzoInitialTurbulence
  initial_turbulence_density(0.0),
  initial_turbulence_pressure(0.0),
  initial_turbulence_temperature(0.0),
  // EnzoInitialIsolatedGalaxy
  initial_IG_analytic_velocity(false),
  initial_IG_disk_mass(42.9661),            // Gas disk mass in code units
  initial_IG_disk_metal_fraction(1.0E-10),         // Gas disk metal fraction
  initial_IG_disk_temperature(1e4),         // Gas disk temperature in K
  initial_IG_gas_fraction(0.2),             // Gas disk M_gas / M_star
  initial_IG_gas_halo_density(0.0),          // Gas halo uniform density (ignored if zero)
  initial_IG_gas_halo_mass(0.1),             // Gas halo total mass in code units
  initial_IG_gas_halo_metal_fraction(1.0E-10),      // Gas halo metal fraction
  initial_IG_gas_halo_radius(1.0),           // Gas halo maximum radius in code units
  initial_IG_gas_halo_temperature(1e4),      // Gas halo initial temperature
  initial_IG_include_recent_SF(false),
  initial_IG_live_dm_halo(false),
  initial_IG_recent_SF_bin_size(5.0),
  initial_IG_recent_SF_end(0.0),
  initial_IG_recent_SF_seed(12345),
  initial_IG_recent_SF_SFR(2.0),
  initial_IG_recent_SF_start(-100.0),
  initial_IG_scale_height(0.00343218),      // Gas disk scale height in code units
  initial_IG_scale_length(0.0343218),       // Gas disk scale length in code units
  initial_IG_stellar_bulge(false),
  initial_IG_stellar_disk(false),
  initial_IG_use_gas_particles(false),      // Set up gas by depositing baryonic particles to grid
  // EnzoMethodCheck
  method_check_num_files(1),
  method_check_ordering("order_morton"),
  method_check_dir(),
  method_check_monitor_iter(0),
  // EnzoInitialMergeSinksTest
  initial_merge_sinks_test_particle_data_filename(""),
  // EnzoInitialAccretionTest
  initial_accretion_test_sink_mass(0.0),
  initial_accretion_test_gas_density(0.0),
  initial_accretion_test_gas_pressure(0.0),
  initial_accretion_test_gas_radial_velocity(0.0),
  // EnzoInitialShuCollapse
  initial_shu_collapse_truncation_radius(0.0),
  initial_shu_collapse_nominal_sound_speed(0.0),
  initial_shu_collapse_instability_parameter(0.0),
  initial_shu_collapse_external_density(0.0),
  initial_shu_collapse_central_sink_exists(false),
  initial_shu_collapse_central_sink_mass(0.0),
  // EnzoInitialBBTest
  initial_bb_test_mean_density(0.0),
  initial_bb_test_fluctuation_amplitude(0.0),
  initial_bb_test_truncation_radius(0.0),
  initial_bb_test_nominal_sound_speed(0.0),
  initial_bb_test_angular_rotation_velocity(0.0),
  initial_bb_test_external_density(0.0),
  // EnzoMethodHeat
  method_heat_alpha(0.0),
  // EnzoMethodHydro
  method_hydro_method(""),
  method_hydro_dual_energy(false),
  method_hydro_dual_energy_eta_1(0.0),
  method_hydro_dual_energy_eta_2(0.0),
  method_hydro_reconstruct_method(""),
  method_hydro_reconstruct_conservative(0),
  method_hydro_reconstruct_positive(0),
  method_hydro_riemann_solver(""),
  // EnzoMethodFeedback,
  method_feedback_flavor(""),
  method_feedback_ejecta_mass(0.0),
  method_feedback_supernova_energy(1.0),
  method_feedback_ejecta_metal_fraction(0.0),
  method_feedback_stencil(3),
  method_feedback_radius(-1),
  method_feedback_shift_cell_center(true),
  method_feedback_ke_fraction(0.0),
  method_feedback_use_ionization_feedback(false),
  method_feedback_time_first_sn(-1), // in Myr
<<<<<<< HEAD
  // EnzoMethodRamsesRT
  method_ramses_rt(false),
  method_ramses_rt_N_groups(1), // # of frequency bins
  method_ramses_rt_min_freq(0.0), // lower bound of freq. bins
  method_ramses_rt_max_freq(0.0), // upper bound of freq. bins
  method_ramses_rt_flux_function("GLF"), // which flux function to use
  method_ramses_rt_clight_frac(1.0), // reduced speed of light value to use
  method_ramses_rt_radiation_spectrum("blackbody"), // Type of radiation spectrum to use for star particles
  method_ramses_rt_temperature_blackbody(-1.0),
  method_ramses_rt_Nphotons_per_sec(0.0), // mainly for testing. requires radiation_spectrum="flat"
  method_ramses_rt_bin_lower(),
  method_ramses_rt_bin_upper(),
=======
  // EnzoMethodFeedbackSTARSS,
  method_feedback_supernovae(true),
  method_feedback_unrestricted_sn(true),
  method_feedback_stellar_winds(true),
  method_feedback_min_level(0),
  method_feedback_analytic_SNR_shell_mass(true),
  method_feedback_fade_SNR(true),
  method_feedback_NEvents(-1),
>>>>>>> f0ed781f
  // EnzoMethodStarMaker,
  method_star_maker_flavor(""),                              // star maker type to use
  method_star_maker_use_altAlpha(false),
  method_star_maker_use_density_threshold(false),           // check above density threshold before SF
  method_star_maker_use_velocity_divergence(false),         // check for converging flow before SF
  method_star_maker_use_dynamical_time(false),              // compute t_ff / t_dyn. Otherwise take as 1.0
  method_star_maker_use_cooling_time(false),                // check if t_cool < t_dyn
  method_star_maker_use_overdensity_threshold(false),
  method_star_maker_use_temperature_threshold(false),
  method_star_maker_use_self_gravitating(false),            //
  method_star_maker_use_h2_self_shielding(false),
  method_star_maker_use_jeans_mass(false),
  method_star_maker_number_density_threshold(0.0),         // Number density threshold in cgs
  method_star_maker_overdensity_threshold(0.0),
  method_star_maker_critical_metallicity(0.0),
  method_star_maker_temperature_threshold(1.0E4),
  method_star_maker_maximum_mass_fraction(0.05),            // maximum cell mass fraction to convert to stars
  method_star_maker_efficiency(0.01),            // star maker efficiency per free fall time
  method_star_maker_minimum_star_mass(0.0),    // minimum star particle mass in solar masses
  method_star_maker_maximum_star_mass(-1.0),    // maximum star particle mass in solar masses
  method_star_maker_min_level(0), // minimum AMR level for star formation
  method_star_maker_turn_off_probability(false),
  // EnzoMethodTurbulence
  method_turbulence_edot(0.0),
  method_turbulence_mach_number(0.0),
  method_grackle_use_grackle(false),
#ifdef CONFIG_USE_GRACKLE
  method_grackle_chemistry(),
  method_grackle_use_cooling_timestep(false),
  method_grackle_radiation_redshift(-1.0),
#endif
  // EnzoMethodGravity
  method_gravity_grav_const(0.0),
  method_gravity_solver(""),
  method_gravity_order(4),
  method_gravity_dt_max(0.0),
  method_gravity_accumulate(false),
  /// EnzoMethodBackgroundAcceleration
  method_background_acceleration_flavor(""),
  method_background_acceleration_mass(0.0),
  method_background_acceleration_DM_mass(0.0),
  method_background_acceleration_bulge_mass(0.0),
  method_background_acceleration_core_radius(1.0E-10),
  method_background_acceleration_bulge_radius(1.0E-10),
  method_background_acceleration_stellar_mass(0.0),
  method_background_acceleration_DM_mass_radius(0.0),
  method_background_acceleration_stellar_scale_height_r(1.0E-10),
  method_background_acceleration_stellar_scale_height_z(1.0E-10),
  method_background_acceleration_apply_acceleration(true), // for debugging
  /// EnzoMethodPmDeposit
  method_pm_deposit_alpha(0.5),
  /// EnzoMethodPmUpdate
  method_pm_update_max_dt(std::numeric_limits<double>::max()),
  /// EnzoMethodMHDVlct
  method_vlct_riemann_solver(""),
  method_vlct_half_dt_reconstruct_method(""),
  method_vlct_full_dt_reconstruct_method(""),
  method_vlct_theta_limiter(0.0),
  method_vlct_mhd_choice(""),
  /// EnzoMethodMergeSinks
  method_merge_sinks_merging_radius_cells(0.0),
  /// EnzoMethodAccretion
  method_accretion_accretion_radius_cells(0.0),
  method_accretion_flavor(""),
  method_accretion_physical_density_threshold_cgs(0.0),
  method_accretion_max_mass_fraction(0.0),
  /// EnzoMethodSinkMaker
  method_sink_maker_jeans_length_resolution_cells(0.0),
  method_sink_maker_physical_density_threshold_cgs(0.0),
  method_sink_maker_check_density_maximum(false),
  method_sink_maker_max_mass_fraction(0.0),
  method_sink_maker_min_sink_mass_solar(0.0),
  method_sink_maker_max_offset_cell_fraction(0.0),
  method_sink_maker_offset_seed_shift(0),
  /// EnzoProlong
  prolong_enzo_type(),
  prolong_enzo_positive(true),
  prolong_enzo_use_linear(false),
  /// EnzoSolverMg0
  solver_pre_smooth(),
  solver_post_smooth(),
  solver_last_smooth(),
  solver_coarse_solve(),
  solver_domain_solve(),
  solver_weight(),
  solver_restart_cycle(),
  /// EnzoSolver<Krylov>
  solver_precondition(),
  solver_coarse_level(),
  solver_is_unigrid(),
  stopping_redshift()

{
  for (int i=0; i<3; i++) {
    initial_cloud_uniform_bfield[i] = 0;
    initial_sedov_array[i] = 0;
    initial_soup_array[i]  = 0;
    initial_soup_d_pos[i]  = 0.0;
    initial_soup_d_size[i] = 0.0;
    initial_collapse_array[i] = 0;
    initial_IG_center_position[i] = 0.5;
    initial_IG_bfield[i] = 0.0;
    method_background_acceleration_center[i] = 0.5;
    method_background_acceleration_angular_momentum[i] = 0;

    initial_feedback_test_position[i] = 0.5;
  }

  method_background_acceleration_angular_momentum[2] = 1;

#ifdef CONFIG_USE_GRACKLE
    method_grackle_chemistry = NULL;
#endif

}

//----------------------------------------------------------------------

EnzoConfig::~EnzoConfig() throw ()
{
#ifdef CONFIG_USE_GRACKLE
  if (method_grackle_chemistry){
    delete[] method_grackle_chemistry->grackle_data_file;
    delete method_grackle_chemistry;
  }
#endif // CONFIG_USE_GRACKLE
}

//----------------------------------------------------------------------

void EnzoConfig::pup (PUP::er &p)
{

  Config::pup(p);
  TRACEPUP;

  // NOTE: change this function whenever attributes change

  p | adapt_mass_type;

  p | ppm_diffusion;
  p | ppm_flattening;
  p | ppm_minimum_pressure_support_parameter;
  p | ppm_pressure_free;
  p | ppm_steepening;
  p | ppm_use_minimum_pressure_support;

  p | field_uniform_density;

  p | physics_cosmology;
  p | physics_cosmology_hubble_constant_now;
  p | physics_cosmology_omega_lamda_now;
  p | physics_cosmology_omega_matter_now;
  p | physics_cosmology_omega_baryon_now;
  p | physics_cosmology_omega_cdm_now;
  p | physics_cosmology_comoving_box_size;
  p | physics_cosmology_max_expansion_rate;
  p | physics_cosmology_initial_redshift;
  p | physics_cosmology_final_redshift;

  p | physics_fluid_props_de_config;
  p | physics_fluid_props_fluid_floor_config;
  p | physics_fluid_props_gamma;
  p | physics_fluid_props_mol_weight;

  p | physics_gravity;

  p | initial_bcenter_update_etot;

  p | initial_cloud_subsample_n;
  p | initial_cloud_radius;
  p | initial_cloud_center_x;
  p | initial_cloud_center_y;
  p | initial_cloud_center_z;
  p | initial_cloud_density_cloud;
  p | initial_cloud_density_wind;
  p | initial_cloud_velocity_wind;
  p | initial_cloud_etot_wind;
  p | initial_cloud_eint_wind;
  p | initial_cloud_metal_mass_frac;
  p | initial_cloud_initialize_uniform_bfield;
  PUParray(p,initial_cloud_uniform_bfield,3);
  p | initial_cloud_perturb_stddev;
  p | initial_cloud_trunc_dev;
  p | initial_cloud_perturb_seed;

  p | initial_cosmology_temperature;

  p | initial_collapse_rank;
  PUParray(p,initial_collapse_array,3);
  p | initial_collapse_radius_relative;
  p | initial_collapse_particle_ratio;
  p | initial_collapse_mass;
  p | initial_collapse_temperature;

#ifdef CONFIG_USE_GRACKLE
  p | initial_grackle_test_minimum_H_number_density;
  p | initial_grackle_test_maximum_H_number_density;
  p | initial_grackle_test_minimum_temperature;
  p | initial_grackle_test_maximum_temperature;
  p | initial_grackle_test_minimum_metallicity;
  p | initial_grackle_test_maximum_metallicity;
  p | initial_grackle_test_reset_energies;

#endif /* CONFIG_USE_GRACKLE */

  p | initial_inclinedwave_alpha;
  p | initial_inclinedwave_beta;
  p | initial_inclinedwave_amplitude;
  p | initial_inclinedwave_lambda;
  p | initial_inclinedwave_parallel_vel;
  p | initial_inclinedwave_positive_vel;
  p | initial_inclinedwave_wave_type;

  p | initial_sedov_rank;
  PUParray(p,initial_sedov_array,3);
  p | initial_sedov_radius_relative;
  p | initial_sedov_pressure_in;
  p | initial_sedov_pressure_out;
  p | initial_sedov_density;

  PUParray(p,initial_sedov_random_array,3);
  p | initial_sedov_random_half_empty;
  p | initial_sedov_random_grackle_cooling;
  p | initial_sedov_random_max_blasts;
  p | initial_sedov_random_radius_relative;
  p | initial_sedov_random_pressure_in;
  p | initial_sedov_random_pressure_out;
  p | initial_sedov_random_density;
  p | initial_sedov_random_te_multiplier;

  p | initial_turbulence_density;
  p | initial_turbulence_pressure;
  p | initial_turbulence_temperature;

  p | initial_hdf5_max_level;
  p | initial_hdf5_format;
  PUParray(p, initial_hdf5_blocking,3);
  p | initial_hdf5_monitor_iter;
  p | initial_hdf5_field_files;
  p | initial_hdf5_field_datasets;
  p | initial_hdf5_field_names;
  p | initial_hdf5_field_coords;
  p | initial_hdf5_particle_files;
  p | initial_hdf5_particle_datasets;
  p | initial_hdf5_particle_coords;
  p | initial_hdf5_particle_types;
  p | initial_hdf5_particle_attributes;

  p | initial_music_field_coords;
  p | initial_music_field_datasets;
  p | initial_music_field_files;
  p | initial_music_field_names;
  p | initial_music_particle_attributes;
  p | initial_music_particle_coords;
  p | initial_music_particle_datasets;
  p | initial_music_particle_files;
  p | initial_music_particle_types;
  p | initial_music_throttle_close_count;
  p | initial_music_throttle_group_size;
  p | initial_music_throttle_internode;
  p | initial_music_throttle_intranode;
  p | initial_music_throttle_node_files;
  p | initial_music_throttle_seconds_delay;
  p | initial_music_throttle_seconds_stagger;

  p | initial_pm_field;
  p | initial_pm_mpp;
  p | initial_pm_level;

  p | initial_burkertbodenheimer_rank;
  PUParray(p,initial_burkertbodenheimer_array,3);
  p | initial_burkertbodenheimer_densityprofile;
  p | initial_burkertbodenheimer_mass;
  p | initial_burkertbodenheimer_outer_velocity;
  p | initial_burkertbodenheimer_particle_ratio;
  p | initial_burkertbodenheimer_radius_relative;
  p | initial_burkertbodenheimer_rotating;
  p | initial_burkertbodenheimer_temperature;

  PUParray(p, initial_feedback_test_position,3);
  p | initial_feedback_test_density;
<<<<<<< HEAD
  p | initial_feedback_test_HI_density;
  p | initial_feedback_test_HII_density;
  p | initial_feedback_test_HeI_density;
  p | initial_feedback_test_HeII_density;
  p | initial_feedback_test_HeIII_density;
  p | initial_feedback_test_e_density;
  p | initial_feedback_test_star_mass;
  p | initial_feedback_test_temperature;
=======
  p | initial_feedback_test_e_density;
>>>>>>> f0ed781f
  p | initial_feedback_test_from_file;
  p | initial_feedback_test_HeI_density;
  p | initial_feedback_test_HeII_density;
  p | initial_feedback_test_HeIII_density;
  p | initial_feedback_test_HI_density;
  p | initial_feedback_test_HII_density;
  p | initial_feedback_test_metal_fraction;
  p | initial_feedback_test_star_mass;
  p | initial_feedback_test_temperature;

  PUParray(p, initial_IG_center_position,3);
  PUParray(p, initial_IG_bfield,3);
  p | initial_IG_analytic_velocity;
  p | initial_IG_disk_mass;
  p | initial_IG_disk_metal_fraction;
  p | initial_IG_disk_temperature;
  p | initial_IG_gas_fraction;
  p | initial_IG_gas_halo_density;
  p | initial_IG_gas_halo_mass;
  p | initial_IG_gas_halo_metal_fraction;
  p | initial_IG_gas_halo_radius;
  p | initial_IG_gas_halo_temperature;
  p | initial_IG_include_recent_SF;
  p | initial_IG_live_dm_halo;
  p | initial_IG_recent_SF_bin_size;
  p | initial_IG_recent_SF_end;
  p | initial_IG_recent_SF_seed;
  p | initial_IG_recent_SF_SFR;
  p | initial_IG_recent_SF_start;
  p | initial_IG_scale_height;
  p | initial_IG_scale_length;
  p | initial_IG_stellar_bulge;
  p | initial_IG_stellar_disk;
  p | initial_IG_use_gas_particles;

  p | initial_shock_tube_setup_name;
  p | initial_shock_tube_aligned_ax;
  p | initial_shock_tube_axis_velocity;
  p | initial_shock_tube_trans_velocity;
  p | initial_shock_tube_flip_initialize;

  p | initial_soup_rank;
  p | initial_soup_file;
  p | initial_soup_rotate;
  PUParray(p,initial_soup_array,3);
  PUParray(p,initial_soup_d_pos,3);
  PUParray(p,initial_soup_d_size,3);
  p | initial_soup_pressure_in;
  p | initial_soup_pressure_out;
  p | initial_soup_density;

  p | initial_merge_sinks_test_particle_data_filename;

  p | method_check_num_files;
  p | method_check_ordering;
  p | method_check_dir;
  p | method_check_monitor_iter;

  PUParray(p,initial_accretion_test_sink_position,3);
  PUParray(p,initial_accretion_test_sink_velocity,3);
  p | initial_accretion_test_sink_mass;
  p | initial_accretion_test_gas_density;
  p | initial_accretion_test_gas_pressure;
  p | initial_accretion_test_gas_radial_velocity;

  PUParray(p,initial_shu_collapse_center,3);
  PUParray(p,initial_shu_collapse_drift_velocity,3);
  p | initial_shu_collapse_truncation_radius;
  p | initial_shu_collapse_nominal_sound_speed;
  p | initial_shu_collapse_instability_parameter;
  p | initial_shu_collapse_external_density;
  p | initial_shu_collapse_central_sink_exists;
  p | initial_shu_collapse_central_sink_mass;

  PUParray(p,initial_bb_test_center,3);
  PUParray(p,initial_bb_test_drift_velocity,3);
  p | initial_bb_test_mean_density;
  p | initial_bb_test_fluctuation_amplitude;
  p | initial_bb_test_truncation_radius;
  p | initial_bb_test_nominal_sound_speed;
  p | initial_bb_test_angular_rotation_velocity;
  p | initial_bb_test_external_density;

  p | method_heat_alpha;

  p | method_hydro_method;
  p | method_hydro_dual_energy;
  p | method_hydro_dual_energy_eta_1;
  p | method_hydro_dual_energy_eta_2;
  p | method_hydro_reconstruct_method;
  p | method_hydro_reconstruct_conservative;
  p | method_hydro_reconstruct_positive;
  p | method_hydro_riemann_solver;

  p | method_feedback_flavor;
  p | method_feedback_ejecta_mass;
  p | method_feedback_supernova_energy;
  p | method_feedback_ejecta_metal_fraction;
  p | method_feedback_stencil;
  p | method_feedback_radius;
  p | method_feedback_shift_cell_center;
  p | method_feedback_ke_fraction;
  p | method_feedback_use_ionization_feedback;
  p | method_feedback_time_first_sn;

<<<<<<< HEAD
  p | method_ramses_rt;
  p | method_ramses_rt_N_groups;
  p | method_ramses_rt_min_freq;
  p | method_ramses_rt_max_freq;
  p | method_ramses_rt_flux_function;
  p | method_ramses_rt_clight_frac;
  p | method_ramses_rt_radiation_spectrum;
  p | method_ramses_rt_temperature_blackbody;
  p | method_ramses_rt_Nphotons_per_sec;
  p | method_ramses_rt_bin_lower;
  p | method_ramses_rt_bin_upper;

  p | method_star_maker_type;
=======
  p | method_feedback_supernovae;
  p | method_feedback_unrestricted_sn;
  p | method_feedback_stellar_winds;
  p | method_feedback_min_level;
  p | method_feedback_analytic_SNR_shell_mass;
  p | method_feedback_fade_SNR;
  p | method_feedback_NEvents;

  p | method_star_maker_flavor;
  p | method_star_maker_use_altAlpha;
>>>>>>> f0ed781f
  p | method_star_maker_use_density_threshold;
  p | method_star_maker_use_overdensity_threshold;
  p | method_star_maker_use_temperature_threshold;
  p | method_star_maker_use_critical_metallicity;
  p | method_star_maker_use_velocity_divergence;
  p | method_star_maker_use_dynamical_time;
  p | method_star_maker_use_cooling_time;
  p | method_star_maker_use_self_gravitating;
  p | method_star_maker_use_h2_self_shielding;
  p | method_star_maker_use_jeans_mass;
  p | method_star_maker_number_density_threshold;
  p | method_star_maker_overdensity_threshold;
  p | method_star_maker_critical_metallicity;
  p | method_star_maker_temperature_threshold;
  p | method_star_maker_maximum_mass_fraction;
  p | method_star_maker_efficiency;
  p | method_star_maker_minimum_star_mass;
  p | method_star_maker_maximum_star_mass;
  p | method_star_maker_min_level;
  p | method_star_maker_turn_off_probability;

  p | method_turbulence_edot;

  p | method_gravity_grav_const;
  p | method_gravity_solver;
  p | method_gravity_order;
  p | method_gravity_dt_max;
  p | method_gravity_accumulate;

  p | method_background_acceleration_flavor;
  p | method_background_acceleration_mass;
  p | method_background_acceleration_DM_mass;
  p | method_background_acceleration_bulge_mass;
  p | method_background_acceleration_core_radius;
  p | method_background_acceleration_bulge_radius;
  p | method_background_acceleration_stellar_mass;
  p | method_background_acceleration_DM_mass_radius;
  p | method_background_acceleration_stellar_scale_height_r;
  p | method_background_acceleration_stellar_scale_height_z;
  p | method_background_acceleration_apply_acceleration;
  PUParray(p,method_background_acceleration_angular_momentum,3);
  PUParray(p,method_background_acceleration_center,3);

  p | method_pm_deposit_alpha;
  p | method_pm_update_max_dt;

  p | method_vlct_riemann_solver;
  p | method_vlct_half_dt_reconstruct_method;
  p | method_vlct_full_dt_reconstruct_method;
  p | method_vlct_theta_limiter;
  p | method_vlct_mhd_choice;

  p | method_merge_sinks_merging_radius_cells;

  p | method_accretion_accretion_radius_cells;
  p | method_accretion_flavor;
  p | method_accretion_physical_density_threshold_cgs;
  p | method_accretion_max_mass_fraction;

  p | method_sink_maker_jeans_length_resolution_cells,
  p | method_sink_maker_physical_density_threshold_cgs,
  p | method_sink_maker_check_density_maximum,
  p | method_sink_maker_max_mass_fraction,
  p | method_sink_maker_min_sink_mass_solar,
  p | method_sink_maker_max_offset_cell_fraction,
  p | method_sink_maker_offset_seed_shift,

  p | prolong_enzo_type;
  p | prolong_enzo_positive;
  p | prolong_enzo_use_linear;

  p | solver_pre_smooth;
  p | solver_post_smooth;
  p | solver_last_smooth;
  p | solver_coarse_solve;
  p | solver_domain_solve;
  p | solver_weight;
  p | solver_restart_cycle;
  p | solver_precondition;
  p | solver_coarse_level;
  p | solver_is_unigrid;

  p | stopping_redshift;

  p | units_mass;
  p | units_density;
  p | units_length;
  p | units_time;

  p | method_grackle_use_grackle;

#ifdef CONFIG_USE_GRACKLE
  if (method_grackle_use_grackle) {
    p  | method_grackle_use_cooling_timestep;
    p  | method_grackle_radiation_redshift;
    if (p.isUnpacking()) { method_grackle_chemistry = new chemistry_data; }
    p | *method_grackle_chemistry;
  } else {
    method_grackle_chemistry = nullptr;
  }
#endif /* CONFIG_USE_GRACKLE */

}

//----------------------------------------------------------------------

void EnzoConfig::read(Parameters * p) throw()
{
  TRACE("BEGIN EnzoConfig::read()");

  // Read Cello parameters


  TRACE("EnzoCharm::read calling Config::read()");

  ((Config*)this) -> read (p);

  read_adapt_(p);

  read_field_(p);

  // Initial [sorted]
  read_initial_accretion_test_(p);
  read_initial_bb_test_(p);
  read_initial_bcenter_(p);
  read_initial_burkertbodenheimer_(p);
  read_initial_cloud_(p);
  read_initial_collapse_(p);
  read_initial_cosmology_(p);
  read_initial_feedback_test_(p);
  read_initial_grackle_(p);
  read_initial_hdf5_(p);
  read_initial_inclined_wave_(p);
  read_initial_isolated_galaxy_(p);
  read_initial_merge_sinks_test_(p);
  read_initial_music_(p);
  read_initial_pm_(p);
  read_initial_sedov_(p);
  read_initial_sedov_random_(p);
  read_initial_shock_tube_(p);
  read_initial_shu_collapse_(p);
  read_initial_soup_(p);
  read_initial_turbulence_(p);

  // it's important for read_physics_ to precede read_method_grackle_
  read_physics_(p);

  // Method [sorted]

  read_method_accretion_(p);
  read_method_background_acceleration_(p);
  read_method_check_(p);
  read_method_feedback_(p);
  read_method_grackle_(p);
  read_method_gravity_(p);
  read_method_heat_(p);
  read_method_merge_sinks_(p);
  read_method_pm_deposit_(p);
  read_method_pm_update_(p);
  read_method_ppm_(p);
  read_method_sink_maker_(p);
  read_method_star_maker_(p);
  read_method_turbulence_(p);
  read_method_vlct_(p);

  read_prolong_enzo_(p);

  read_solvers_(p);

  read_stopping_(p);


  TRACE("END   EnzoConfig::read()");
}

//======================================================================

void EnzoConfig::read_adapt_(Parameters *p)
{

  adapt_mass_type.resize(num_adapt);

  for (int ia=0; ia<num_adapt; ia++) {

    std::string prefix = "Adapt:" + adapt_list[ia] + ":";
    adapt_mass_type[ia] = p->value_string(prefix+"mass_type","unknown");
    ASSERT2("EnzoConfig::read()",
	    "Unknown mass_type %s for parameter %s",
	    adapt_mass_type[ia].c_str(),(prefix+"mass_type").c_str(),
	    (adapt_type[ia] != "mass" ||
	     (adapt_mass_type[ia]=="dark" ||
	      adapt_mass_type[ia]=="baryon")));
  }
}

//----------------------------------------------------------------------

void EnzoConfig::read_field_(Parameters *p)
{
  field_uniform_density = p->value_float ("Field:uniform_density",1.0);
}

//----------------------------------------------------------------------

void EnzoConfig::read_initial_collapse_(Parameters * p)
{
  initial_collapse_rank =  p->value_integer("Initial:collapse:rank",0);
  for (int i=0; i<initial_collapse_rank; i++) {
    initial_collapse_array[i] =
      p->list_value_integer (i,"Initial:collapse:array",1);
  }
  for (int i=initial_collapse_rank; i<3; i++) {
    initial_collapse_array[i] = 1;
  }
  initial_collapse_radius_relative =
    p->value_float("Initial:collapse:radius_relative",0.1);
  initial_collapse_particle_ratio =
    p->value_float("Initial:collapse:particle_ratio",0.0);
  initial_collapse_mass =
    p->value_float("Initial:collapse:mass",enzo_constants::mass_solar);
  initial_collapse_temperature =
    p->value_float("Initial:collapse:temperature",10.0);
}

//----------------------------------------------------------------------

void EnzoConfig::read_initial_cosmology_(Parameters * p)
{
  initial_cosmology_temperature =
    p->value_float("Initial:cosmology:temperature",0.0);
}

//----------------------------------------------------------------------

void EnzoConfig::read_initial_grackle_(Parameters * p)
{
  // Grackle test initialization
#ifdef CONFIG_USE_GRACKLE
  initial_grackle_test_minimum_H_number_density =
    p->value_float("Initial:grackle_test:minimum_H_number_density",0.1);
  initial_grackle_test_maximum_H_number_density =
    p->value_float("Initial:grackle_test:maximum_H_number_density",1000.0);
  initial_grackle_test_minimum_temperature =
    p->value_float("Initial:grackle_test:minimum_temperature",10.0);
  initial_grackle_test_maximum_temperature =
    p->value_float("Initial:grackle_test:maximum_temperature",1.0E8);
  initial_grackle_test_minimum_metallicity =
    p->value_float("Initial:grackle_test:minimum_metallicity", 1.0E-4);
  initial_grackle_test_maximum_metallicity =
    p->value_float("Initial:grackle_test:maximum_metallicity", 1.0);
  initial_grackle_test_reset_energies =
    p->value_integer("Initial:grackle_test:reset_energies",0);
#endif /* CONFIG_USE_GRACKLE */
}

//----------------------------------------------------------------------

void EnzoConfig::read_initial_hdf5_(Parameters * p)
{
  const std::string name_initial = "Initial:hdf5:";

  initial_hdf5_max_level = p->value_integer (name_initial + "max_level", 0);
  initial_hdf5_format    = p->value_string  (name_initial + "format", "music");

  for (int i=0; i<3; i++) {
    initial_hdf5_blocking[i] =
      p->list_value_integer(i,name_initial+"blocking",1);
  }

  initial_hdf5_monitor_iter = p->value_integer (name_initial + "monitor_iter", 0);

  const int num_files = p->list_length (name_initial + "file_list");

  for (int index_file=0; index_file<num_files; index_file++) {

    std::string file_id = name_initial +
      p->list_value_string (index_file,name_initial+"file_list") + ":";

    const std::string type    = p->value_string (file_id + "type","");
    const std::string name    = p->value_string (file_id + "name","");
    const std::string file    = p->value_string (file_id + "file","");
    const std::string dataset = p->value_string (file_id + "dataset","");
    const std::string coords  = p->value_string (file_id + "coords","xyz");

    if (type == "particle") {

      const std::string attribute = p->value_string (file_id+"attribute","");

      initial_hdf5_particle_files.     push_back(file);
      initial_hdf5_particle_datasets.  push_back(dataset);
      initial_hdf5_particle_coords.    push_back(coords);
      initial_hdf5_particle_types.     push_back(name);
      initial_hdf5_particle_attributes.push_back(attribute);

    } else if (type == "field") {

      initial_hdf5_field_files.        push_back(file);
      initial_hdf5_field_datasets.     push_back(dataset);
      initial_hdf5_field_names.        push_back(name);
      initial_hdf5_field_coords.       push_back(coords);

    } else {
      ERROR2 ("EnzoConfig::read",
	      "Unknown particle type %s for parameter %s",
	      type.c_str(),(file_id+"type").c_str());
    }
  }
}

//----------------------------------------------------------------------

void EnzoConfig::read_initial_music_(Parameters * p)
{
  const std::string name_initial = "Initial:music:";

  const int num_files = p->list_length (name_initial + "file_list");

  for (int index_file=0; index_file<num_files; index_file++) {

    std::string file_id = name_initial +
      p->list_value_string (index_file,name_initial+"file_list") + ":";

    std::string type    = p->value_string (file_id+"type","");
    std::string name    = p->value_string (file_id+"name","");
    std::string file    = p->value_string (file_id+"file","");
    std::string dataset = p->value_string (file_id+"dataset","");
    std::string coords  = p->value_string (file_id+"coords","xyz");

    if (type == "particle") {
      std::string attribute = p->value_string (file_id+"attribute","");
      //      if (name != "") {
      initial_music_particle_files.     push_back(file);
      initial_music_particle_datasets.  push_back(dataset);
      initial_music_particle_coords.    push_back(coords);
      initial_music_particle_types.     push_back(name);
      initial_music_particle_attributes.push_back(attribute);
      //      }
    } else if (type == "field") {

      initial_music_field_files.        push_back(file);
      initial_music_field_datasets.     push_back(dataset);
      initial_music_field_names.        push_back(name);
      initial_music_field_coords.       push_back(coords);
    } else {
      ERROR2 ("EnzoConfig::read",
	      "Unknown particle type %s for parameter %s",
	      type.c_str(),(file_id+"type").c_str());
    }
  }
  // "sleep_by_process", "limit_per_node"
  initial_music_throttle_internode = p->value_logical
    ("Initial:music:throttle_internode",false);
  initial_music_throttle_intranode = p->value_logical
    ("Initial:music:throttle_intranode",false);
  initial_music_throttle_node_files = p->value_logical
    ("Initial:music:throttle_node_files",false);
  initial_music_throttle_close_count = p->value_integer
    ("Initial:music:throttle_close_count",0);
  initial_music_throttle_group_size = p->value_integer
    ("Initial:music:throttle_group_size",std::numeric_limits<int>::max());
  initial_music_throttle_seconds_stagger = p->value_float
    ("Initial:music:throttle_seconds_stagger",0.0);
  initial_music_throttle_seconds_delay = p->value_float
    ("Initial:music:throttle_seconds_delay",0.0);

}

//----------------------------------------------------------------------

void EnzoConfig::read_initial_pm_(Parameters * p)
{
  initial_pm_field        = p->value_string  ("Initial:pm:field","density");
  initial_pm_mpp          = p->value_float   ("Initial:pm:mpp",-1.0);
  initial_pm_level        = p->value_integer ("Initial:pm:level",-1);
}

//----------------------------------------------------------------------

void EnzoConfig::read_initial_burkertbodenheimer_(Parameters * p)
{
  // Burkert Bodenheimer initialization

  initial_burkertbodenheimer_rank =  p->value_integer("Initial:burkertbodenheimer:rank",0);
  for (int i=0; i<initial_burkertbodenheimer_rank; i++) {
    initial_burkertbodenheimer_array[i] =
      p->list_value_integer (i,"Initial:burkertbodenheimer:array",1);
  }
  for (int i=initial_burkertbodenheimer_rank; i<3; i++) {
    initial_burkertbodenheimer_array[i] = 1;
  }
  initial_burkertbodenheimer_radius_relative =
    p->value_float("Initial:burkertbodenheimer:radius_relative",0.1);
  initial_burkertbodenheimer_particle_ratio =
    p->value_float("Initial:burkertbodenheimer:particle_ratio",0.0);
  initial_burkertbodenheimer_mass =
    p->value_float("Initial:burkertbodenheimer:mass",enzo_constants::mass_solar);
  initial_burkertbodenheimer_temperature =
    p->value_float("Initial:burkertbodenheimer:temperature",10.0);
  initial_burkertbodenheimer_densityprofile =
    p->value_integer ("Initial:burkertbodenheimer:densityprofile",2);
  initial_burkertbodenheimer_rotating =
   p->value_logical ("Initial:burkertbodenheimer:rotating",true);
  initial_burkertbodenheimer_outer_velocity =
   p->value_float ("Initial:burkertbodenheimer:outer_velocity",-1.0);
}

//----------------------------------------------------------------------

void EnzoConfig::read_initial_inclined_wave_(Parameters * p)
{

  // InitialInclinedWave initialization

  initial_inclinedwave_alpha          = p->value_float
    ("Initial:inclined_wave:alpha",0.0);
  initial_inclinedwave_beta           = p->value_float
    ("Initial:inclined_wave:beta",0.0);
  initial_inclinedwave_amplitude      = p->value_float
    ("Initial:inclined_wave:amplitude",1.e-6);
  initial_inclinedwave_lambda         = p->value_float
    ("Initial:inclined_wave:lambda",1.0);
  // The default vaue for parallel_vel is known by EnzoInitialInclinedWave
  // to mean that a value was not specified
  initial_inclinedwave_parallel_vel   = p->value_float
    ("Initial:inclined_wave:parallel_vel", std::numeric_limits<double>::min());
  initial_inclinedwave_positive_vel   = p->value_logical
    ("Initial:inclined_wave:positive_vel",true);
  initial_inclinedwave_wave_type      = p->value_string
    ("Initial:inclined_wave:wave_type","alfven");
}

//----------------------------------------------------------------------

void EnzoConfig::read_initial_sedov_(Parameters * p)
{
  initial_sedov_rank = p->value_integer ("Initial:sedov:rank",0);

  initial_sedov_array[0] = p->list_value_integer (0,"Initial:sedov:array",1);
  initial_sedov_array[1] = p->list_value_integer (1,"Initial:sedov:array",1);
  initial_sedov_array[2] = p->list_value_integer (2,"Initial:sedov:array",1);

  initial_sedov_radius_relative =
    p->value_float("Initial:sedov:radius_relative",0.1);
  initial_sedov_pressure_in =
    p->value_float("Initial:sedov:pressure_in",1.0);
  initial_sedov_pressure_out =
    p->value_float("Initial:sedov:pressure_out",1e-5);
  initial_sedov_density =
    p->value_float("Initial:sedov:density",1.0);
}

//----------------------------------------------------------------------

void EnzoConfig::read_initial_sedov_random_(Parameters * p)
{
  initial_sedov_random_array[0] =
    p->list_value_integer (0,"Initial:sedov_random:array",1);
  initial_sedov_random_array[1] =
    p->list_value_integer (1,"Initial:sedov_random:array",1);
  initial_sedov_random_array[2] =
    p->list_value_integer (2,"Initial:sedov_random:array",1);

  initial_sedov_random_half_empty =
    p->value_logical ("Initial:sedov_random:half_empty",false);
  initial_sedov_random_grackle_cooling =
    p->value_logical ("Initial:sedov_random:grackle_cooling",false);
  initial_sedov_random_max_blasts =
    p->value_integer ("Initial:sedov_random:max_blasts",1);
  initial_sedov_random_radius_relative =
    p->value_float   ("Initial:sedov_random:radius_relative",0.1);
  initial_sedov_random_pressure_in =
    p->value_float   ("Initial:sedov_random:pressure_in",1.0);
  initial_sedov_random_pressure_out =
    p->value_float   ("Initial:sedov_random:pressure_out",1e-5);
  initial_sedov_random_density =
    p->value_float   ("Initial:sedov_random:density",1.0);
  initial_sedov_random_te_multiplier =
    p->value_integer  ("Initial:sedov_random:te_multiplier",1);
}

//----------------------------------------------------------------------

void EnzoConfig::read_initial_shock_tube_(Parameters * p)
{
  // Shock Tube Initialization
  initial_shock_tube_setup_name = p->value_string
    ("Initial:shock_tube:setup_name","");
  initial_shock_tube_aligned_ax = p->value_string
    ("Initial:shock_tube:aligned_ax","x");
  initial_shock_tube_axis_velocity = p->value_float
    ("Initial:shock_tube:axis_velocity",0.0);
  initial_shock_tube_trans_velocity = p->value_float
    ("Initial:shock_tube:transverse_velocity",0.0);
  initial_shock_tube_flip_initialize = p -> value_logical
    ("Initial:shock_tube:flip_initialize", false);
}

//----------------------------------------------------------------------

void EnzoConfig::read_initial_bcenter_(Parameters * p)
{
  // VL+CT b-field initialization
  initial_bcenter_update_etot = p->value_logical
    ("Initial:vlct_bfield:update_etot",false);
}

//----------------------------------------------------------------------

void EnzoConfig::read_initial_cloud_(Parameters * p)
{
  // Cloud Crush Initialization
  initial_cloud_subsample_n     = p->value_integer
    ("Initial:cloud:subsample_n",0);
  initial_cloud_radius          = p->value_float
    ("Initial:cloud:cloud_radius",0.0);
  initial_cloud_center_x        = p->value_float
    ("Initial:cloud:cloud_center_x",0.0);
  initial_cloud_center_y        = p->value_float
    ("Initial:cloud:cloud_center_y",0.0);
  initial_cloud_center_z        = p->value_float
    ("Initial:cloud:cloud_center_z",0.0);
  initial_cloud_density_cloud   = p->value_float
    ("Initial:cloud:cloud_density",0.0);
  initial_cloud_density_wind    = p->value_float
    ("Initial:cloud:wind_density",0.0);
  initial_cloud_velocity_wind   = p->value_float
    ("Initial:cloud:wind_velocity",0.0);
  initial_cloud_etot_wind       = p->value_float
    ("Initial:cloud:wind_total_energy",0.0);
  initial_cloud_eint_wind       = p->value_float
    ("Initial:cloud:wind_internal_energy",0.0);
  initial_cloud_metal_mass_frac = p->value_float
    ("Initial:cloud:metal_mass_fraction",0.0);
  initial_cloud_perturb_stddev  = p->value_float
    ("Initial:cloud:perturb_standard_deviation",0.0);
  initial_cloud_trunc_dev       = p->value_float
    ("Initial:cloud:perturb_truncation_deviation",0.0);
  int init_cloud_perturb_seed_  = p->value_integer
    ("Initial:cloud:perturb_seed",0);
  ASSERT("EnzoConfig::read()", "Initial:cloud:perturb_seed must be >=0",
	 init_cloud_perturb_seed_ >= 0);
  initial_cloud_perturb_seed = (unsigned int) init_cloud_perturb_seed_;

  int initial_cloud_uniform_bfield_length = p->list_length
    ("Initial:cloud:uniform_bfield");
  if (initial_cloud_uniform_bfield_length == 0){
    initial_cloud_initialize_uniform_bfield = false;
  } else if (initial_cloud_uniform_bfield_length == 3){
    initial_cloud_initialize_uniform_bfield = true;
    for (int i = 0; i <3; i++){
      initial_cloud_uniform_bfield[i] = p->list_value_float
	(i,"Initial:cloud:uniform_bfield");
    }
  } else {
    ERROR("EnzoConfig::read",
	  "Initial:cloud:uniform_bfield must contain 0 or 3 entries.");
  }
}

//----------------------------------------------------------------------

void EnzoConfig::read_initial_soup_(Parameters * p)
{
  // InitialSoup initialization

  initial_soup_rank      = p->value_integer ("Initial:soup:rank",0);
  initial_soup_file      = p->value_string ("Initial:soup:file","soup.png");
  initial_soup_rotate    = p->value_logical ("Initial:soup:rotate",false);
  for (int axis=0; axis<3; axis++) {
    initial_soup_array[axis]  = p->list_value_integer
      (axis,"Initial:soup:array",1);
    initial_soup_d_pos[axis]  = p->list_value_float
      (axis,"Initial:soup:d_pos",0.0);
    initial_soup_d_size[axis] = p->list_value_float
      (axis,"Initial:soup:d_size",0.0);
  }
  initial_soup_pressure_in =
    p->value_float("Initial:soup:pressure_in",1.0);
  initial_soup_pressure_out =
    p->value_float("Initial:soup:pressure_out",1e-5);
  initial_soup_density =
    p->value_float("Initial:soup:density",1.0);
}

//----------------------------------------------------------------------

void EnzoConfig::read_initial_turbulence_(Parameters * p)
{
  initial_turbulence_density = p->value_float
    ("Initial:turbulence:density",1.0);

  // Must specify pressure or temperature
  initial_turbulence_pressure =    p->value_float
    ("Initial:turbulence:pressure",   0.0);
  initial_turbulence_temperature = p->value_float
    ("Initial:turbulence:temperature",0.0);

  bool uses_turbulence = false;
  for (size_t i=0; i<method_list.size(); i++) {
    if (method_list[i] == "turbulence") uses_turbulence=true;
  }

  if (uses_turbulence) {
    ASSERT ("EnzoConfig::read",
  	    "Either initial turbulence pressure or temperature must be defined",
  	    ! ((initial_turbulence_pressure == 0.0) &&
  	       (initial_turbulence_temperature == 0.0)));
    ASSERT ("EnzoConfig::read",
  	    "Initial turbulence pressure and temperature cannot "
	    "both be defined",
  	    ! ((initial_turbulence_pressure != 0.0) &&
  	       (initial_turbulence_temperature != 0.0)));
  }
}

//----------------------------------------------------------------------

void EnzoConfig::read_initial_isolated_galaxy_(Parameters * p)
{
  initial_IG_scale_length = p->value_float
    ("Initial:isolated_galaxy:scale_length", 0.0343218);
  initial_IG_scale_height = p->value_float
    ("Initial:isolated_galaxy:scale_height", 0.00343218);
  initial_IG_disk_mass = p->value_float
    ("Initial:isolated_galaxy:disk_mass", 42.9661);
  initial_IG_gas_fraction = p->value_float
    ("Initial:isolated_galaxy:gas_fraction", 0.2);
  initial_IG_disk_temperature = p->value_float
    ("Initial:isolated_galaxy:disk_temperature", 1.0E4);
  initial_IG_disk_metal_fraction = p->value_float
    ("Initial:isolated_galaxy:disk_metal_fraction", 1.0E-10);
  initial_IG_gas_halo_mass = p->value_float
    ("Initial:isolated_galaxy:gas_halo_mass", 0.1);
  initial_IG_gas_halo_temperature = p->value_float
    ("Initial:isolated_galaxy:gas_halo_temperature", 1.0E4);
  initial_IG_gas_halo_density = p->value_float
    ("Initial:isolated_galaxy:gas_halo_density", 0.0);
  initial_IG_gas_halo_radius = p->value_float
    ("Initial:isolated_galaxy:gas_halo_radius", 1.0);
  initial_IG_gas_halo_metal_fraction = p->value_float
    ("Initial:isolated_galaxy:gas_halo_metal_fraction", 1.0E-10);
  initial_IG_use_gas_particles = p->value_logical
    ("Initial:isolated_galaxy:use_gas_particles", false);
  initial_IG_live_dm_halo = p->value_logical
    ("Initial:isolated_galaxy:live_dm_halo",false);
  initial_IG_stellar_disk = p->value_logical
    ("Initial:isolated_galaxy:stellar_disk", false);
  initial_IG_stellar_bulge = p->value_logical
    ("Initial:isolated_galaxy:stellar_bulge", false);
  initial_IG_analytic_velocity = p->value_logical
    ("Initial:isolated_galaxy:analytic_velocity", false);
  initial_IG_include_recent_SF = p->value_logical
    ("Initial:isolated_galaxy:include_recent_SF", false);
  initial_IG_recent_SF_start = p->value_float
    ("Initial:isolated_galaxy:recent_SF_start", -100.0);
  initial_IG_recent_SF_end = p->value_float
    ("Initial:isolated_galaxy:recent_SF_end", 0.0);
  initial_IG_recent_SF_SFR = p->value_float
    ("Initial:isolated_galaxy:recent_SF_SFR", 2.0);
  initial_IG_recent_SF_bin_size = p->value_float
    ("Initial:isolated_galaxy:recent_SF_bin_size", 5.0);
  initial_IG_recent_SF_seed = p->value_integer
    ("Initial:isolated_galaxy:recent_SF_seed", 12345);

  for (int axis=0; axis<3; axis++) {
    initial_IG_center_position[axis]  = p->list_value_float
      (axis,"Initial:isolated_galaxy:center_position",0.5);
    initial_IG_bfield[axis] = p->list_value_float
      (axis, "Initial:isolated_galaxy:bfield",0.0);
  }
}

//----------------------------------------------------------------------

void EnzoConfig::read_initial_feedback_test_(Parameters * p)
{
  for (int axis=0; axis<3; axis++){
    initial_feedback_test_position[axis] = p->list_value_float
      (axis, "Initial:feedback_test:position", 0.5);
  }
  initial_feedback_test_density = p->value_float
    ("Initial:feedback_test:density", 1.0E-24);

  initial_feedback_test_HI_density = p->value_float
    ("Initial:feedback_test:HI_density", 1.0E-24);

  initial_feedback_test_HII_density = p->value_float
    ("Initial:feedback_test:HII_density", 1.0E-100);

  initial_feedback_test_HeI_density = p->value_float
    ("Initial:feedback_test:HeI_density", 1.0E-100);

  initial_feedback_test_HeII_density = p->value_float
    ("Initial:feedback_test:HeII_density", 1.0E-100);

  initial_feedback_test_HeIII_density = p->value_float
    ("Initial:feedback_test:HeIII_density", 1.0E-100);

  initial_feedback_test_e_density = p->value_float
    ("Initial:feedback_test:e_density", 1.0E-100);

  initial_feedback_test_star_mass = p->value_float
    ("Initial:feedback_test:star_mass", 1000.0);

  initial_feedback_test_temperature = p->value_float
    ("Initial:feedback_test:temperature", 1.0E4);

  initial_feedback_test_from_file = p->value_logical
    ("Initial:feedback_test:from_file", false);

  initial_feedback_test_metal_fraction = p->value_float
    ("Initial:feedback_test:metal_fraction", 0.01);
}

void EnzoConfig::read_initial_merge_sinks_test_(Parameters * p)
{
  initial_merge_sinks_test_particle_data_filename= p->value_string
    ("Initial:merge_sinks_test:particle_data_filename","");
}

void EnzoConfig::read_initial_accretion_test_(Parameters * p)
{
  for (int axis=0; axis<3; axis++){
    initial_accretion_test_sink_position[axis] = p->list_value_float
      (axis, "Initial:accretion_test:sink_position", 0.0);
  }

  for (int axis=0; axis<3; axis++){
    initial_accretion_test_sink_velocity[axis] = p->list_value_float
      (axis, "Initial:accretion_test:sink_velocity", 0.0);
  }

  initial_accretion_test_sink_mass = p->value_float
    ("Initial:accretion_test:sink_mass",0.0);

  initial_accretion_test_gas_density = p->value_float
    ("Initial:accretion_test:gas_density",1.0e-6);

  initial_accretion_test_gas_pressure = p->value_float
    ("Initial:accretion_test:gas_pressure",1.0e-6);

  initial_accretion_test_gas_radial_velocity = p->value_float
    ("Initial:accretion_test:gas_radial_velocity",0.0);
}

void EnzoConfig::read_initial_shu_collapse_(Parameters * p)
{
  for (int axis=0; axis<3; axis++){
    initial_shu_collapse_center[axis] = p->list_value_float
      (axis, "Initial:shu_collapse:center", 0.0);
  }

  for (int axis=0; axis<3; axis++){
    initial_shu_collapse_drift_velocity[axis] = p->list_value_float
      (axis, "Initial:shu_collapse:drift_velocity", 0.0);
  }

  initial_shu_collapse_truncation_radius = p->value_float
    ("Initial:shu_collapse:truncation_radius",1.0);

  initial_shu_collapse_nominal_sound_speed = p->value_float
    ("Initial:shu_collapse:nominal_sound_speed",1.0);

  initial_shu_collapse_instability_parameter = p->value_float
    ("Initial:shu_collapse:instability_parameter",2.1);

  initial_shu_collapse_external_density = p->value_float
    ("Initial:shu_collapse:external_density",1.0e-6);

  initial_shu_collapse_central_sink_exists = p->value_logical
    ("Initial:shu_collapse:central_sink_exists",false);

  initial_shu_collapse_central_sink_mass = p->value_float
    ("Initial:shu_collapse:central_sink_mass",0.0);
}

void EnzoConfig::read_initial_bb_test_(Parameters * p)
{
  for (int axis=0; axis<3; axis++){
    initial_bb_test_center[axis] = p->list_value_float
      (axis, "Initial:bb_test:center", 0.0);
  }

<<<<<<< HEAD
  method_feedback_use_ionization_feedback = p->value_logical
    ("Method:feedback:use_ionization_feedback", false);
  

  for (size_t i=0; i<method_list.size(); i++) {
    if (method_list[i] == "ramses_rt") method_ramses_rt=true;
  }

  method_ramses_rt_N_groups = p->value_integer
    ("Method:ramses_rt:N_groups",1);

  method_ramses_rt_min_freq = p->value_float
    ("Method:ramses_rt:min_freq",0.0);

  method_ramses_rt_max_freq = p->value_float
    ("Method:ramses_rt:max_freq",0.0);

  method_ramses_rt_flux_function = p->value_string
    ("Method:ramses_rt:flux_function","GLF");

  method_ramses_rt_clight_frac = p->value_float
    ("Method:ramses_rt:clight_frac",1.0);

  method_ramses_rt_radiation_spectrum = p->value_string
    ("Method:ramses_rt:radiation_spectrum","blackbody");

  method_ramses_rt_temperature_blackbody = p->value_float
    ("Method:ramses_rt:temperature_blackbody",-1.0);

  method_ramses_rt_Nphotons_per_sec = p->value_float
    ("Method:ramses_rt:Nphotons_per_sec",1.0);

  method_ramses_rt_bin_lower.resize(method_ramses_rt_N_groups);
  method_ramses_rt_bin_upper.resize(method_ramses_rt_N_groups);
  // make default bins equally spaced between 1 eV and 101 eV
  double bin_width = 100.0 / method_ramses_rt_N_groups;
  for (int i=0; i < method_ramses_rt_N_groups; i++) {
    method_ramses_rt_bin_lower[i] = p->list_value_float
      (i,"Method:ramses_rt:bin_lower", 1.0 + bin_width*i);

    method_ramses_rt_bin_upper[i] = p->list_value_float
      (i,"Method:ramses_rt:bin_upper", 1.0 + bin_width*(i+1));
=======
  for (int axis=0; axis<3; axis++){
    initial_bb_test_drift_velocity[axis] = p->list_value_float
      (axis, "Initial:bb_test:drift_velocity", 0.0);
>>>>>>> f0ed781f
  }

  initial_bb_test_mean_density = p->value_float
    ("Initial:bb_test:mean_density",1.0e-6);

  initial_bb_test_fluctuation_amplitude = p->value_float
    ("Initial:bb_test:fluctuation_amplitude",0.0);

  initial_bb_test_truncation_radius = p->value_float
    ("Initial:bb_test:truncation_radius",1.0);

  initial_bb_test_nominal_sound_speed = p->value_float
    ("Initial:bb_test:nominal_sound_speed",1.0);

  initial_bb_test_angular_rotation_velocity = p->value_float
    ("Initial:bb_test:angular_rotation_velocity",0.0);

  initial_bb_test_external_density = p->value_float
    ("Initial:bb_test:external_density",1.0e-6);
}

void EnzoConfig::read_method_grackle_(Parameters * p)

{
  method_grackle_use_grackle = false;

#ifdef CONFIG_USE_GRACKLE

  /// Grackle parameters

  for (size_t i=0; i<method_list.size(); i++) {
    if (method_list[i] == "grackle") method_grackle_use_grackle=true;
  }

  // Defaults alert PUP::er() to ignore
  if (method_grackle_use_grackle) {

    method_grackle_chemistry = new chemistry_data;
    set_default_chemistry_parameters(method_grackle_chemistry);
    //    *method_grackle_chemistry = _set_default_chemistry_parameters();

    /* this must be set AFTER default values are set */
    method_grackle_chemistry->use_grackle = method_grackle_use_grackle;

    // Copy over parameters from Enzo-E to Grackle
    method_grackle_chemistry->Gamma = physics_fluid_props_gamma;

    //
    method_grackle_use_cooling_timestep = p->value_logical
      ("Method:grackle:use_cooling_timestep", false);

    // for when not using cosmology - redshift of UVB
    method_grackle_radiation_redshift = p->value_float
      ("Method:grackle:radiation_redshift", -1.0);

    // Set Grackle parameters from parameter file
    method_grackle_chemistry->with_radiative_cooling = p->value_integer
      ("Method:grackle:with_radiative_cooling",
       method_grackle_chemistry->with_radiative_cooling);

    method_grackle_chemistry->primordial_chemistry = p->value_integer
      ("Method:grackle:primordial_chemistry",
       method_grackle_chemistry->primordial_chemistry);

    method_grackle_chemistry->metal_cooling = p->value_integer
      ("Method:grackle:metal_cooling",
       method_grackle_chemistry->metal_cooling);

    method_grackle_chemistry->h2_on_dust = p->value_integer
      ("Method:grackle:h2_on_dust",
       method_grackle_chemistry->h2_on_dust);

    method_grackle_chemistry->three_body_rate = p->value_integer
      ("Method:grackle:three_body_rate",
       method_grackle_chemistry->three_body_rate);

    method_grackle_chemistry->cmb_temperature_floor = p->value_integer
      ("Method:grackle:cmb_temperature_floor",
       method_grackle_chemistry->cmb_temperature_floor);

    method_grackle_chemistry->h2_charge_exchange_rate = p->value_integer
      ("Method:grackle:h2_charge_exchange_rate",
       method_grackle_chemistry->h2_charge_exchange_rate);

    method_grackle_chemistry->h2_h_cooling_rate = p->value_integer
      ("Method:grackle:h2_h_cooling_rate",
       method_grackle_chemistry->h2_h_cooling_rate);

    std::string grackle_data_file_ = p->value_string
      ("Method:grackle:data_file", "");
    ASSERT("EnzoConfig::read",
	   "no value specified for \"Method:grackle:data_file\"",
	   grackle_data_file_.length() > 0);

    method_grackle_chemistry->grackle_data_file
      = new char[grackle_data_file_.length() + 1];
    strcpy(method_grackle_chemistry->grackle_data_file,
	   grackle_data_file_.c_str());

    method_grackle_chemistry->cie_cooling = p->value_integer
      ("Method:grackle:cie_cooling",
       method_grackle_chemistry->cie_cooling);

    method_grackle_chemistry->h2_optical_depth_approximation = p->value_integer
      ("Method:grackle:h2_optical_depth_approximation",
       method_grackle_chemistry->h2_optical_depth_approximation);

    method_grackle_chemistry->h2_charge_exchange_rate = p->value_integer
      ("Method:grackle:h2_charge_exchange_rate",
       method_grackle_chemistry->h2_charge_exchange_rate);

    method_grackle_chemistry->photoelectric_heating = p->value_integer
      ("Method:grackle:photoelectric_heating",
       method_grackle_chemistry->photoelectric_heating);

    method_grackle_chemistry->photoelectric_heating_rate = p->value_float
      ("Method:grackle:photoelectric_heating_rate",
       method_grackle_chemistry->photoelectric_heating_rate);

    method_grackle_chemistry->CaseBRecombination = p->value_integer
      ("Method:grackle:CaseBRecombination",
       method_grackle_chemistry->CaseBRecombination);

    method_grackle_chemistry->UVbackground = p->value_integer
      ("Method:grackle:UVbackground",
       method_grackle_chemistry->UVbackground);

    method_grackle_chemistry->use_volumetric_heating_rate = p->value_integer
      ("Method:grackle:use_volumetric_heating_rate",
       method_grackle_chemistry->use_volumetric_heating_rate);

    method_grackle_chemistry->use_specific_heating_rate = p->value_integer
      ("Method:grackle:use_specific_heating_rate",
       method_grackle_chemistry->use_specific_heating_rate);

    method_grackle_chemistry->self_shielding_method = p->value_integer
      ("Method:grackle:self_shielding_method",
       method_grackle_chemistry->self_shielding_method);

    method_grackle_chemistry->H2_self_shielding = p->value_integer
      ("Method:grackle:H2_self_shielding",
       method_grackle_chemistry->H2_self_shielding);

    method_grackle_chemistry->HydrogenFractionByMass = p->value_float
      ("Method:grackle:HydrogenFractionByMass",
       method_grackle_chemistry->HydrogenFractionByMass);

    method_grackle_chemistry->DeuteriumToHydrogenRatio = p->value_float
      ("Method:grackle:DeuteriumToHydrogenRatio",
       method_grackle_chemistry->DeuteriumToHydrogenRatio);

    method_grackle_chemistry->SolarMetalFractionByMass = p->value_float
      ("Method:grackle:SolarMetalFractionByMass",
       method_grackle_chemistry->SolarMetalFractionByMass);

    method_grackle_chemistry->Compton_xray_heating = p->value_integer
      ("Method:grackle:Compton_xray_heating",
       method_grackle_chemistry->Compton_xray_heating);

    method_grackle_chemistry->LWbackground_sawtooth_suppression = p->value_integer
      ("Method:grackle:LWbackground_sawtooth_suppression",
       method_grackle_chemistry->LWbackground_sawtooth_suppression);

    method_grackle_chemistry->LWbackground_intensity = p->value_float
      ("Method:grackle:LWbackground_intensity",
       method_grackle_chemistry->LWbackground_intensity);

    method_grackle_chemistry->UVbackground_redshift_on = p->value_float
      ("Method:grackle:UVbackground_redshift_on",
       method_grackle_chemistry->UVbackground_redshift_on);

    method_grackle_chemistry->UVbackground_redshift_off = p->value_float
      ("Method:grackle:UVbackground_redshift_off",
       method_grackle_chemistry->UVbackground_redshift_off);

    method_grackle_chemistry->UVbackground_redshift_fullon = p->value_float
      ("Method:grackle:UVbackground_redshift_fullon",
       method_grackle_chemistry->UVbackground_redshift_fullon);

    method_grackle_chemistry->UVbackground_redshift_drop = p->value_float
      ("Method:grackle:UVbackground_redshift_drop",
       method_grackle_chemistry->UVbackground_redshift_drop);

  // When radiative transfer is eventually included, make
    // sure to set the below parameter to match the Enzo-E
    // parameter for turning RT on / off:
    //   method_grackle_chemistry->use_radiative_transfer = ENZO_E_PARAMETER_NAME;

  }
#endif /* CONFIG_USE_GRACKLE */
}

//----------------------------------------------------------------------

void EnzoConfig::read_method_feedback_(Parameters * p)
{
  method_feedback_flavor = p->value_string
    ("Method:feedback:flavor","distributed");

  method_feedback_ejecta_mass = p->value_float
    ("Method:feedback:ejecta_mass",0.0);

  method_feedback_supernova_energy = p->value_float
    ("Method:feedback:supernova_energy",1.0);

  method_feedback_ejecta_metal_fraction = p->value_float
    ("Method:feedback:ejecta_metal_fraction",0.1);

  method_feedback_stencil = p->value_integer
    ("Method:feedback:stencil",3);

  method_feedback_radius = p->value_float
    ("Method:feedback:radius",-1.0);

  method_feedback_shift_cell_center = p->value_logical
    ("Method:feedback:shift_cell_center", true);

  method_feedback_ke_fraction = p->value_float
    ("Method:feedback:ke_fraction", 0.0);

  method_feedback_time_first_sn = p->value_float
    ("Method:feedback:time_first_sn", -1.0);

  method_feedback_use_ionization_feedback = p->value_logical
    ("Method:feedback:use_ionization_feedback", false);

  // MethodFeedbackSTARSS parameters
  method_feedback_supernovae = p->value_logical
    ("Method:feedback:supernovae",true);

  method_feedback_unrestricted_sn = p->value_logical
    ("Method:feedback:unrestricted_sn",true);

  method_feedback_stellar_winds = p->value_logical
    ("Method:feedback:stellar_winds",true);

  method_feedback_min_level = p->value_integer
    ("Method:feedback:min_level",0);

  method_feedback_analytic_SNR_shell_mass = p->value_logical
    ("Method:feedback:analytic_SNR_shell_mass",true);

  method_feedback_fade_SNR = p->value_logical
    ("Method:feedback:fade_SNR",true);

  method_feedback_NEvents = p->value_integer
    ("Method:feedback:NEvents",-1);
}

//----------------------------------------------------------------------

void EnzoConfig::read_method_star_maker_(Parameters * p)
{
  method_star_maker_flavor = p->value_string
    ("Method:star_maker:flavor","stochastic");

  method_star_maker_use_altAlpha = p->value_logical
    ("Method:star_maker:use_altAlpha",false);

  method_star_maker_use_density_threshold = p->value_logical
    ("Method:star_maker:use_density_threshold",false);

  method_star_maker_use_overdensity_threshold = p->value_logical
    ("Method:star_maker:use_overdensity_threshold",false);

  method_star_maker_use_velocity_divergence = p->value_logical
    ("Method:star_maker:use_velocity_divergence",false);

  method_star_maker_use_dynamical_time = p->value_logical
    ("Method:star_maker:use_dynamical_time",false);

  method_star_maker_use_cooling_time = p->value_logical
    ("Method:star_maker:use_cooling_time",false);

  method_star_maker_use_self_gravitating = p->value_logical
    ("Method:star_maker:use_self_gravitating", false);

  method_star_maker_use_h2_self_shielding = p->value_logical
    ("Method:star_maker:use_h2_self_shielding", false);

  method_star_maker_use_jeans_mass = p->value_logical
    ("Method:star_maker:use_jeans_mass", false);

  method_star_maker_use_temperature_threshold = p->value_logical
    ("Method:star_maker:use_temperature_threshold",false);

  method_star_maker_use_critical_metallicity = p->value_logical
    ("Method:star_maker:use_critical_metallicity",false);

  method_star_maker_number_density_threshold = p->value_float
    ("Method:star_maker:number_density_threshold",0.0);

  method_star_maker_overdensity_threshold = p->value_float
    ("Method:star_maker:overdensity_threshold",0.0);

  method_star_maker_temperature_threshold = p->value_float
    ("Method:star_maker:temperature_threshold",1.0E4);

  method_star_maker_critical_metallicity = p->value_float
    ("Method:star_maker:critical_metallicity",0.0);

  method_star_maker_maximum_mass_fraction = p->value_float
    ("Method:star_maker:maximum_mass_fraction",0.05);

  method_star_maker_efficiency = p->value_float
    ("Method:star_maker:efficiency",0.01);

  method_star_maker_minimum_star_mass = p->value_float
    ("Method:star_maker:minimum_star_mass",0.0);

  method_star_maker_maximum_star_mass = p->value_float
    ("Method:star_maker:maximum_star_mass",-1.0);

  method_star_maker_min_level = p->value_integer
    ("Method:star_maker:min_level",0);

  method_star_maker_turn_off_probability = p->value_logical
    ("Method:star_maker:turn_off_probability",false);
}


void EnzoConfig::read_method_background_acceleration_(Parameters * p)
{
  method_background_acceleration_flavor = p->value_string
   ("Method:background_acceleration:flavor","unknown");

  method_background_acceleration_mass = p->value_float
   ("Method:background_acceleration:mass",0.0);

  method_background_acceleration_DM_mass = p->value_float
   ("Method:background_acceleration:DM_mass",-1.0);

  method_background_acceleration_bulge_mass = p->value_float
    ("Method:background_acceleration:bulge_mass", 0.0);

  method_background_acceleration_core_radius = p->value_float
    ("Method:background_acceleration:core_radius", 1.0E-10);

  method_background_acceleration_bulge_radius = p->value_float
    ("Method:background_acceleration:bulge_radius", 1.0E-10);

  method_background_acceleration_stellar_mass = p->value_float
    ("Method:background_acceleration:stellar_mass", 0.0);

  method_background_acceleration_DM_mass_radius = p->value_float
   ("Method:background_acceleration:DM_mass_radius", 0.0);

  method_background_acceleration_stellar_scale_height_r = p->value_float
   ("Method:background_acceleration:stellar_scale_height_r", 1.0E-10);

  method_background_acceleration_stellar_scale_height_z = p->value_float
   ("Method:background_acceleration:stellar_scale_height_z", 1.0E-10);

  method_background_acceleration_apply_acceleration = p->value_logical
    ("Method:background_acceleration:apply_acceleration", true);

  for (int axis = 0; axis < 3; axis++){
    method_background_acceleration_center[axis] = p->list_value_float
      (axis,"Method:background_acceleration:center",0.5);
    method_background_acceleration_angular_momentum[axis] = p->list_value_float
      (axis,"Method:background_acceleration:angular_momentum",0);
  }

  // Not sure if I need. Seems this flag tells the hydo solver
  // if gravity exists... so I would expect to need this... but Does
  // not get triggered for self-gravity at the moment... so not sure
  for (size_t i=0; i<method_list.size(); i++) {
    if (method_list[i] == "background_acceleration") physics_gravity=true;
  }
}

//----------------------------------------------------------------------

void EnzoConfig::read_method_vlct_(Parameters * p)
{
  method_vlct_riemann_solver = p->value_string
    ("Method:mhd_vlct:riemann_solver","hlld");
  method_vlct_half_dt_reconstruct_method = p->value_string
    ("Method:mhd_vlct:half_dt_reconstruct_method","nn");
  method_vlct_full_dt_reconstruct_method = p->value_string
    ("Method:mhd_vlct:full_dt_reconstruct_method","plm");
  method_vlct_theta_limiter = p->value_float
    ("Method:mhd_vlct:theta_limiter", 1.5);

  // we should raise an error if mhd_choice is not specified
  bool uses_vlct = false;
  for (size_t i=0; i<method_list.size(); i++) {
    if (method_list[i] == "mhd_vlct") uses_vlct=true;
  }
  method_vlct_mhd_choice = p->value_string
    ("Method:mhd_vlct:mhd_choice", "");
  if (uses_vlct && (method_vlct_mhd_choice == "")){
    ERROR("EnzoConfig::read", "Method:mhd_vlct:mhd_choice was not specified");
  }
}

//----------------------------------------------------------------------

void EnzoConfig::read_method_gravity_(Parameters * p)
{
  method_gravity_grav_const = p->value_float
    ("Method:gravity:grav_const",6.67384e-8);

  method_gravity_solver = p->value_string
    ("Method:gravity:solver","unknown");

  //--------------------------------------------------
  // Physics
  //--------------------------------------------------

  method_gravity_order = p->value_integer
    ("Method:gravity:order",4);

  method_gravity_accumulate = p->value_logical
    ("Method:gravity:accumulate",true);

  method_gravity_dt_max = p->value_float
    ("Method:gravity:dt_max",1.0e10);
}

//----------------------------------------------------------------------

void EnzoConfig::read_method_check_(Parameters * p)
{
  p->group_set(0,"Method");
  p->group_push("check");

  method_check_num_files = p->value_integer
    ("num_files",1);
  method_check_ordering = p->value_string
    ("ordering","order_morton");

  if (p->type("dir") == parameter_string) {
    method_check_dir.resize(1);
    method_check_dir[0] = p->value_string("dir","");
  } else if (p->type("dir") == parameter_list) {
    int size = p->list_length("dir");
    if (size > 0) method_check_dir.resize(size);
    for (int i=0; i<size; i++) {
      method_check_dir[i] = p->list_value_string(i,"dir","");
    }
  }
  method_check_monitor_iter = p->value_integer("monitor_iter",0);
}

//----------------------------------------------------------------------

void EnzoConfig::read_method_heat_(Parameters * p)
{
  method_heat_alpha = p->value_float
    ("Method:heat:alpha",1.0);
}

//----------------------------------------------------------------------

void EnzoConfig::read_method_merge_sinks_(Parameters * p)
{
  method_merge_sinks_merging_radius_cells = p->value_float
    ("Method:merge_sinks:merging_radius_cells",8.0);
}

//----------------------------------------------------------------------

void EnzoConfig::read_method_accretion_(Parameters * p)
{
  method_accretion_accretion_radius_cells = p->value_float
    ("Method:accretion:accretion_radius_cells",4.0);
  method_accretion_flavor = p->value_string
    ("Method:accretion:flavor","");
  method_accretion_physical_density_threshold_cgs = p->value_float
    ("Method:accretion:physical_density_threshold_cgs",1.0e-24);
  method_accretion_max_mass_fraction = p->value_float
    ("Method:accretion:max_mass_fraction",0.25);

}

//----------------------------------------------------------------------

void EnzoConfig::read_method_sink_maker_(Parameters * p)
{
  method_sink_maker_jeans_length_resolution_cells = p->value_float
    ("Method:sink_maker:jeans_length_resolution_cells",4.0);
  method_sink_maker_physical_density_threshold_cgs = p->value_float
    ("Method:sink_maker:physical_density_threshold_cgs",1.0e-24);
  method_sink_maker_check_density_maximum = p->value_logical
    ("Method:sink_maker:check_density_maximum",true);
  method_sink_maker_max_mass_fraction = p->value_float
    ("Method:sink_maker:max_mass_fraction",0.25);
  method_sink_maker_min_sink_mass_solar = p->value_float
    ("Method:sink_maker:min_sink_mass_solar",0.0);
  method_sink_maker_max_offset_cell_fraction = p->value_float
    ("Method:sink_maker:max_offset_cell_fraction",0.0);
  int method_sink_maker_offset_seed_shift_input = p->value_integer
    ("Method:sink_maker:offset_seed_shift",0);
  ASSERT("EnzoConfig::read()", "Method:sink_maker:offset_seed_shift must be >=0",
	 method_sink_maker_offset_seed_shift_input >= 0);
  method_sink_maker_offset_seed_shift = (uint64_t) method_sink_maker_offset_seed_shift_input;
}

//----------------------------------------------------------------------

void EnzoConfig::read_method_pm_deposit_(Parameters * p)
{
  method_pm_deposit_alpha = p->value_float ("Method:pm_deposit:alpha",0.5);
}

//----------------------------------------------------------------------

void EnzoConfig::read_method_pm_update_(Parameters * p)
{
  method_pm_update_max_dt = p->value_float
    ("Method:pm_update:max_dt", std::numeric_limits<double>::max());
}

//----------------------------------------------------------------------

void EnzoConfig::read_method_ppm_(Parameters * p)
{
  double floor_default = 1e-6;

  ppm_diffusion = p->value_logical
    ("Method:ppm:diffusion", false);
  ppm_flattening = p->value_integer
    ("Method:ppm:flattening", 3);
  ppm_minimum_pressure_support_parameter = p->value_integer
    ("Method:ppm:minimum_pressure_support_parameter",100);
  ppm_pressure_free = p->value_logical
    ("Method:ppm:pressure_free",false);
  ppm_steepening = p->value_logical
    ("Method:ppm:steepening", false);
  ppm_use_minimum_pressure_support = p->value_logical
    ("Method:ppm:use_minimum_pressure_support",false);
}

//----------------------------------------------------------------------

void EnzoConfig::read_method_turbulence_(Parameters * p)
{
  method_turbulence_edot = p->value_float
    ("Method:turbulence:edot",-1.0);
  method_turbulence_mach_number = p->value_float
    ("Method:turbulence:mach_number",0.0);
}

//----------------------------------------------------------------------

void EnzoConfig::read_physics_(Parameters * p)
{
  num_physics = p->list_length("Physics:list");

  for (int index_physics=0; index_physics<num_physics; index_physics++) {

    std::string name =
      p->list_value_string(index_physics,"Physics:list");

    std::string full_name = std::string("Physics:") + name;

    if (physics_list[index_physics] == "cosmology") {

      physics_cosmology = true;

      physics_cosmology_hubble_constant_now = p->value_float
        (full_name + ":hubble_constant_now",0.701);

      physics_cosmology_omega_matter_now = p->value_float
        (full_name + ":omega_matter_now",   0.279);

      physics_cosmology_omega_baryon_now = p->value_float
        (full_name + ":omega_baryon_now",   1.0);

      physics_cosmology_omega_cdm_now = p->value_float
        (full_name + ":omega_cdm_now",   0.0);

      physics_cosmology_omega_lamda_now = p->value_float
        (full_name + ":omega_lambda_now",   0.721);


      physics_cosmology_comoving_box_size = p->value_float
        (full_name + ":comoving_box_size", 64.0);

      physics_cosmology_max_expansion_rate = p->value_float
        (full_name + ":max_expansion_rate", 0.01);

      physics_cosmology_initial_redshift = p->value_float
        (full_name + ":initial_redshift",  20.0);;

      physics_cosmology_final_redshift = p->value_float
        (full_name + ":final_redshift",  0.0);;

    }

    if (physics_list[index_physics] == "fluid_prop"){
      ERROR("EnzoConfig::read_physics_",
            "\"fluid_prop\" is a typo for \"fluid_props\"");
    }

    if (physics_list[index_physics] == "gravity") {

      physics_gravity = true;

    }
  }

  // this is intentionally done outside of the for-loop (for
  // backwards-compatability purposes)
  read_physics_fluid_props_(p);
}

//----------------------------------------------------------------------

namespace{

  /// parse a parameter that is allowed to be a float or a list of floats
  ///
  /// returns an empty vector if the parameter does not exist
  std::vector<double> coerce_param_list_(Parameters * p,
                                         const std::string& parameter)
  {
    std::vector<double> out;
    if (p->type(parameter) == parameter_float) {
      out.push_back(p->value_float(parameter));
    } else if (p->type(parameter) == parameter_list) {
      const int list_length = p->list_length(parameter);
      for (int i = 0; i < list_length; i++){
        out.push_back(p->list_value_float(i, parameter));
      }
    } else if (p->param(parameter) != nullptr) {
      ERROR1("coerce_param_list_",
             "The \"%s\" parameter was specified with an invalid type. When "
             "specified, it must be a float or list of floats",
             parameter.c_str());
    }
    return out;
  }

  //----------------------------------------------------------------------

  EnzoDualEnergyConfig parse_de_config_(Parameters * p,
                                        const std::string& hydro_type)
  {
    EnzoDualEnergyConfig out = EnzoDualEnergyConfig::build_disabled();

    // fetch names of parameters in Physics:fluid_props:dual_energy
    p->group_set(0, "Physics");
    p->group_set(1, "fluid_props");
    p->group_set(2, "dual_energy");
    std::vector<std::string> names = p->leaf_parameter_names();

    const bool missing_de_config = names.size() == 0;
    if (!missing_de_config){ // parse Physics:fluid_props:dual_energy
      const std::string type = p->value_string
        ("Physics:fluid_props:dual_energy:type", "disabled");

      const std::string eta_paramname = "Physics:fluid_props:dual_energy:eta";
      const bool eta_exists = p->param(eta_paramname) != nullptr;
      const std::vector<double> eta_list = coerce_param_list_(p, eta_paramname);

      // raise an error if parameters were specified if there are unexpected
      // parameters. We are being a little extra careful here.
      for (const std::string& name : names){
        ASSERT1("parse_de_config_",
                "Unexpected parameter: \"Physics:fluid_props:dual_energy:%s\"",
                name.c_str(), (name == "type") | (name == "eta"));
      }

      // now actually construct the output object
      if (type == "disabled"){
        ASSERT1("parse_de_config_",
                "when dual energy is disabled, \"%s\" can't be specified",
                eta_paramname.c_str(), !eta_exists);
        out = EnzoDualEnergyConfig::build_disabled();
      } else if (type == "modern"){
        ASSERT3("parse_de_config_",
                "\"%s\" was used to specify %d values. When specified for the "
                "\"%s\" dual energy formalism, it must provide 1 value.",
                eta_paramname.c_str(), (int)names.size(), type.c_str(),
                (eta_list.size() == 1) | !eta_exists);
        double eta = eta_exists ? eta_list[0] : 0.001;
        out = EnzoDualEnergyConfig::build_modern_formulation(eta);
      } else if (type == "bryan95"){
        ASSERT3("parse_de_config_",
                "\"%s\" was used to specify %d value(s). When specified for "
                "the \"%s\" dual energy formalism, it must provide 2 value.",
                eta_paramname.c_str(), (int)names.size(), type.c_str(),
                (eta_list.size() == 2) | !eta_exists);
        double eta_1 = eta_exists ? eta_list[0] : 0.001;
        double eta_2 = eta_exists ? eta_list[1] : 0.1;
        out = EnzoDualEnergyConfig::build_bryan95_formulation(eta_1, eta_2);
      } else {
        ERROR1("parse_de_config_",
               "\"Physics:fluid_props:dual_energy:type\" is invalid: \"%s\"",
               type.c_str());
      }
    }

    // look for dual energy parameters specified within the hydro solver (for
    // backwards compatibility)
    if (hydro_type != ""){
      std::string legacy_de_param = "Method:" + hydro_type + ":dual_energy";
      bool legacy_param_exists = p->param(legacy_de_param) != nullptr;

      if (legacy_param_exists & !missing_de_config){
        ERROR1("parse_de_config_",
               "legacy parameter, \"%s\", duplicates other parameters",
               legacy_de_param.c_str());
      } else if (legacy_param_exists) {
        WARNING1("parse_de_config_",
                 "\"%s\" is a legacy parameter that will be removed",
                 legacy_de_param.c_str());
        bool use_de = p->value_logical(legacy_de_param, false);
        if (!use_de){
          out = EnzoDualEnergyConfig::build_disabled();
        } else if (hydro_type == "ppm"){
          out = EnzoDualEnergyConfig::build_bryan95_formulation
            (p->value_float("Method:ppm:dual_energy_eta_1", 0.001),
             p->value_float("Method:ppm:dual_energy_eta_2", 0.1));
        } else {
          out = EnzoDualEnergyConfig::build_modern_formulation
            (p->value_float("Method:mhd_vlct:dual_energy_eta", 0.001));
        }
      }
    }
    return out;
  }

  //----------------------------------------------------------------------

  EnzoFluidFloorConfig parse_fluid_floor_config_(Parameters * p,
                                                 const std::string& hydro_type,
                                                 bool using_grackle)
  {
    // initialize default values (a value <= 0 means there is no floor)
    double density_floor = 0.0;
    double pressure_floor = 0.0;
    double temperature_floor = 0.0;
    double metal_mass_frac_floor = 0.0;

    auto get_ptr_to_floor_var = [&](const std::string name)
      {
        if (name == "density") { return &density_floor; }
        if (name == "pressure") { return &pressure_floor; }
        if (name == "temperature") { return &temperature_floor; }
        if (name == "metallicity") { return &metal_mass_frac_floor; }
        return (double*)nullptr;
      };

    // fetch names of parameters in Physics:fluid_props:floors. If any of them
    // exist, let's parse them
    p->group_set(0, "Physics");
    p->group_set(1, "fluid_props");
    p->group_set(2, "floors");
    std::vector<std::string> floor_l = p->leaf_parameter_names();

    const bool no_legacy = (floor_l.size() > 0);
    if (no_legacy){
      for (const std::string& name : floor_l){
        double* ptr = get_ptr_to_floor_var(name);
        if (ptr == nullptr){
          ERROR1("EnzoConfig::read_physics_fluid_props_",
                 "no support for placing a floor on \"%s\"", name.c_str());
        } else if (name == "metallicity") {
          *ptr = (p->value_float(p->full_name(name)) *
                  enzo_constants::metallicity_solar);
        } else {
          *ptr = p->value_float(p->full_name(name));
        }
      }
    }

    // now let's consider the legacy options (for the appropriate hydro solver
    // and Grackle). if there were no parameters in Physics:fluid_props:floors,
    // let's parse them. Otherwise, let's raise an error
    const std::vector<std::array<std::string,3>> legacy_params =
      {{"density", "ppm", "density_floor"},
       {"pressure", "ppm", "pressure_floor"},
       {"temperature", "ppm", "temperature_floor"},
       {"density", "mhd_vlct", "density_floor"},
       {"pressure", "mhd_vlct", "pressure_floor"},
       {"metallicity", "grackle", "metallicity_floor"}};

    for (const std::array<std::string,3>& triple : legacy_params){
      if ((hydro_type != triple[1]) |
          (("grackle" == triple[1]) & !using_grackle)) {
        continue;
      }
      std::string full_name = "Method:" + triple[1] + ":" + triple[2];
      if (p->param(full_name) == nullptr) {continue;}
      if (no_legacy){
        ERROR1("EnzoConfig::read_physics_fluid_props_",
               "legacy parameter \"%s\" is invalid since the "
               "\"Physics:fluid_props:floors\" parameters are specified",
               full_name.c_str());
      } else {
        WARNING2("EnzoConfig::read_physics_fluid_props_",
                 "\"%s\" is a deprecated parameter (it will be removed in the "
                 "future). Use \"Physics:fluid_props:floors:%s\" instead.",
                 full_name.c_str(), triple[0].c_str());
        if (triple[0] == "metallicity"){
          *(get_ptr_to_floor_var(triple[0]))
            = p->value_float(full_name) * enzo_constants::metallicity_solar;
        } else {
          *(get_ptr_to_floor_var(triple[0])) = p->value_float(full_name);
        }
      }
    }

    return {density_floor, pressure_floor, temperature_floor,
            metal_mass_frac_floor};
  }
}

//----------------------------------------------------------------------

void EnzoConfig::read_physics_fluid_props_(Parameters * p)
{
  // determine the hydro method (if any) so we know which legacy parameters to
  // look for.
  const std::vector<std::string>& mlist = this->method_list;
  bool has_ppm = std::find(mlist.begin(), mlist.end(), "ppm") != mlist.end();
  bool has_vlct = std::find(mlist.begin(), mlist.end(),
                            "mhd_vlct") != mlist.end();
  std::string hydro_type = "";
  if (has_ppm & has_vlct){
    ERROR("EnzoConfig::read_physics_fluid_props_",
          "a simulation can't use ppm and vlct solvers at once");
  } else if (has_ppm){
    hydro_type = "ppm";
  } else if (has_vlct){
    hydro_type = "mhd_vlct";
  }
  bool has_grackle = std::find(mlist.begin(), mlist.end(),
                               "grackle") != mlist.end();

  // determine the dual energy formalism configuration
  physics_fluid_props_de_config = parse_de_config_(p, hydro_type);

  // determine the fluid floor configuration
  physics_fluid_props_fluid_floor_config =
    parse_fluid_floor_config_(p, hydro_type, has_grackle);

  // determine adiabatic index (in the future, this logic will be revisited)
  {
    double default_val = 5.0/3.0;
    double legacy_value = p->value_float("Field:gamma", -1);
    double actual_value = p->value_float("Physics:fluid_props:eos:gamma", -1);

    if (legacy_value == -1) {
      if (actual_value == -1) { actual_value = default_val; }
      physics_fluid_props_gamma = actual_value;
    } else if (actual_value == -1) {
      WARNING("EnzoConfig::read_physics_fluid_props_",
              "\"Field:gamma\" is a legacy parameter that will be removed.");
      physics_fluid_props_gamma = legacy_value;
    } else {
      ERROR("EnzoConfig::read_physics_fluid_props_",
            "\"Field:gamma\" isn't valid since "
            "\"Physics:fluid_props:eos:gamma\" is specified.");
    }
  }

  // determine molecular weight
  {
    double default_val = 0.6;
    double legacy_value = p->value_float("Method:ppm:mol_weight", -1);
    double actual_value = p->value_float("Physics:fluid_props:mol_weight", -1);

    if (legacy_value == -1) {
      if (actual_value == -1) { actual_value = default_val; }
      physics_fluid_props_mol_weight = actual_value;
    } else if (actual_value == -1) {
      WARNING("EnzoConfig::read_physics_fluid_props_",
              "\"Method:ppm:mol_weight\" is a legacy parameter that will be "
              "removed.");
      physics_fluid_props_mol_weight = legacy_value;
    } else {
      ERROR("EnzoConfig::read_physics_fluid_props_",
            "\"Method:ppm:mol_weight\" isn't valid since "
            "\"Physics:fluid_props:mol_weight\" is specified.");
    }
  }
}

//----------------------------------------------------------------------

void EnzoConfig::read_prolong_enzo_(Parameters * p)
{
  prolong_enzo_type       = p->value_string  ("Prolong:enzo:type","2A");
  prolong_enzo_positive   = p->value_logical ("Prolong:enzo:positive",true);
  prolong_enzo_use_linear = p->value_logical ("Prolong:enzo:use_linear",false);
}

//----------------------------------------------------------------------

void EnzoConfig::read_solvers_(Parameters * p)
{
  num_solvers = p->list_length("Solver:list");

  solver_pre_smooth.  resize(num_solvers);
  solver_coarse_solve.resize(num_solvers);
  solver_domain_solve.resize(num_solvers);
  solver_post_smooth. resize(num_solvers);
  solver_last_smooth. resize(num_solvers);
  solver_weight.      resize(num_solvers);
  solver_restart_cycle.resize(num_solvers);
  solver_precondition.resize(num_solvers);
  solver_coarse_level.resize(num_solvers);
  solver_is_unigrid.resize(num_solvers);

  for (int index_solver=0; index_solver<num_solvers; index_solver++) {

    std::string solver_name =
      std::string("Solver:") + p->list_value_string(index_solver,"Solver:list");

    std::string solver;

    solver = p->value_string (solver_name + ":precondition","unknown");
    if (solver_index.find(solver) != solver_index.end()) {
      solver_precondition[index_solver] = solver_index[solver];
    } else {
      solver_precondition[index_solver] = -1;
    }

    solver = p->value_string (solver_name + ":pre_smooth","unknown");
    if (solver_index.find(solver) != solver_index.end()) {
      solver_pre_smooth[index_solver] = solver_index[solver];
    } else {
      solver_pre_smooth[index_solver] = -1;
    }

    solver = p->value_string (solver_name + ":coarse_solve","unknown");
    if (solver_index.find(solver) != solver_index.end()) {
      solver_coarse_solve[index_solver] = solver_index[solver];
    } else {
      solver_coarse_solve[index_solver] = -1;
    }

    solver = p->value_string (solver_name + ":domain_solve","unknown");
    if (solver_index.find(solver) != solver_index.end()) {
      solver_domain_solve[index_solver] = solver_index[solver];
    } else {
      solver_domain_solve[index_solver] = -1;
    }

    solver = p->value_string (solver_name + ":post_smooth","unknown");
    if (solver_index.find(solver) != solver_index.end()) {
      solver_post_smooth[index_solver] = solver_index[solver];
    } else {
      solver_post_smooth[index_solver] = -1;
    }

    solver = p->value_string (solver_name + ":last_smooth","unknown");
    if (solver_index.find(solver) != solver_index.end()) {
      solver_last_smooth[index_solver] = solver_index[solver];
    } else {
      solver_last_smooth[index_solver] = -1;
    }

    solver_weight[index_solver] =
      p->value_float(solver_name + ":weight",1.0);

    solver_restart_cycle[index_solver] =
      p->value_integer(solver_name + ":restart_cycle",1);

    solver_coarse_level[index_solver] =
      p->value_integer (solver_name + ":coarse_level",
                        solver_min_level[index_solver]);

    solver_is_unigrid[index_solver] =
      p->value_logical (solver_name + ":is_unigrid",false);

  }
}

//----------------------------------------------------------------------

void EnzoConfig::read_stopping_(Parameters * p)
{
  stopping_redshift = p->value_float ("Stopping:redshift",0.0);
<<<<<<< HEAD

  //======================================================================
  // GRACKLE 3.0
  //======================================================================

  this->method_grackle_use_grackle = false;
#ifdef CONFIG_USE_GRACKLE


  /// Grackle parameters

  for (size_t i=0; i<method_list.size(); i++) {
    if (method_list[i] == "grackle") method_grackle_use_grackle=true;
  }

  // Defaults alert PUP::er() to ignore
  if (method_grackle_use_grackle) {

    method_grackle_chemistry = new chemistry_data;
    *method_grackle_chemistry = _set_default_chemistry_parameters();

    /* this must be set AFTER default values are set */
    method_grackle_chemistry->use_grackle = method_grackle_use_grackle;

    // Copy over parameters from Enzo-E to Grackle
    method_grackle_chemistry->Gamma = field_gamma;

    //
    method_grackle_use_cooling_timestep = p->value_logical
      ("Method:grackle:use_cooling_timestep", false);

    // for when not using cosmology - redshift of UVB
    method_grackle_radiation_redshift = p->value_float
      ("Method:grackle:radiation_redshift", -1.0);

    // Set Grackle parameters from parameter file
    method_grackle_chemistry->with_radiative_cooling = p->value_integer
      ("Method:grackle:with_radiative_cooling",
        method_grackle_chemistry->with_radiative_cooling);

    method_grackle_chemistry->primordial_chemistry = p->value_integer
      ("Method:grackle:primordial_chemistry",
        method_grackle_chemistry->primordial_chemistry);

    method_grackle_chemistry->metal_cooling = p->value_integer
      ("Method:grackle:metal_cooling",
        method_grackle_chemistry->metal_cooling);

    method_grackle_chemistry->h2_on_dust = p->value_integer
      ("Method:grackle:h2_on_dust",
        method_grackle_chemistry->h2_on_dust);

    method_grackle_chemistry->three_body_rate = p->value_integer
      ("Method:grackle:three_body_rate",
        method_grackle_chemistry->three_body_rate);

    method_grackle_chemistry->cmb_temperature_floor = p->value_integer
      ("Method:grackle:cmb_temperature_floor",
        method_grackle_chemistry->cmb_temperature_floor);

    std::string grackle_data_file_ = p->value_string
      ("Method:grackle:data_file", "");
    ASSERT("EnzoConfig::read",
	   "no value specified for \"Method:grackle:data_file\"",
	   grackle_data_file_.length() > 0);

    method_grackle_chemistry->grackle_data_file
      = new char[grackle_data_file_.length() + 1];
    strcpy(method_grackle_chemistry->grackle_data_file,
	   grackle_data_file_.c_str());

    method_grackle_chemistry->cie_cooling = p->value_integer
      ("Method:grackle:cie_cooling",
        method_grackle_chemistry->cie_cooling);

    method_grackle_chemistry->h2_optical_depth_approximation = p->value_integer
      ("Method:grackle:h2_optical_depth_approximation",
        method_grackle_chemistry->h2_optical_depth_approximation);

    method_grackle_chemistry->h2_charge_exchange_rate = p->value_integer
      ("Method:grackle:h2_charge_exchange_rate",
        method_grackle_chemistry->h2_charge_exchange_rate);

    method_grackle_chemistry->h2_h_cooling_rate = p->value_integer
      ("Method:grackle:h2_h_cooling_rate",
        method_grackle_chemistry->h2_h_cooling_rate);

    method_grackle_chemistry->photoelectric_heating = p->value_integer
      ("Method:grackle:photoelectric_heating",
        method_grackle_chemistry->photoelectric_heating);

    method_grackle_chemistry->photoelectric_heating_rate = p->value_float
      ("Method:grackle:photoelectric_heating_rate",
        method_grackle_chemistry->photoelectric_heating_rate);

    method_grackle_chemistry->CaseBRecombination = p->value_integer
      ("Method:grackle:CaseBRecombination",
       method_grackle_chemistry->CaseBRecombination);

    method_grackle_chemistry->UVbackground = p->value_integer
      ("Method:grackle:UVbackground",
        method_grackle_chemistry->UVbackground);

    method_grackle_chemistry->use_volumetric_heating_rate = p->value_integer
      ("Method:grackle:use_volumetric_heating_rate",
      method_grackle_chemistry->use_volumetric_heating_rate);

    method_grackle_chemistry->use_specific_heating_rate = p->value_integer
      ("Method:grackle:use_specific_heating_rate",
       method_grackle_chemistry->use_specific_heating_rate);

    method_grackle_chemistry->self_shielding_method = p->value_integer
      ("Method:grackle:self_shielding_method",
       method_grackle_chemistry->self_shielding_method);

    method_grackle_chemistry->H2_self_shielding = p->value_integer
      ("Method:grackle:H2_self_shielding",
       method_grackle_chemistry->H2_self_shielding);

    method_grackle_chemistry->HydrogenFractionByMass = p->value_float
      ("Method:grackle:HydrogenFractionByMass",
        method_grackle_chemistry->HydrogenFractionByMass);

    method_grackle_chemistry->DeuteriumToHydrogenRatio = p->value_float
      ("Method:grackle:DeuteriumToHydrogenRatio",
       method_grackle_chemistry->DeuteriumToHydrogenRatio);

    method_grackle_chemistry->SolarMetalFractionByMass = p->value_float
      ("Method:grackle:SolarMetalFractionByMass",
       method_grackle_chemistry->SolarMetalFractionByMass);

    method_grackle_chemistry->Compton_xray_heating = p->value_integer
      ("Method:grackle:Compton_xray_heating",
       method_grackle_chemistry->Compton_xray_heating);

    method_grackle_chemistry->LWbackground_sawtooth_suppression = p->value_integer
      ("Method:grackle:LWbackground_sawtooth_suppression",
       method_grackle_chemistry->LWbackground_sawtooth_suppression);

    method_grackle_chemistry->LWbackground_intensity = p->value_float
      ("Method:grackle:LWbackground_intensity",
       method_grackle_chemistry->LWbackground_intensity);

    method_grackle_chemistry->UVbackground_redshift_on = p->value_float
      ("Method:grackle:UVbackground_redshift_on",
       method_grackle_chemistry->UVbackground_redshift_on);

    method_grackle_chemistry->UVbackground_redshift_off = p->value_float
      ("Method:grackle:UVbackground_redshift_off",
       method_grackle_chemistry->UVbackground_redshift_off);

    method_grackle_chemistry->UVbackground_redshift_fullon = p->value_float
      ("Method:grackle:UVbackground_redshift_fullon",
        method_grackle_chemistry->UVbackground_redshift_fullon);

    method_grackle_chemistry->UVbackground_redshift_drop = p->value_float
     ("Method:grackle:UVbackground_redshift_drop",
      method_grackle_chemistry->UVbackground_redshift_drop);

    // When radiative transfer is eventually included, make
    // sure to set the below parameter to match the Enzo-E
    // parameter for turning RT on / off:
    //   method_grackle_chemistry->use_radiative_transfer = ENZO_E_PARAMETER_NAME;
    method_grackle_chemistry->use_radiative_transfer = p->value_integer
     ("Method:grackle:use_radiative_transfer",method_ramses_rt);
      

  }
#endif /* CONFIG_USE_GRACKLE */

  TRACE("END   EnzoConfig::read()");
=======
>>>>>>> f0ed781f
}

//----------------------------------------------------------------------<|MERGE_RESOLUTION|>--- conflicted
+++ resolved
@@ -98,19 +98,6 @@
   initial_grackle_test_minimum_temperature(10.0),
   initial_grackle_test_reset_energies(0),
 #endif /* CONFIG_USE_GRACKLE */
-<<<<<<< HEAD
-  initial_feedback_test_density(),
-  initial_feedback_test_HI_density(),
-  initial_feedback_test_HII_density(),
-  initial_feedback_test_HeI_density(),
-  initial_feedback_test_HeII_density(),
-  initial_feedback_test_HeIII_density(),
-  initial_feedback_test_e_density(),
-  initial_feedback_test_star_mass(),
-  initial_feedback_test_temperature(),
-  initial_feedback_test_from_file(),
-  initial_feedback_test_metal_fraction(0.01),
-=======
   // EnzoInitialHdf5
   initial_hdf5_max_level(),
   initial_hdf5_format(),
@@ -125,7 +112,6 @@
   initial_hdf5_particle_coords(),
   initial_hdf5_particle_types(),
   initial_hdf5_particle_attributes(),
->>>>>>> f0ed781f
   // EnzoInitialInclinedWave
   initial_inclinedwave_alpha(0.0),
   initial_inclinedwave_beta(0.0),
@@ -258,7 +244,14 @@
   method_feedback_ke_fraction(0.0),
   method_feedback_use_ionization_feedback(false),
   method_feedback_time_first_sn(-1), // in Myr
-<<<<<<< HEAD
+  // EnzoMethodFeedbackSTARSS,
+  method_feedback_supernovae(true),
+  method_feedback_unrestricted_sn(true),
+  method_feedback_stellar_winds(true),
+  method_feedback_min_level(0),
+  method_feedback_analytic_SNR_shell_mass(true),
+  method_feedback_fade_SNR(true),
+  method_feedback_NEvents(-1),
   // EnzoMethodRamsesRT
   method_ramses_rt(false),
   method_ramses_rt_N_groups(1), // # of frequency bins
@@ -271,16 +264,6 @@
   method_ramses_rt_Nphotons_per_sec(0.0), // mainly for testing. requires radiation_spectrum="flat"
   method_ramses_rt_bin_lower(),
   method_ramses_rt_bin_upper(),
-=======
-  // EnzoMethodFeedbackSTARSS,
-  method_feedback_supernovae(true),
-  method_feedback_unrestricted_sn(true),
-  method_feedback_stellar_winds(true),
-  method_feedback_min_level(0),
-  method_feedback_analytic_SNR_shell_mass(true),
-  method_feedback_fade_SNR(true),
-  method_feedback_NEvents(-1),
->>>>>>> f0ed781f
   // EnzoMethodStarMaker,
   method_star_maker_flavor(""),                              // star maker type to use
   method_star_maker_use_altAlpha(false),
@@ -563,18 +546,7 @@
 
   PUParray(p, initial_feedback_test_position,3);
   p | initial_feedback_test_density;
-<<<<<<< HEAD
-  p | initial_feedback_test_HI_density;
-  p | initial_feedback_test_HII_density;
-  p | initial_feedback_test_HeI_density;
-  p | initial_feedback_test_HeII_density;
-  p | initial_feedback_test_HeIII_density;
   p | initial_feedback_test_e_density;
-  p | initial_feedback_test_star_mass;
-  p | initial_feedback_test_temperature;
-=======
-  p | initial_feedback_test_e_density;
->>>>>>> f0ed781f
   p | initial_feedback_test_from_file;
   p | initial_feedback_test_HeI_density;
   p | initial_feedback_test_HeII_density;
@@ -680,21 +652,6 @@
   p | method_feedback_use_ionization_feedback;
   p | method_feedback_time_first_sn;
 
-<<<<<<< HEAD
-  p | method_ramses_rt;
-  p | method_ramses_rt_N_groups;
-  p | method_ramses_rt_min_freq;
-  p | method_ramses_rt_max_freq;
-  p | method_ramses_rt_flux_function;
-  p | method_ramses_rt_clight_frac;
-  p | method_ramses_rt_radiation_spectrum;
-  p | method_ramses_rt_temperature_blackbody;
-  p | method_ramses_rt_Nphotons_per_sec;
-  p | method_ramses_rt_bin_lower;
-  p | method_ramses_rt_bin_upper;
-
-  p | method_star_maker_type;
-=======
   p | method_feedback_supernovae;
   p | method_feedback_unrestricted_sn;
   p | method_feedback_stellar_winds;
@@ -705,7 +662,6 @@
 
   p | method_star_maker_flavor;
   p | method_star_maker_use_altAlpha;
->>>>>>> f0ed781f
   p | method_star_maker_use_density_threshold;
   p | method_star_maker_use_overdensity_threshold;
   p | method_star_maker_use_temperature_threshold;
@@ -726,6 +682,18 @@
   p | method_star_maker_maximum_star_mass;
   p | method_star_maker_min_level;
   p | method_star_maker_turn_off_probability;
+
+  p | method_ramses_rt;
+  p | method_ramses_rt_N_groups;
+  p | method_ramses_rt_min_freq;
+  p | method_ramses_rt_max_freq;
+  p | method_ramses_rt_flux_function;
+  p | method_ramses_rt_clight_frac;
+  p | method_ramses_rt_radiation_spectrum;
+  p | method_ramses_rt_temperature_blackbody;
+  p | method_ramses_rt_Nphotons_per_sec;
+  p | method_ramses_rt_bin_lower;
+  p | method_ramses_rt_bin_upper;
 
   p | method_turbulence_edot;
 
@@ -859,6 +827,7 @@
   read_method_background_acceleration_(p);
   read_method_check_(p);
   read_method_feedback_(p);
+  read_method_ramses_rt_(p);
   read_method_grackle_(p);
   read_method_gravity_(p);
   read_method_heat_(p);
@@ -1489,54 +1458,9 @@
       (axis, "Initial:bb_test:center", 0.0);
   }
 
-<<<<<<< HEAD
-  method_feedback_use_ionization_feedback = p->value_logical
-    ("Method:feedback:use_ionization_feedback", false);
-  
-
-  for (size_t i=0; i<method_list.size(); i++) {
-    if (method_list[i] == "ramses_rt") method_ramses_rt=true;
-  }
-
-  method_ramses_rt_N_groups = p->value_integer
-    ("Method:ramses_rt:N_groups",1);
-
-  method_ramses_rt_min_freq = p->value_float
-    ("Method:ramses_rt:min_freq",0.0);
-
-  method_ramses_rt_max_freq = p->value_float
-    ("Method:ramses_rt:max_freq",0.0);
-
-  method_ramses_rt_flux_function = p->value_string
-    ("Method:ramses_rt:flux_function","GLF");
-
-  method_ramses_rt_clight_frac = p->value_float
-    ("Method:ramses_rt:clight_frac",1.0);
-
-  method_ramses_rt_radiation_spectrum = p->value_string
-    ("Method:ramses_rt:radiation_spectrum","blackbody");
-
-  method_ramses_rt_temperature_blackbody = p->value_float
-    ("Method:ramses_rt:temperature_blackbody",-1.0);
-
-  method_ramses_rt_Nphotons_per_sec = p->value_float
-    ("Method:ramses_rt:Nphotons_per_sec",1.0);
-
-  method_ramses_rt_bin_lower.resize(method_ramses_rt_N_groups);
-  method_ramses_rt_bin_upper.resize(method_ramses_rt_N_groups);
-  // make default bins equally spaced between 1 eV and 101 eV
-  double bin_width = 100.0 / method_ramses_rt_N_groups;
-  for (int i=0; i < method_ramses_rt_N_groups; i++) {
-    method_ramses_rt_bin_lower[i] = p->list_value_float
-      (i,"Method:ramses_rt:bin_lower", 1.0 + bin_width*i);
-
-    method_ramses_rt_bin_upper[i] = p->list_value_float
-      (i,"Method:ramses_rt:bin_upper", 1.0 + bin_width*(i+1));
-=======
   for (int axis=0; axis<3; axis++){
     initial_bb_test_drift_velocity[axis] = p->list_value_float
       (axis, "Initial:bb_test:drift_velocity", 0.0);
->>>>>>> f0ed781f
   }
 
   initial_bb_test_mean_density = p->value_float
@@ -1720,10 +1644,8 @@
       ("Method:grackle:UVbackground_redshift_drop",
        method_grackle_chemistry->UVbackground_redshift_drop);
 
-  // When radiative transfer is eventually included, make
-    // sure to set the below parameter to match the Enzo-E
-    // parameter for turning RT on / off:
-    //   method_grackle_chemistry->use_radiative_transfer = ENZO_E_PARAMETER_NAME;
+    method_grackle_chemistry->use_radiative_transfer = p->value_integer
+      ("Method:grackle:use_radiative_transfer", method_ramses_rt);
 
   }
 #endif /* CONFIG_USE_GRACKLE */
@@ -1857,6 +1779,52 @@
     ("Method:star_maker:turn_off_probability",false);
 }
 
+//----------------------------------------------------------------------
+
+void EnzoConfig::read_method_ramses_rt_(Parameters * p)
+{
+  for (size_t i=0; i<method_list.size(); i++) {
+    if (method_list[i] == "ramses_rt") method_ramses_rt=true;
+  }
+
+  method_ramses_rt_N_groups = p->value_integer
+    ("Method:ramses_rt:N_groups",1);
+
+  method_ramses_rt_min_freq = p->value_float
+    ("Method:ramses_rt:min_freq",0.0);
+
+  method_ramses_rt_max_freq = p->value_float
+    ("Method:ramses_rt:max_freq",0.0);
+
+  method_ramses_rt_flux_function = p->value_string
+    ("Method:ramses_rt:flux_function","GLF");
+
+  method_ramses_rt_clight_frac = p->value_float
+    ("Method:ramses_rt:clight_frac",1.0);
+
+  method_ramses_rt_radiation_spectrum = p->value_string
+    ("Method:ramses_rt:radiation_spectrum","blackbody");
+
+  method_ramses_rt_temperature_blackbody = p->value_float
+    ("Method:ramses_rt:temperature_blackbody",-1.0);
+
+  method_ramses_rt_Nphotons_per_sec = p->value_float
+    ("Method:ramses_rt:Nphotons_per_sec",1.0);
+
+  method_ramses_rt_bin_lower.resize(method_ramses_rt_N_groups);
+  method_ramses_rt_bin_upper.resize(method_ramses_rt_N_groups);
+  // make default bins equally spaced between 1 eV and 101 eV
+  double bin_width = 100.0 / method_ramses_rt_N_groups;
+  for (int i=0; i<1; i++) {
+    method_ramses_rt_bin_lower[i] = p->list_value_float
+      (i,"Method:ramses_rt:bin_lower", 1.0 + bin_width*i);
+
+    method_ramses_rt_bin_upper[i] = p->list_value_float
+      (i,"Method:ramses_rt:bin_upper", 1.0 + bin_width*(i+1));
+  }
+}
+
+//----------------------------------------------------------------------
 
 void EnzoConfig::read_method_background_acceleration_(Parameters * p)
 {
@@ -2515,180 +2483,6 @@
 void EnzoConfig::read_stopping_(Parameters * p)
 {
   stopping_redshift = p->value_float ("Stopping:redshift",0.0);
-<<<<<<< HEAD
-
-  //======================================================================
-  // GRACKLE 3.0
-  //======================================================================
-
-  this->method_grackle_use_grackle = false;
-#ifdef CONFIG_USE_GRACKLE
-
-
-  /// Grackle parameters
-
-  for (size_t i=0; i<method_list.size(); i++) {
-    if (method_list[i] == "grackle") method_grackle_use_grackle=true;
-  }
-
-  // Defaults alert PUP::er() to ignore
-  if (method_grackle_use_grackle) {
-
-    method_grackle_chemistry = new chemistry_data;
-    *method_grackle_chemistry = _set_default_chemistry_parameters();
-
-    /* this must be set AFTER default values are set */
-    method_grackle_chemistry->use_grackle = method_grackle_use_grackle;
-
-    // Copy over parameters from Enzo-E to Grackle
-    method_grackle_chemistry->Gamma = field_gamma;
-
-    //
-    method_grackle_use_cooling_timestep = p->value_logical
-      ("Method:grackle:use_cooling_timestep", false);
-
-    // for when not using cosmology - redshift of UVB
-    method_grackle_radiation_redshift = p->value_float
-      ("Method:grackle:radiation_redshift", -1.0);
-
-    // Set Grackle parameters from parameter file
-    method_grackle_chemistry->with_radiative_cooling = p->value_integer
-      ("Method:grackle:with_radiative_cooling",
-        method_grackle_chemistry->with_radiative_cooling);
-
-    method_grackle_chemistry->primordial_chemistry = p->value_integer
-      ("Method:grackle:primordial_chemistry",
-        method_grackle_chemistry->primordial_chemistry);
-
-    method_grackle_chemistry->metal_cooling = p->value_integer
-      ("Method:grackle:metal_cooling",
-        method_grackle_chemistry->metal_cooling);
-
-    method_grackle_chemistry->h2_on_dust = p->value_integer
-      ("Method:grackle:h2_on_dust",
-        method_grackle_chemistry->h2_on_dust);
-
-    method_grackle_chemistry->three_body_rate = p->value_integer
-      ("Method:grackle:three_body_rate",
-        method_grackle_chemistry->three_body_rate);
-
-    method_grackle_chemistry->cmb_temperature_floor = p->value_integer
-      ("Method:grackle:cmb_temperature_floor",
-        method_grackle_chemistry->cmb_temperature_floor);
-
-    std::string grackle_data_file_ = p->value_string
-      ("Method:grackle:data_file", "");
-    ASSERT("EnzoConfig::read",
-	   "no value specified for \"Method:grackle:data_file\"",
-	   grackle_data_file_.length() > 0);
-
-    method_grackle_chemistry->grackle_data_file
-      = new char[grackle_data_file_.length() + 1];
-    strcpy(method_grackle_chemistry->grackle_data_file,
-	   grackle_data_file_.c_str());
-
-    method_grackle_chemistry->cie_cooling = p->value_integer
-      ("Method:grackle:cie_cooling",
-        method_grackle_chemistry->cie_cooling);
-
-    method_grackle_chemistry->h2_optical_depth_approximation = p->value_integer
-      ("Method:grackle:h2_optical_depth_approximation",
-        method_grackle_chemistry->h2_optical_depth_approximation);
-
-    method_grackle_chemistry->h2_charge_exchange_rate = p->value_integer
-      ("Method:grackle:h2_charge_exchange_rate",
-        method_grackle_chemistry->h2_charge_exchange_rate);
-
-    method_grackle_chemistry->h2_h_cooling_rate = p->value_integer
-      ("Method:grackle:h2_h_cooling_rate",
-        method_grackle_chemistry->h2_h_cooling_rate);
-
-    method_grackle_chemistry->photoelectric_heating = p->value_integer
-      ("Method:grackle:photoelectric_heating",
-        method_grackle_chemistry->photoelectric_heating);
-
-    method_grackle_chemistry->photoelectric_heating_rate = p->value_float
-      ("Method:grackle:photoelectric_heating_rate",
-        method_grackle_chemistry->photoelectric_heating_rate);
-
-    method_grackle_chemistry->CaseBRecombination = p->value_integer
-      ("Method:grackle:CaseBRecombination",
-       method_grackle_chemistry->CaseBRecombination);
-
-    method_grackle_chemistry->UVbackground = p->value_integer
-      ("Method:grackle:UVbackground",
-        method_grackle_chemistry->UVbackground);
-
-    method_grackle_chemistry->use_volumetric_heating_rate = p->value_integer
-      ("Method:grackle:use_volumetric_heating_rate",
-      method_grackle_chemistry->use_volumetric_heating_rate);
-
-    method_grackle_chemistry->use_specific_heating_rate = p->value_integer
-      ("Method:grackle:use_specific_heating_rate",
-       method_grackle_chemistry->use_specific_heating_rate);
-
-    method_grackle_chemistry->self_shielding_method = p->value_integer
-      ("Method:grackle:self_shielding_method",
-       method_grackle_chemistry->self_shielding_method);
-
-    method_grackle_chemistry->H2_self_shielding = p->value_integer
-      ("Method:grackle:H2_self_shielding",
-       method_grackle_chemistry->H2_self_shielding);
-
-    method_grackle_chemistry->HydrogenFractionByMass = p->value_float
-      ("Method:grackle:HydrogenFractionByMass",
-        method_grackle_chemistry->HydrogenFractionByMass);
-
-    method_grackle_chemistry->DeuteriumToHydrogenRatio = p->value_float
-      ("Method:grackle:DeuteriumToHydrogenRatio",
-       method_grackle_chemistry->DeuteriumToHydrogenRatio);
-
-    method_grackle_chemistry->SolarMetalFractionByMass = p->value_float
-      ("Method:grackle:SolarMetalFractionByMass",
-       method_grackle_chemistry->SolarMetalFractionByMass);
-
-    method_grackle_chemistry->Compton_xray_heating = p->value_integer
-      ("Method:grackle:Compton_xray_heating",
-       method_grackle_chemistry->Compton_xray_heating);
-
-    method_grackle_chemistry->LWbackground_sawtooth_suppression = p->value_integer
-      ("Method:grackle:LWbackground_sawtooth_suppression",
-       method_grackle_chemistry->LWbackground_sawtooth_suppression);
-
-    method_grackle_chemistry->LWbackground_intensity = p->value_float
-      ("Method:grackle:LWbackground_intensity",
-       method_grackle_chemistry->LWbackground_intensity);
-
-    method_grackle_chemistry->UVbackground_redshift_on = p->value_float
-      ("Method:grackle:UVbackground_redshift_on",
-       method_grackle_chemistry->UVbackground_redshift_on);
-
-    method_grackle_chemistry->UVbackground_redshift_off = p->value_float
-      ("Method:grackle:UVbackground_redshift_off",
-       method_grackle_chemistry->UVbackground_redshift_off);
-
-    method_grackle_chemistry->UVbackground_redshift_fullon = p->value_float
-      ("Method:grackle:UVbackground_redshift_fullon",
-        method_grackle_chemistry->UVbackground_redshift_fullon);
-
-    method_grackle_chemistry->UVbackground_redshift_drop = p->value_float
-     ("Method:grackle:UVbackground_redshift_drop",
-      method_grackle_chemistry->UVbackground_redshift_drop);
-
-    // When radiative transfer is eventually included, make
-    // sure to set the below parameter to match the Enzo-E
-    // parameter for turning RT on / off:
-    //   method_grackle_chemistry->use_radiative_transfer = ENZO_E_PARAMETER_NAME;
-    method_grackle_chemistry->use_radiative_transfer = p->value_integer
-     ("Method:grackle:use_radiative_transfer",method_ramses_rt);
-      
-
-  }
-#endif /* CONFIG_USE_GRACKLE */
-
-  TRACE("END   EnzoConfig::read()");
-=======
->>>>>>> f0ed781f
 }
 
 //----------------------------------------------------------------------