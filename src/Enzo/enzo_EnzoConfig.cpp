--- conflicted
+++ resolved
@@ -707,10 +707,6 @@
     solver_local[index_solver] =
       p->value_logical (solver_name + ":local",false);
 
-<<<<<<< HEAD
-  }
-
-=======
     solver_min_level_coarse[index_solver] = 
       p->value_integer (solver_name + ":min_level_coarse",solver_min_level[index_solver]);
 
@@ -720,9 +716,8 @@
     solver_is_unigrid[index_solver] = 
       p->value_logical (solver_name + ":is_unigrid",false);
 
-  }  
-  
->>>>>>> c1176473
+  }
+
   //======================================================================
   // STOPPING
   //======================================================================
