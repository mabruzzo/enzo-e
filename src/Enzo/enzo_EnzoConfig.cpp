// See LICENSE_CELLO file for license and copyright information

/// @file     enzo_EnzoConfig.cpp
/// @author   James Bordner (jobordner@ucsd.edu)
/// @date     2012-10-03
/// @brief    Implementation of the EnzoConfig class

#include "cello.hpp"
#include "enzo.hpp"

extern CProxy_EnzoSimulation proxy_enzo_simulation;

//----------------------------------------------------------------------

EnzoConfig g_enzo_config;

EnzoConfig::EnzoConfig() throw ()
  :
  adapt_mass_type(0),
  ppm_diffusion(false),
  ppm_dual_energy(false),
  ppm_dual_energy_eta_1(0.0),
  ppm_dual_energy_eta_2(0.0),
  ppm_flattening(0),
  ppm_minimum_pressure_support_parameter(0),
  ppm_number_density_floor(0.0),
  ppm_density_floor(0.0),
  ppm_pressure_floor(0.0),
  ppm_pressure_free(false),
  ppm_temperature_floor(0.0),
  ppm_steepening(false),
  ppm_use_minimum_pressure_support(false),
  ppm_mol_weight(0.0),
  field_gamma(0.0),
  physics_cosmology(false),
  physics_cosmology_hubble_constant_now(0.0),
  physics_cosmology_omega_matter_now(0.0),
  physics_cosmology_omega_lamda_now(0.0),
  physics_cosmology_omega_baryon_now(1.0),
  physics_cosmology_omega_cdm_now(0.0),
  physics_cosmology_comoving_box_size(0.0),
  physics_cosmology_max_expansion_rate(0.0),
  physics_cosmology_initial_redshift(0.0),
  physics_cosmology_final_redshift(0.0),
  physics_gravity(false),
  // EnzoInitialCosmology
  initial_cosmology_temperature(0.0),
  // EnzoInitialCollapse
  initial_collapse_rank(0),
  initial_collapse_radius_relative(0.0),
  initial_collapse_particle_ratio(0.0),
  initial_collapse_mass(0.0),
  initial_collapse_temperature(0.0),
  // EnzoInitialGrackleTest
#ifdef CONFIG_USE_GRACKLE
  initial_grackle_test_maximum_H_number_density(1000.0),
  initial_grackle_test_maximum_metallicity(1.0),
  initial_grackle_test_maximum_temperature(1.0E8),
  initial_grackle_test_minimum_H_number_density(0.1),
  initial_grackle_test_minimum_metallicity(1.0E-4),
  initial_grackle_test_minimum_temperature(10.0),
  initial_grackle_test_reset_energies(0),
#endif /* CONFIG_USE_GRACKLE */
  // EnzoInitialMusic
  initial_music_field_files(),
  initial_music_field_datasets(),
  initial_music_field_names(),
  initial_music_field_coords(),
  initial_music_particle_files(),
  initial_music_particle_datasets(),
  initial_music_particle_coords(),
  initial_music_particle_types(),
  initial_music_particle_attributes(),
  initial_music_throttle_internode(),
  initial_music_throttle_intranode(),
  initial_music_throttle_node_files(),
  initial_music_throttle_close_count(),
  initial_music_throttle_group_size(),
  initial_music_throttle_seconds_stagger(),
  initial_music_throttle_seconds_delay(),
  // EnzoInitialPm
  initial_pm_field(""),
  initial_pm_mpp(0.0),
  initial_pm_level(0),
  // EnzoInitialSedov[23]
  initial_sedov_rank(0),
  initial_sedov_radius_relative(0.0),
  initial_sedov_pressure_in(0.0),
  initial_sedov_pressure_out(0.0),
  initial_sedov_density(0.0),
  // EnzoInitialSedovRandom
  initial_sedov_random_half_empty(false),
  initial_sedov_random_grackle_cooling(false),
  initial_sedov_random_max_blasts(0),
  initial_sedov_random_radius_relative(0.0),
  initial_sedov_random_pressure_in(0.0),
  initial_sedov_random_pressure_out(0.0),
  initial_sedov_random_density(0.0),
  initial_sedov_random_te_multiplier(0),
  // EnzoInitialSoup
  initial_soup_rank(0),
  initial_soup_file(""),
  initial_soup_rotate(false),
  initial_soup_pressure_in(0.0),
  initial_soup_pressure_out(0.0),
  initial_soup_density(0.0),
  // EnzoInitialTurbulence
  initial_turbulence_density(0.0),
  initial_turbulence_pressure(0.0),
  initial_turbulence_temperature(0.0),
  // EnzoProlong
  interpolation_method(""),
  // EnzoMethodCheckGravity
  method_check_gravity_particle_type(),
  // EnzoMethodHeat
  method_heat_alpha(0.0),
  // EnzoMethodHydro
  method_hydro_method(""),
  method_hydro_dual_energy(false),
  method_hydro_dual_energy_eta_1(0.0),
  method_hydro_dual_energy_eta_2(0.0),
  method_hydro_reconstruct_method(""),
  method_hydro_reconstruct_conservative(0),
  method_hydro_reconstruct_positive(0),
  method_hydro_riemann_solver(""),
  // EnzoMethodTurbulence
  method_turbulence_edot(0.0),
  method_turbulence_mach_number(0.0),
  method_grackle_use_grackle(false),
#ifdef CONFIG_USE_GRACKLE
  method_grackle_chemistry(),
  method_grackle_use_cooling_timestep(false),
  method_grackle_radiation_redshift(-1.0),
#endif
  // EnzoMethodGravity
  method_gravity_grav_const(0.0),
  method_gravity_solver(""),
  method_gravity_order(4),
  method_gravity_accumulate(false),
  /// EnzoMethodPmDeposit
  method_pm_deposit_alpha(0.5),
  /// EnzoMethodPmUpdate
  method_pm_update_max_dt(std::numeric_limits<double>::max()),
  /// EnzoSolverMg0
  solver_pre_smooth(),
  solver_post_smooth(),
  solver_last_smooth(),
  solver_coarse_solve(),
  solver_domain_solve(),
  solver_weight(),
  solver_restart_cycle(),
  /// EnzoSolver<Krylov>
  solver_precondition(),
  solver_coarse_level(),
  solver_is_unigrid(),
  stopping_redshift()

{
  for (int i=0; i<3; i++) {
    initial_sedov_array[i] = 0;
    initial_soup_array[i]  = 0;
    initial_soup_d_pos[i]  = 0.0;
    initial_soup_d_size[i] = 0.0;
    initial_collapse_array[i] = 0;
  }

#ifdef CONFIG_USE_GRACKLE
    method_grackle_chemistry = NULL;
#endif
}

//----------------------------------------------------------------------

EnzoConfig::~EnzoConfig() throw ()
{
#ifdef CONFIG_USE_GRACKLE
  if (method_grackle_chemistry){
    delete[] method_grackle_chemistry->grackle_data_file;
    delete method_grackle_chemistry;
  }
#endif // CONFIG_USE_GRACKLE
}

//----------------------------------------------------------------------

void EnzoConfig::pup (PUP::er &p)
{

  Config::pup(p);
  TRACEPUP;

  // NOTE: change this function whenever attributes change

  p | adapt_mass_type;

  p | ppm_diffusion;
  p | ppm_dual_energy;
  p | ppm_dual_energy_eta_1;
  p | ppm_dual_energy_eta_2;
  p | ppm_flattening;
  p | ppm_minimum_pressure_support_parameter;
  p | ppm_number_density_floor;
  p | ppm_density_floor;
  p | ppm_pressure_floor;
  p | ppm_pressure_free;
  p | ppm_temperature_floor;
  p | ppm_steepening;
  p | ppm_use_minimum_pressure_support;
  p | ppm_mol_weight;

  p | field_gamma;

  p | physics_cosmology;
  p | physics_cosmology_hubble_constant_now;
  p | physics_cosmology_omega_lamda_now;
  p | physics_cosmology_omega_matter_now;
  p | physics_cosmology_omega_baryon_now;
  p | physics_cosmology_omega_cdm_now;
  p | physics_cosmology_comoving_box_size;
  p | physics_cosmology_max_expansion_rate;
  p | physics_cosmology_initial_redshift;
  p | physics_cosmology_final_redshift;

  p | physics_gravity;

  p | initial_cosmology_temperature;

  p | initial_collapse_rank;
  PUParray(p,initial_collapse_array,3);
  p | initial_collapse_radius_relative;
  p | initial_collapse_particle_ratio;
  p | initial_collapse_mass;
  p | initial_collapse_temperature;

#ifdef CONFIG_USE_GRACKLE
  p | initial_grackle_test_minimum_H_number_density;
  p | initial_grackle_test_maximum_H_number_density;
  p | initial_grackle_test_minimum_temperature;
  p | initial_grackle_test_maximum_temperature;
  p | initial_grackle_test_minimum_metallicity;
  p | initial_grackle_test_maximum_metallicity;
  p | initial_grackle_test_reset_energies;
#endif /* CONFIG_USE_GRACKLE */

  p | initial_sedov_rank;
  PUParray(p,initial_sedov_array,3);
  p | initial_sedov_radius_relative;
  p | initial_sedov_pressure_in;
  p | initial_sedov_pressure_out;
  p | initial_sedov_density;

  PUParray(p,initial_sedov_random_array,3);
  p | initial_sedov_random_half_empty;
  p | initial_sedov_random_grackle_cooling;
  p | initial_sedov_random_max_blasts;
  p | initial_sedov_random_radius_relative;
  p | initial_sedov_random_pressure_in;
  p | initial_sedov_random_pressure_out;
  p | initial_sedov_random_density;
  p | initial_sedov_random_te_multiplier;

  p | initial_turbulence_density;
  p | initial_turbulence_pressure;
  p | initial_turbulence_temperature;

  p | initial_music_field_files;
  p | initial_music_field_datasets;
  p | initial_music_field_names;
  p | initial_music_field_coords;

  p | initial_music_particle_files;
  p | initial_music_particle_datasets;
  p | initial_music_particle_coords;
  p | initial_music_particle_types;
  p | initial_music_particle_attributes;
  p | initial_music_throttle_internode;
  p | initial_music_throttle_intranode;
  p | initial_music_throttle_node_files;
  p | initial_music_throttle_close_count;
  p | initial_music_throttle_group_size;
  p | initial_music_throttle_seconds_stagger;
  p | initial_music_throttle_seconds_delay;

  p | initial_pm_field;
  p | initial_pm_mpp;
  p | initial_pm_level;

  p | initial_soup_rank;
  p | initial_soup_file;
  p | initial_soup_rotate;
  PUParray(p,initial_soup_array,3);
  PUParray(p,initial_soup_d_pos,3);
  PUParray(p,initial_soup_d_size,3);
  p | initial_soup_pressure_in;
  p | initial_soup_pressure_out;
  p | initial_soup_density;

  p | interpolation_method;

  p | method_check_gravity_particle_type;

  p | method_heat_alpha;

  p | method_hydro_method;
  p | method_hydro_dual_energy;
  p | method_hydro_dual_energy_eta_1;
  p | method_hydro_dual_energy_eta_2;
  p | method_hydro_reconstruct_method;
  p | method_hydro_reconstruct_conservative;
  p | method_hydro_reconstruct_positive;
  p | method_hydro_riemann_solver;

  p | method_turbulence_edot;

  p | method_gravity_grav_const;
  p | method_gravity_solver;
  p | method_gravity_order;
  p | method_gravity_accumulate;

  p | method_pm_deposit_alpha;
  p | method_pm_update_max_dt;

  p | solver_pre_smooth;
  p | solver_post_smooth;
  p | solver_last_smooth;
  p | solver_coarse_solve;
  p | solver_domain_solve;
  p | solver_weight;
  p | solver_restart_cycle;
  p | solver_precondition;
  p | solver_coarse_level;
  p | solver_is_unigrid;

  p | stopping_redshift;

  p | units_mass;
  p | units_density;
  p | units_length;
  p | units_time;

  p  | method_grackle_use_grackle;

#ifdef CONFIG_USE_GRACKLE
  if (method_grackle_use_grackle) {
    p  | method_grackle_use_cooling_timestep;
    p  | method_grackle_radiation_redshift;

<<<<<<< HEAD
    int is_null = (method_grackle_chemistry==NULL);

    p | is_null;

    if (is_null) {

      method_grackle_chemistry = NULL;
      
    } else {

      if (p.isUnpacking()) {
        method_grackle_chemistry = new chemistry_data;
        method_grackle_chemistry->use_grackle = method_grackle_use_grackle;

        if(method_grackle_chemistry->use_grackle){
          if (set_default_chemistry_parameters(method_grackle_chemistry) == ENZO_FAIL){
            ERROR("EnzoMethodConfig::pup()",
                  "Error in Grackle set_default_chemistry_parameters");
          }
        }
      }
      ASSERT("EnzoConfig::pup",
             "method_grackle_chemistry is expected to be non-null",
             (method_grackle_chemistry != NULL));
      
      p | *method_grackle_chemistry;
    }

=======
  if (method_grackle_use_grackle){
    if (p.isUnpacking()) { method_grackle_chemistry = new chemistry_data; }
    p | *method_grackle_chemistry;
  } else {
    method_grackle_chemistry = NULL;
>>>>>>> 7e727256
  }

#endif /* CONFIG_USE_GRACKLE */

}

//----------------------------------------------------------------------

void EnzoConfig::read(Parameters * p) throw()
{
  TRACE("BEGIN EnzoConfig::read()");

  // Read Cello parameters


  TRACE("EnzoCharm::read calling Config::read()");

  ((Config*)this) -> read (p);

  adapt_mass_type.resize(num_adapt);

  for (int ia=0; ia<num_adapt; ia++) {

    std::string prefix = "Adapt:" + adapt_list[ia] + ":";
    adapt_mass_type[ia] = p->value_string(prefix+"mass_type","unknown");
    ASSERT2("EnzoConfig::read()",
	    "Unknown mass_type %s for parameter %s",
	    adapt_mass_type[ia].c_str(),(prefix+"mass_type").c_str(),
	    (adapt_type[ia] != "mass" ||
	     (adapt_mass_type[ia]=="dark" ||
	      adapt_mass_type[ia]=="baryon")));
  }

  double floor_default = 1e-6;

  ppm_diffusion = p->value_logical
    ("Method:ppm:diffusion", false);
  ppm_dual_energy = p->value_logical
    ("Method:ppm:dual_energy",false);
  ppm_dual_energy_eta_1 = p->value_float
    ("Method:ppm:dual_energy_eta_1", 0.001);
  ppm_dual_energy_eta_2 = p->value_float
    ("Method:ppm:dual_energy_eta_2", 0.1);
  ppm_flattening = p->value_integer
    ("Method:ppm:flattening", 3);
  ppm_minimum_pressure_support_parameter = p->value_integer
    ("Method:ppm:minimum_pressure_support_parameter",100);
  ppm_number_density_floor = p->value_float
    ("Method:ppm:number_density_floor", floor_default);
  ppm_density_floor = p->value_float
    ("Method:ppm:density_floor", floor_default);
  ppm_pressure_floor = p->value_float
    ("Method:ppm:pressure_floor", floor_default);
  ppm_pressure_free = p->value_logical
    ("Method:ppm:pressure_free",false);
  ppm_temperature_floor = p->value_float
    ("Method:ppm:temperature_floor", floor_default);
  ppm_steepening = p->value_logical
    ("Method:ppm:steepening", false);
  ppm_use_minimum_pressure_support = p->value_logical
    ("Method:ppm:use_minimum_pressure_support",false);
  ppm_mol_weight = p->value_float
    ("Method:ppm:mol_weight",0.6);

  // InitialMusic

  std::string name_initial = "Initial:music:";
  int num_files = p->list_length (name_initial + "file_list");
  for (int index_file=0; index_file<num_files; index_file++) {
    std::string file_id = name_initial +
      p->list_value_string (index_file,name_initial+"file_list") + ":";

    std::string type    = p->value_string (file_id+"type","");
    std::string name    = p->value_string (file_id+"name","");
    std::string file    = p->value_string (file_id+"file","");
    std::string dataset = p->value_string (file_id+"dataset","");
    std::string coords  = p->value_string (file_id+"coords","xyz");

    if (type == "particle") {
      std::string attribute = p->value_string (file_id+"attribute","");
      //      if (name != "") {
      initial_music_particle_files.     push_back(file);
      initial_music_particle_datasets.  push_back(dataset);
      initial_music_particle_coords.    push_back(coords);
      initial_music_particle_types.     push_back(name);
      initial_music_particle_attributes.push_back(attribute);
      //      }
    } else if (type == "field") {

      initial_music_field_files.        push_back(file);
      initial_music_field_datasets.     push_back(dataset);
      initial_music_field_names.        push_back(name);
      initial_music_field_coords.       push_back(coords);
    } else {
      ERROR2 ("EnzoConfig::read",
	      "Unknown particle type %s for parameter %s",
	      type.c_str(),(file_id+"type").c_str());
    }
  }
  // "sleep_by_process", "limit_per_node"
  initial_music_throttle_internode = p->value_logical
    ("Initial:music:throttle_internode",false);
  initial_music_throttle_intranode = p->value_logical
    ("Initial:music:throttle_intranode",false);
  initial_music_throttle_node_files = p->value_logical
    ("Initial:music:throttle_node_files",false);
  initial_music_throttle_close_count = p->value_integer
    ("Initial:music:throttle_close_count",0);
  initial_music_throttle_group_size = p->value_integer
    ("Initial:music:throttle_group_size",std::numeric_limits<int>::max());
  initial_music_throttle_seconds_stagger = p->value_float
    ("Initial:music:throttle_seconds_stagger",0.0);
  initial_music_throttle_seconds_delay = p->value_float
    ("Initial:music:throttle_seconds_delay",0.0);

  // PM method and initialization

  method_pm_deposit_alpha = p->value_float ("Method:pm_deposit:alpha",0.5);

  method_pm_update_max_dt = p->value_float
    ("Method:pm_update:max_dt", std::numeric_limits<double>::max());


  initial_pm_field        = p->value_string  ("Initial:pm:field","density");
  initial_pm_mpp          = p->value_float   ("Initial:pm:mpp",-1.0);
  initial_pm_level        = p->value_integer ("Initial:pm:level",-1);

  field_gamma = p->value_float ("Field:gamma",5.0/3.0);

  // InitialSoup initialization

  initial_soup_rank      = p->value_integer ("Initial:soup:rank",0);
  initial_soup_file      = p->value_string ("Initial:soup:file","soup.png");
  initial_soup_rotate    = p->value_logical ("Initial:soup:rotate",false);
  for (int axis=0; axis<3; axis++) {
    initial_soup_array[axis]  = p->list_value_integer
      (axis,"Initial:soup:array",1);
    initial_soup_d_pos[axis]  = p->list_value_float
      (axis,"Initial:soup:d_pos",0.0);
    initial_soup_d_size[axis] = p->list_value_float
      (axis,"Initial:soup:d_size",0.0);
  }
  initial_soup_pressure_in =
    p->value_float("Initial:soup:pressure_in",1.0);
  initial_soup_pressure_out =
    p->value_float("Initial:soup:pressure_out",1e-5);
  initial_soup_density =
    p->value_float("Initial:soup:density",1.0);

  // Sedov initialization

  TRACE1("field_gamma = %f",field_gamma);

  initial_sedov_rank = p->value_integer ("Initial:sedov:rank",0);

  initial_sedov_array[0] = p->list_value_integer (0,"Initial:sedov:array",1);
  initial_sedov_array[1] = p->list_value_integer (1,"Initial:sedov:array",1);
  initial_sedov_array[2] = p->list_value_integer (2,"Initial:sedov:array",1);

  initial_sedov_radius_relative =
    p->value_float("Initial:sedov:radius_relative",0.1);
  initial_sedov_pressure_in =
    p->value_float("Initial:sedov:pressure_in",1.0);
  initial_sedov_pressure_out =
    p->value_float("Initial:sedov:pressure_out",1e-5);
  initial_sedov_density =
    p->value_float("Initial:sedov:density",1.0);

  // Sedov Random Initialization

  initial_sedov_random_array[0] =
    p->list_value_integer (0,"Initial:sedov_random:array",1);
  initial_sedov_random_array[1] =
    p->list_value_integer (1,"Initial:sedov_random:array",1);
  initial_sedov_random_array[2] =
    p->list_value_integer (2,"Initial:sedov_random:array",1);

  initial_sedov_random_half_empty =
    p->value_logical ("Initial:sedov_random:half_empty",false);
  initial_sedov_random_grackle_cooling =
    p->value_logical ("Initial:sedov_random:grackle_cooling",false);
  initial_sedov_random_max_blasts =
    p->value_integer ("Initial:sedov_random:max_blasts",1);
  initial_sedov_random_radius_relative =
    p->value_float   ("Initial:sedov_random:radius_relative",0.1);
  initial_sedov_random_pressure_in =
    p->value_float   ("Initial:sedov_random:pressure_in",1.0);
  initial_sedov_random_pressure_out =
    p->value_float   ("Initial:sedov_random:pressure_out",1e-5);
  initial_sedov_random_density =
    p->value_float   ("Initial:sedov_random:density",1.0);
  initial_sedov_random_te_multiplier =
    p->value_integer  ("Initial:sedov_random:te_multiplier",1);

  // Cosmology initialization
  initial_cosmology_temperature = p->value_float("Initial:cosmology:temperature",0.0);

  // Collapse initialization

  initial_collapse_rank =  p->value_integer("Initial:collapse:rank",0);
  for (int i=0; i<initial_collapse_rank; i++) {
    initial_collapse_array[i] =
      p->list_value_integer (i,"Initial:collapse:array",1);
  }
  for (int i=initial_collapse_rank; i<3; i++) {
    initial_collapse_array[i] = 1;
  }
  initial_collapse_radius_relative =
    p->value_float("Initial:collapse:radius_relative",0.1);
  initial_collapse_particle_ratio =
    p->value_float("Initial:collapse:particle_ratio",0.0);
  initial_collapse_mass =
    p->value_float("Initial:collapse:mass",cello::mass_solar);
  initial_collapse_temperature =
    p->value_float("Initial:collapse:temperature",10.0);

  // Grackle test initialization
#ifdef CONFIG_USE_GRACKLE
  initial_grackle_test_minimum_H_number_density =
    p->value_float("Initial:grackle_test:minimum_H_number_density",0.1);
  initial_grackle_test_maximum_H_number_density =
    p->value_float("Initial:grackle_test:maximum_H_number_density",1000.0);
  initial_grackle_test_minimum_temperature =
    p->value_float("Initial:grackle_test:minimum_temperature",10.0);
  initial_grackle_test_maximum_temperature =
    p->value_float("Initial:grackle_test:maximum_temperature",1.0E8);
  initial_grackle_test_minimum_metallicity =
    p->value_float("Initial:grackle_test:minimum_metallicity", 1.0E-4);
  initial_grackle_test_maximum_metallicity =
    p->value_float("Initial:grackle_test:maximum_metallicity", 1.0);
  initial_grackle_test_reset_energies =
    p->value_integer("Initial:grackle_test:reset_energies",0);
#endif /* CONFIG_USE_GRACKLE */

  // Turbulence method and initialization

  initial_turbulence_density = p->value_float
    ("Initial:turbulence:density",1.0);

  // Must specify pressure or temperature
  initial_turbulence_pressure =    p->value_float
    ("Initial:turbulence:pressure",   0.0);
  initial_turbulence_temperature = p->value_float
    ("Initial:turbulence:temperature",0.0);

  bool uses_turbulence = false;
  for (size_t i=0; i<method_list.size(); i++) {
    if (method_list[i] == "turbulence") uses_turbulence=true;
  }

  if (uses_turbulence) {
    ASSERT ("EnzoConfig::read",
  	    "Either initial turbulence pressure or temperature must be defined",
  	    ! ((initial_turbulence_pressure == 0.0) &&
  	       (initial_turbulence_temperature == 0.0)));
    ASSERT ("EnzoConfig::read",
  	    "Initial turbulence pressure and temperature cannot "
	    "both be defined",
  	    ! ((initial_turbulence_pressure != 0.0) &&
  	       (initial_turbulence_temperature != 0.0)));
  }

  method_turbulence_edot = p->value_float
    ("Method:turbulence:edot",-1.0);
  method_turbulence_mach_number = p->value_float
    ("Method:turbulence:mach_number",0.0);

  interpolation_method = p->value_string
    ("Field:interpolation_method","SecondOrderA");

  method_check_gravity_particle_type = p->value_string
    ("Method:check_gravity:particle_type","dark");

  method_heat_alpha = p->value_float
    ("Method:heat:alpha",1.0);

  method_hydro_method = p->value_string
    ("Method:hydro:method","ppm");

  method_hydro_dual_energy = p->value_logical
    ("Method:hydro:dual_energy",false);
  method_hydro_dual_energy_eta_1 = p->value_float
    ("Method:hydro:dual_energy_eta_1",0.001);
  method_hydro_dual_energy_eta_2 = p->value_float
    ("Method:hydro:dual_energy_eta_2",0.1);

  method_hydro_reconstruct_method = p->value_string
    ("Method:hydro:reconstruct_method","ppm");

  method_hydro_reconstruct_conservative = p->value_logical
    ("Method:hydro:reconstruct_conservative",false);

  method_hydro_reconstruct_positive = p->value_logical
    ("Method:hydro:reconstruct_positive",false);

  method_hydro_riemann_solver = p->value_string
    ("Method:hydro:riemann_solver","ppm");

  method_gravity_grav_const = p->value_float
    ("Method:gravity:grav_const",6.67384e-8);

  method_gravity_solver = p->value_string
    ("Method:gravity:solver","unknown");

  method_gravity_order = p->value_integer
    ("Method:gravity:order",4);

  method_gravity_accumulate = p->value_logical
    ("Method:gravity:accumulate",true);

  //--------------------------------------------------
  // Physics
  //--------------------------------------------------

  num_physics = p->list_length("Physics:list");

  for (int index_physics=0; index_physics<num_physics; index_physics++) {

    std::string name =
      p->list_value_string(index_physics,"Physics:list");

    std::string full_name = std::string("Physics:") + name;

    if (physics_list[index_physics] == "cosmology") {

      physics_cosmology = true;

      physics_cosmology_hubble_constant_now = p->value_float
	(full_name + ":hubble_constant_now",0.701);

      physics_cosmology_omega_matter_now = p->value_float
	(full_name + ":omega_matter_now",   0.279);

      physics_cosmology_omega_baryon_now = p->value_float
	(full_name + ":omega_baryon_now",   1.0);

      physics_cosmology_omega_cdm_now = p->value_float
	(full_name + ":omega_cdm_now",   0.0);

      physics_cosmology_omega_lamda_now = p->value_float
	(full_name + ":omega_lambda_now",   0.721);


      physics_cosmology_comoving_box_size = p->value_float
	(full_name + ":comoving_box_size", 64.0);

      physics_cosmology_max_expansion_rate = p->value_float
	(full_name + ":max_expansion_rate", 0.01);

      physics_cosmology_initial_redshift = p->value_float
	(full_name + ":initial_redshift",  20.0);;

      physics_cosmology_final_redshift = p->value_float
	(full_name + ":final_redshift",  0.0);;

    }

    if (physics_list[index_physics] == "gravity") {

      physics_gravity = true;

    }
  }

  //======================================================================
  // SOLVER
  //======================================================================

  num_solvers = p->list_length("Solver:list");

  solver_pre_smooth.  resize(num_solvers);
  solver_coarse_solve.resize(num_solvers);
  solver_domain_solve.resize(num_solvers);
  solver_post_smooth. resize(num_solvers);
  solver_last_smooth. resize(num_solvers);
  solver_weight.      resize(num_solvers);
  solver_restart_cycle.resize(num_solvers);
  solver_precondition.resize(num_solvers);
  solver_coarse_level.resize(num_solvers);
  solver_is_unigrid.resize(num_solvers);

  for (int index_solver=0; index_solver<num_solvers; index_solver++) {

    std::string solver_name =
      std::string("Solver:") + p->list_value_string(index_solver,"Solver:list");

    std::string solver;

    solver = p->value_string (solver_name + ":precondition","unknown");
    if (solver_index.find(solver) != solver_index.end()) {
      solver_precondition[index_solver] = solver_index[solver];
    } else {
      solver_precondition[index_solver] = -1;
    }

    solver = p->value_string (solver_name + ":pre_smooth","unknown");
    if (solver_index.find(solver) != solver_index.end()) {
      solver_pre_smooth[index_solver] = solver_index[solver];
    } else {
      solver_pre_smooth[index_solver] = -1;
    }

    solver = p->value_string (solver_name + ":coarse_solve","unknown");
    if (solver_index.find(solver) != solver_index.end()) {
      solver_coarse_solve[index_solver] = solver_index[solver];
    } else {
      solver_coarse_solve[index_solver] = -1;
    }

    solver = p->value_string (solver_name + ":domain_solve","unknown");
    if (solver_index.find(solver) != solver_index.end()) {
      solver_domain_solve[index_solver] = solver_index[solver];
    } else {
      solver_domain_solve[index_solver] = -1;
    }

    solver = p->value_string (solver_name + ":post_smooth","unknown");
    if (solver_index.find(solver) != solver_index.end()) {
      solver_post_smooth[index_solver] = solver_index[solver];
    } else {
      solver_post_smooth[index_solver] = -1;
    }

    solver = p->value_string (solver_name + ":last_smooth","unknown");
    if (solver_index.find(solver) != solver_index.end()) {
      solver_last_smooth[index_solver] = solver_index[solver];
    } else {
      solver_last_smooth[index_solver] = -1;
    }

    solver_weight[index_solver] =
      p->value_float(solver_name + ":weight",1.0);

    solver_restart_cycle[index_solver] =
      p->value_integer(solver_name + ":restart_cycle",1);

    solver_coarse_level[index_solver] = 
      p->value_integer (solver_name + ":coarse_level",
			solver_min_level[index_solver]);

    solver_is_unigrid[index_solver] =
      p->value_logical (solver_name + ":is_unigrid",false);

  }

  //======================================================================
  // STOPPING
  //======================================================================

  stopping_redshift = p->value_float ("Stopping:redshift",0.0);

  //======================================================================
  // GRACKLE 3.0
  //======================================================================

  this->method_grackle_use_grackle = false;
#ifdef CONFIG_USE_GRACKLE


  /// Grackle parameters

  for (size_t i=0; i<method_list.size(); i++) {
    if (method_list[i] == "grackle") method_grackle_use_grackle=true;
  }

  // Defaults alert PUP::er() to ignore
  if (method_grackle_use_grackle) {

    method_grackle_chemistry = new chemistry_data;
    *method_grackle_chemistry = _set_default_chemistry_parameters();

    /* this must be set AFTER default values are set */
    method_grackle_chemistry->use_grackle = method_grackle_use_grackle;

    // Copy over parameters from Enzo-P to Grackle
    method_grackle_chemistry->Gamma = field_gamma;

    //
    method_grackle_use_cooling_timestep = p->value_logical
      ("Method:grackle:use_cooling_timestep", false);

    // for when not using cosmology - redshift of UVB
    method_grackle_radiation_redshift = p->value_float
      ("Method:grackle:radiation_redshift", -1.0);

    // Set Grackle parameters from parameter file
    method_grackle_chemistry->with_radiative_cooling = p->value_integer
      ("Method:grackle:with_radiative_cooling",
        method_grackle_chemistry->with_radiative_cooling);

    method_grackle_chemistry->primordial_chemistry = p->value_integer
      ("Method:grackle:primordial_chemistry",
        method_grackle_chemistry->primordial_chemistry);

    method_grackle_chemistry->metal_cooling = p->value_integer
      ("Method:grackle:metal_cooling",
        method_grackle_chemistry->metal_cooling);

    method_grackle_chemistry->h2_on_dust = p->value_integer
      ("Method:grackle:h2_on_dust",
        method_grackle_chemistry->h2_on_dust);

    method_grackle_chemistry->three_body_rate = p->value_integer
      ("Method:grackle:three_body_rate",
        method_grackle_chemistry->three_body_rate);

    method_grackle_chemistry->cmb_temperature_floor = p->value_integer
      ("Method:grackle:cmb_temperature_floor",
        method_grackle_chemistry->cmb_temperature_floor);

    std::string grackle_data_file_ = p->value_string
      ("Method:grackle:data_file", "");
    ASSERT("EnzoConfig::read",
	   "no value specified for \"Method:grackle:data_file\"",
	   grackle_data_file_.length() > 0);

    method_grackle_chemistry->grackle_data_file
      = new char[grackle_data_file_.length() + 1];
    strcpy(method_grackle_chemistry->grackle_data_file,
	   grackle_data_file_.c_str());

    method_grackle_chemistry->cie_cooling = p->value_integer
      ("Method:grackle:cie_cooling",
        method_grackle_chemistry->cie_cooling);

    method_grackle_chemistry->h2_optical_depth_approximation = p->value_integer
      ("Method:grackle:h2_optical_depth_approximation",
        method_grackle_chemistry->h2_optical_depth_approximation);

    method_grackle_chemistry->photoelectric_heating = p->value_integer
      ("Method:grackle:photoelectric_heating",
        method_grackle_chemistry->photoelectric_heating);

    method_grackle_chemistry->photoelectric_heating_rate = p->value_float
      ("Method:grackle:photoelectric_heating_rate",
        method_grackle_chemistry->photoelectric_heating_rate);

    method_grackle_chemistry->CaseBRecombination = p->value_integer
      ("Method:grackle:CaseBRecombination",
       method_grackle_chemistry->CaseBRecombination);

    method_grackle_chemistry->UVbackground = p->value_integer
      ("Method:grackle:UVbackground",
        method_grackle_chemistry->UVbackground);

    method_grackle_chemistry->use_volumetric_heating_rate = p->value_integer
      ("Method:grackle:use_volumetric_heating_rate",
      method_grackle_chemistry->use_volumetric_heating_rate);

    method_grackle_chemistry->use_specific_heating_rate = p->value_integer
      ("Method:grackle:use_specific_heating_rate",
       method_grackle_chemistry->use_specific_heating_rate);

    method_grackle_chemistry->self_shielding_method = p->value_integer
      ("Method:grackle:self_shielding_method",
       method_grackle_chemistry->self_shielding_method);

    method_grackle_chemistry->H2_self_shielding = p->value_integer
      ("Method:grackle:H2_self_shielding",
       method_grackle_chemistry->H2_self_shielding);

    method_grackle_chemistry->HydrogenFractionByMass = p->value_float
      ("Method:grackle:HydrogenFractionByMass",
        method_grackle_chemistry->HydrogenFractionByMass);

    method_grackle_chemistry->DeuteriumToHydrogenRatio = p->value_float
      ("Method:grackle:DeuteriumToHydrogenRatio",
       method_grackle_chemistry->DeuteriumToHydrogenRatio);

    method_grackle_chemistry->SolarMetalFractionByMass = p->value_float
      ("Method:grackle:SolarMetalFractionByMass",
       method_grackle_chemistry->SolarMetalFractionByMass);

    method_grackle_chemistry->Compton_xray_heating = p->value_integer
      ("Method:grackle:Compton_xray_heating",
       method_grackle_chemistry->Compton_xray_heating);

    method_grackle_chemistry->LWbackground_sawtooth_suppression = p->value_integer
      ("Method:grackle:LWbackground_sawtooth_suppression",
       method_grackle_chemistry->LWbackground_sawtooth_suppression);

    method_grackle_chemistry->LWbackground_intensity = p->value_float
      ("Method:grackle:LWbackground_intensity",
       method_grackle_chemistry->LWbackground_intensity);

    method_grackle_chemistry->UVbackground_redshift_on = p->value_float
      ("Method:grackle:UVbackground_redshift_on",
       method_grackle_chemistry->UVbackground_redshift_on);

    method_grackle_chemistry->UVbackground_redshift_off = p->value_float
      ("Method:grackle:UVbackground_redshift_off",
       method_grackle_chemistry->UVbackground_redshift_off);

    method_grackle_chemistry->UVbackground_redshift_fullon = p->value_float
      ("Method:grackle:UVbackground_redshift_fullon",
        method_grackle_chemistry->UVbackground_redshift_fullon);

    method_grackle_chemistry->UVbackground_redshift_drop = p->value_float
     ("Method:grackle:UVbackground_redshift_drop",
      method_grackle_chemistry->UVbackground_redshift_drop);

    // When radiative transfer is eventually included, make
    // sure to set the below parameter to match the Enzo-P
    // parameter for turning RT on / off:
    //   method_grackle_chemistry->use_radiative_transfer = ENZO_P_PARAMETER_NAME;

  }
#endif /* CONFIG_USE_GRACKLE */

  TRACE("END   EnzoConfig::read()");
}

//======================================================================<|MERGE_RESOLUTION|>--- conflicted
+++ resolved
@@ -345,44 +345,41 @@
     p  | method_grackle_use_cooling_timestep;
     p  | method_grackle_radiation_redshift;
 
-<<<<<<< HEAD
-    int is_null = (method_grackle_chemistry==NULL);
-
-    p | is_null;
-
-    if (is_null) {
-
+    //    int is_null = (method_grackle_chemistry==NULL);
+    //
+    //    p | is_null;
+    //
+    //    if (is_null) {
+    //
+    //      method_grackle_chemistry = NULL;
+    //      
+    //    } else {
+    //
+    //      if (p.isUnpacking()) {
+    //        method_grackle_chemistry = new chemistry_data;
+    //        method_grackle_chemistry->use_grackle = method_grackle_use_grackle;
+
+    //        if(method_grackle_chemistry->use_grackle){
+    //          if (set_default_chemistry_parameters(method_grackle_chemistry) == ENZO_FAIL){
+    //            ERROR("EnzoMethodConfig::pup()",
+    //                  "Error in Grackle set_default_chemistry_parameters");
+    //          }
+    //        }
+    //      }
+    //      ASSERT("EnzoConfig::pup",
+    //             "method_grackle_chemistry is expected to be non-null",
+    //             (method_grackle_chemistry != NULL));
+    //      
+    //      p | *method_grackle_chemistry;
+    //    }
+
+    if (method_grackle_use_grackle){
+      if (p.isUnpacking()) { method_grackle_chemistry = new chemistry_data; }
+      p | *method_grackle_chemistry;
+    } else {
       method_grackle_chemistry = NULL;
-      
-    } else {
-
-      if (p.isUnpacking()) {
-        method_grackle_chemistry = new chemistry_data;
-        method_grackle_chemistry->use_grackle = method_grackle_use_grackle;
-
-        if(method_grackle_chemistry->use_grackle){
-          if (set_default_chemistry_parameters(method_grackle_chemistry) == ENZO_FAIL){
-            ERROR("EnzoMethodConfig::pup()",
-                  "Error in Grackle set_default_chemistry_parameters");
-          }
-        }
-      }
-      ASSERT("EnzoConfig::pup",
-             "method_grackle_chemistry is expected to be non-null",
-             (method_grackle_chemistry != NULL));
-      
-      p | *method_grackle_chemistry;
     }
-
-=======
-  if (method_grackle_use_grackle){
-    if (p.isUnpacking()) { method_grackle_chemistry = new chemistry_data; }
-    p | *method_grackle_chemistry;
-  } else {
-    method_grackle_chemistry = NULL;
->>>>>>> 7e727256
-  }
-
+  }
 #endif /* CONFIG_USE_GRACKLE */
 
 }
