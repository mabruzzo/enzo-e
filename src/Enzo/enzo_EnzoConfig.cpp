// See LICENSE_CELLO file for license and copyright information

/// @file     enzo_EnzoConfig.cpp
/// @author   James Bordner (jobordner@ucsd.edu)
/// @date     2012-10-03
/// @brief    Implementation of the EnzoConfig class

#include "cello.hpp"
#include "enzo.hpp"

//----------------------------------------------------------------------

EnzoConfig g_enzo_config;

EnzoConfig::EnzoConfig() throw ()
  :
  adapt_mass_type(0),
#ifdef CONFIG_USE_GRACKLE
  method_grackle_units(),
  method_grackle_chemistry(),
#endif
  ppm_diffusion(false),
  ppm_dual_energy(false),
  ppm_dual_energy_eta_1(0.0),
  ppm_dual_energy_eta_2(0.0),
  ppm_flattening(0),
  ppm_minimum_pressure_support_parameter(0),
  ppm_number_density_floor(0.0),
  ppm_density_floor(0.0),
  ppm_pressure_floor(0.0),
  ppm_pressure_free(false),
  ppm_temperature_floor(0.0),
  ppm_steepening(false),
  ppm_use_minimum_pressure_support(false),
  ppm_mol_weight(0.0),
  field_gamma(0.0),
  field_uniform_density(1.0),
  physics_cosmology(false),
  physics_cosmology_hubble_constant_now(0.0),
  physics_cosmology_omega_matter_now(0.0),
  physics_cosmology_omega_lamda_now(0.0),
  physics_cosmology_omega_baryon_now(1.0),
  physics_cosmology_omega_cdm_now(0.0),
  physics_cosmology_comoving_box_size(0.0),
  physics_cosmology_max_expansion_rate(0.0),
  physics_cosmology_initial_redshift(0.0),
  physics_cosmology_final_redshift(0.0),
  physics_gravity(false),
  // EnzoInitialCosmology
  initial_cosmology_temperature(0.0),
  // EnzoInitialCollapse
  initial_collapse_rank(0),
  initial_collapse_radius_relative(0.0),
  initial_collapse_particle_ratio(0.0),
  initial_collapse_mass(0.0),
  initial_collapse_temperature(0.0),
  // EnzoInitialMusic
  initial_music_field_files(),
  initial_music_field_datasets(),
  initial_music_field_names(),
  initial_music_field_coords(),
  initial_music_particle_files(),
  initial_music_particle_datasets(),
  initial_music_particle_coords(),
  initial_music_particle_types(),
  initial_music_particle_attributes(),
  // EnzoInitialPm
  initial_pm_field(""),
  initial_pm_mpp(0.0),
  initial_pm_level(0),
  // EnzoInitialSedov[23]
  initial_sedov_rank(0),
  initial_sedov_radius_relative(0.0),
  initial_sedov_pressure_in(0.0),
  initial_sedov_pressure_out(0.0),
  initial_sedov_density(0.0),
  // EnzoInitialSedovRandom
  initial_sedov_random_half_empty(false),
  initial_sedov_random_grackle_cooling(false),
  initial_sedov_random_max_blasts(0),
  initial_sedov_random_radius_relative(0.0),
  initial_sedov_random_pressure_in(0.0),
  initial_sedov_random_pressure_out(0.0),
  initial_sedov_random_density(0.0),
  initial_sedov_random_te_multiplier(0),
  // EnzoInitialSoup
  initial_soup_rank(0),
  initial_soup_file(""),
  initial_soup_rotate(false),
  initial_soup_pressure_in(0.0),
  initial_soup_pressure_out(0.0),
  initial_soup_density(0.0),
  // EnzoInitialTurbulence
  initial_turbulence_density(0.0),
  initial_turbulence_pressure(0.0),
  initial_turbulence_temperature(0.0),
  // EnzoInitialIsolatedGalaxy
  initial_IG_scale_length(0.0343218),       // Gas disk scale length in code units
  initial_IG_scale_height(0.00343218),      // Gas disk scale height in code units
  initial_IG_disk_mass(42.9661),            // Gas disk mass in code units
  initial_IG_gas_fraction(0.2),             // Gas disk M_gas / M_star
  initial_IG_disk_temperature(1e4),         // Gas disk temperature in K
  initial_IG_disk_metallicity(0.0),         // Gas disk metal fraction
  initial_IG_gas_halo_mass(0.1),             // Gas halo total mass in code units
  initial_IG_gas_halo_temperature(1e4),      // Gas halo initial temperature
  initial_IG_gas_halo_metallicity(0.0),      // Gas halo metal fraction
  initial_IG_gas_halo_density(0.0),          // Gas halo uniform density (ignored if zero)
  initial_IG_gas_halo_radius(1.0),           // Gas halo maximum radius in code units
  // EnzoProlong
  interpolation_method(""),
  // EnzoMethodHeat
  method_heat_alpha(0.0),
  // EnzoMethodHydro
  method_hydro_method(""),
  method_hydro_dual_energy(false),
  method_hydro_dual_energy_eta_1(0.0),
  method_hydro_dual_energy_eta_2(0.0),
  method_hydro_reconstruct_method(""),
  method_hydro_reconstruct_conservative(0),
  method_hydro_reconstruct_positive(0),
  method_hydro_riemann_solver(""),
  // EnzoMethodNull
  method_null_dt(0.0),
  /*
  // EnzoMethodStarMaker,
  star_maker_use_density_threshold(1),           // check above density threshold before SF
  star_maker_use_velocity_divergence(1),         // check for converging flow before SF
  star_maker_number_density_threshold(0.0),      // Number density threshold in cgs
  star_maker_efficiency(0.01),            // star maker efficiency
  star_maker_minimum_star_mass(1.0E4),    // star particle mass (if fixed) in solar masses
  */
  // EnzoMethodTurbulence
  method_turbulence_edot(0.0),
  method_turbulence_mach_number(0.0),
  // EnzoMethodGravity
  method_gravity_grav_const(0.0),
  method_gravity_solver(""),
  method_gravity_order(4),
  method_gravity_accumulate(false),
  /// EnzoMethodBackgroundAcceleration
  method_background_acceleration_type(""),
  method_background_acceleration_mass(0.0),
  method_background_acceleration_DM_mass(0.0),
  method_background_acceleration_DM_density(0.0),
  method_background_acceleration_bulge_mass(0.0),
  method_background_acceleration_core_radius(0.0),
  method_background_acceleration_bulge_radius(0.0),
  method_background_acceleration_stellar_mass(0.0),
  method_background_acceleration_DM_mass_radius(0.0),
  method_background_acceleration_stellar_scale_height_r(0.0),
  method_background_acceleration_stellar_scale_height_z(0.0),
  /// EnzoMethodPmDeposit
  method_pm_deposit_alpha(0.5),
  /// EnzoMethodPmUpdate
  method_pm_update_max_dt(std::numeric_limits<double>::max()),
  /// EnzoSolverMg0
  solver_pre_smooth(),
  solver_post_smooth(),
  solver_last_smooth(),
  solver_coarse_solve(),
  solver_weight(),
  solver_restart_cycle(),
  /// EnzoSolver<Krylov>
  solver_precondition(),
  solver_local(),
  stopping_redshift()

{
  for (int i=0; i<3; i++) {
    initial_sedov_array[i] = 0;
    initial_soup_array[i]  = 0;
    initial_soup_d_pos[i]  = 0.0;
    initial_soup_d_size[i] = 0.0;
    initial_collapse_array[i] = 0;
    initial_IG_center_position[i] = 0.5;
    initial_IG_bfield[i] = 0.0;
    method_background_acceleration_center[i] = 0.5;
    method_background_acceleration_angular_momentum[i] = 0;
  }
  method_background_acceleration_angular_momentum[2] = 1;
}

//----------------------------------------------------------------------

EnzoConfig::~EnzoConfig() throw ()
{
}

//----------------------------------------------------------------------

void EnzoConfig::pup (PUP::er &p)
{

  Config::pup(p);

  TRACEPUP;

  // NOTE: change this function whenever attributes change

  p | adapt_mass_type;

  p | ppm_diffusion;
  p | ppm_dual_energy;
  p | ppm_dual_energy_eta_1;
  p | ppm_dual_energy_eta_2;
  p | ppm_flattening;
  p | ppm_minimum_pressure_support_parameter;
  p | ppm_number_density_floor;
  p | ppm_density_floor;
  p | ppm_pressure_floor;
  p | ppm_pressure_free;
  p | ppm_temperature_floor;
  p | ppm_steepening;
  p | ppm_use_minimum_pressure_support;
  p | ppm_mol_weight;

  p | field_gamma;
  p | field_uniform_density;

  p | physics_cosmology;
  p | physics_cosmology_hubble_constant_now;
  p | physics_cosmology_omega_lamda_now;
  p | physics_cosmology_omega_matter_now;
  p | physics_cosmology_omega_baryon_now;
  p | physics_cosmology_omega_cdm_now;
  p | physics_cosmology_comoving_box_size;
  p | physics_cosmology_max_expansion_rate;
  p | physics_cosmology_initial_redshift;
  p | physics_cosmology_final_redshift;

  p | physics_gravity;

  p | initial_cosmology_temperature;

  p | initial_collapse_rank;
  PUParray(p,initial_collapse_array,3);
  p | initial_collapse_radius_relative;
  p | initial_collapse_particle_ratio;
  p | initial_collapse_mass;
  p | initial_collapse_temperature;

  p | initial_sedov_rank;
  PUParray(p,initial_sedov_array,3);
  p | initial_sedov_radius_relative;
  p | initial_sedov_pressure_in;
  p | initial_sedov_pressure_out;
  p | initial_sedov_density;

  PUParray(p,initial_sedov_random_array,3);
  p | initial_sedov_random_half_empty;
  p | initial_sedov_random_grackle_cooling;
  p | initial_sedov_random_max_blasts;
  p | initial_sedov_random_radius_relative;
  p | initial_sedov_random_pressure_in;
  p | initial_sedov_random_pressure_out;
  p | initial_sedov_random_density;
  p | initial_sedov_random_te_multiplier;

  p | initial_turbulence_density;
  p | initial_turbulence_pressure;
  p | initial_turbulence_temperature;

  p | initial_music_field_files;
  p | initial_music_field_datasets;
  p | initial_music_field_names;
  p | initial_music_field_coords;

  p | initial_music_particle_files;
  p | initial_music_particle_datasets;
  p | initial_music_particle_coords;
  p | initial_music_particle_types;
  p | initial_music_particle_attributes;

  p | initial_pm_field;
  p | initial_pm_mpp;
  p | initial_pm_level;

  PUParray(p, initial_IG_center_position,3);
  PUParray(p, initial_IG_bfield,3);
  p | initial_IG_scale_length;
  p | initial_IG_scale_height;
  p | initial_IG_disk_mass;
  p | initial_IG_gas_fraction;
  p | initial_IG_disk_temperature;
  p | initial_IG_disk_metallicity;
  p | initial_IG_gas_halo_mass;
  p | initial_IG_gas_halo_temperature;
  p | initial_IG_gas_halo_metallicity;
  p | initial_IG_gas_halo_density;
  p | initial_IG_gas_halo_radius;

  p | initial_soup_rank;
  p | initial_soup_file;
  p | initial_soup_rotate;
  PUParray(p,initial_soup_array,3);
  PUParray(p,initial_soup_d_pos,3);
  PUParray(p,initial_soup_d_size,3);
  p | initial_soup_pressure_in;
  p | initial_soup_pressure_out;
  p | initial_soup_density;

  p | interpolation_method;

  p | method_heat_alpha;

  p | method_hydro_method;
  p | method_hydro_dual_energy;
  p | method_hydro_dual_energy_eta_1;
  p | method_hydro_dual_energy_eta_2;
  p | method_hydro_reconstruct_method;
  p | method_hydro_reconstruct_conservative;
  p | method_hydro_reconstruct_positive;
  p | method_hydro_riemann_solver;

  p | method_null_dt;
  /*
  p | star_maker_use_density_threshold;
  p | star_maker_use_velocity_divergence;
  p | star_maker_number_density_threshold;
  p | star_maker_maximum_mass_fraction;
  p | star_maker_efficiency;
  p | star_maker_minimum_star_mass;
 */
  p | method_turbulence_edot;

  p | method_gravity_grav_const;
  p | method_gravity_solver;
  p | method_gravity_order;
  p | method_gravity_accumulate;

<<<<<<< HEAD
  p | method_background_acceleration_type;
  p | method_background_acceleration_mass;
  p | method_background_acceleration_DM_mass;
  p | method_background_acceleration_DM_density;
  p | method_background_acceleration_bulge_mass;
  p | method_background_acceleration_core_radius;
  p | method_background_acceleration_bulge_radius;
  p | method_background_acceleration_stellar_mass;
  p | method_background_acceleration_DM_mass_radius;
  p | method_background_acceleration_stellar_scale_height_r;
  p | method_background_acceleration_stellar_scale_height_z;
  PUParray(p,method_background_acceleration_angular_momentum,3);
  PUParray(p,method_background_acceleration_center,3);

  p | method_pm_deposit_type;
=======
  p | method_pm_deposit_alpha;
>>>>>>> 75c81b06
  p | method_pm_update_max_dt;

  p | solver_precondition;
  p | solver_local;
  p | solver_pre_smooth;
  p | solver_post_smooth;
  p | solver_last_smooth;
  p | solver_coarse_solve;
  p | solver_weight;
  p | solver_restart_cycle;

  p | stopping_redshift;

  p | units_mass;
  p | units_density;
  p | units_length;
  p | units_time;

#ifdef CONFIG_USE_GRACKLE

  // Grackle cooling parameters

  // Units

  //  p | method_grackle_units;
  WARNING("EnzoConfig::pup",
	  "p|method_grackle_units not called");
  //  p | method_grackle_chemistry;
  WARNING("EnzoConfig::pup",
	  "p|method_grackle_chemistry not called");

#endif /* CONFIG_USE_GRACKLE */

}

//----------------------------------------------------------------------

void EnzoConfig::read(Parameters * p) throw()
{
  TRACE("BEGIN EnzoConfig::read()");

  // Read Cello parameters


  TRACE("EnzoCharm::read calling Config::read()");

  ((Config*)this) -> read (p);

  adapt_mass_type.resize(num_adapt);

  for (int ia=0; ia<num_adapt; ia++) {

    std::string prefix = "Adapt:" + adapt_list[ia] + ":";
    adapt_mass_type[ia] = p->value_string(prefix+"mass_type","unknown");
    ASSERT2("EnzoConfig::read()",
	    "Unknown mass_type %s for parameter %s",
	    adapt_mass_type[ia].c_str(),(prefix+"mass_type").c_str(),
	    (adapt_type[ia] != "mass" ||
	     (adapt_mass_type[ia]=="dark" ||
	      adapt_mass_type[ia]=="baryon")));
  }

  solver_precondition.resize(num_solvers);

  double floor_default = 1e-6;

  ppm_diffusion = p->value_logical
    ("Method:ppm:diffusion", false);
  ppm_dual_energy = p->value_logical
    ("Method:ppm:dual_energy",false);
  ppm_dual_energy_eta_1 = p->value_float
    ("Method:ppm:dual_energy_eta_1", 0.001);
  ppm_dual_energy_eta_2 = p->value_float
    ("Method:ppm:dual_energy_eta_2", 0.1);
  ppm_flattening = p->value_integer
    ("Method:ppm:flattening", 3);
  ppm_minimum_pressure_support_parameter = p->value_integer
    ("Method:ppm:minimum_pressure_support_parameter",100);
  ppm_number_density_floor = p->value_float
    ("Method:ppm:number_density_floor", floor_default);
  ppm_density_floor = p->value_float
    ("Method:ppm:density_floor", floor_default);
  ppm_pressure_floor = p->value_float
    ("Method:ppm:pressure_floor", floor_default);
  ppm_pressure_free = p->value_logical
    ("Method:ppm:pressure_free",false);
  ppm_temperature_floor = p->value_float
    ("Method:ppm:temperature_floor", floor_default);
  ppm_steepening = p->value_logical
    ("Method:ppm:steepening", false);
  ppm_use_minimum_pressure_support = p->value_logical
    ("Method:ppm:use_minimum_pressure_support",false);
  ppm_mol_weight = p->value_float
    ("Method:ppm:mol_weight",0.6);

  // InitialMusic

  std::string name_initial = "Initial:music:";
  int num_files = p->list_length (name_initial + "file_list");
  for (int index_file=0; index_file<num_files; index_file++) {
    std::string file_id = name_initial +
      p->list_value_string (index_file,name_initial+"file_list") + ":";

    std::string type    = p->value_string (file_id+"type","");
    std::string name    = p->value_string (file_id+"name","");
    std::string file    = p->value_string (file_id+"file","");
    std::string dataset = p->value_string (file_id+"dataset","");
    std::string coords  = p->value_string (file_id+"coords","xyz");

    if (type == "particle") {
      std::string attribute = p->value_string (file_id+"attribute","");
      //      if (name != "") {
      initial_music_particle_files.     push_back(file);
      initial_music_particle_datasets.  push_back(dataset);
      initial_music_particle_coords.    push_back(coords);
      initial_music_particle_types.     push_back(name);
      initial_music_particle_attributes.push_back(attribute);
      //      }
    } else if (type == "field") {

      initial_music_field_files.        push_back(file);
      initial_music_field_datasets.     push_back(dataset);
      initial_music_field_names.        push_back(name);
      initial_music_field_coords.       push_back(coords);
    } else {
      ERROR2 ("EnzoConfig::read",
	      "Unknown particle type %s for parameter %s",
	      type.c_str(),(file_id+"type").c_str());
    }
  }

  // PM method and initialization

  method_pm_deposit_alpha = p->value_float ("Method:pm_deposit:alpha",0.5);

  method_pm_update_max_dt = p->value_float
    ("Method:pm_update:max_dt", std::numeric_limits<double>::max());


  initial_pm_field        = p->value_string  ("Initial:pm:field","density");
  initial_pm_mpp          = p->value_float   ("Initial:pm:mpp",-1.0);
  initial_pm_level        = p->value_integer ("Initial:pm:level",-1);

  field_gamma = p->value_float ("Field:gamma",5.0/3.0);
  field_uniform_density = p->value_float ("Field:uniform_density",1.0);

  // InitialSoup initialization

  initial_soup_rank      = p->value_integer ("Initial:soup:rank",0);
  initial_soup_file      = p->value_string ("Initial:soup:file","soup.png");
  initial_soup_rotate    = p->value_logical ("Initial:soup:rotate",false);
  for (int axis=0; axis<3; axis++) {
    initial_soup_array[axis]  = p->list_value_integer
      (axis,"Initial:soup:array",1);
    initial_soup_d_pos[axis]  = p->list_value_float
      (axis,"Initial:soup:d_pos",0.0);
    initial_soup_d_size[axis] = p->list_value_float
      (axis,"Initial:soup:d_size",0.0);
  }
  initial_soup_pressure_in =
    p->value_float("Initial:soup:pressure_in",1.0);
  initial_soup_pressure_out =
    p->value_float("Initial:soup:pressure_out",1e-5);
  initial_soup_density =
    p->value_float("Initial:soup:density",1.0);

  // Sedov initialization

  TRACE1("field_gamma = %f",field_gamma);

  initial_sedov_rank = p->value_integer ("Initial:sedov:rank",0);

  initial_sedov_array[0] = p->list_value_integer (0,"Initial:sedov:array",1);
  initial_sedov_array[1] = p->list_value_integer (1,"Initial:sedov:array",1);
  initial_sedov_array[2] = p->list_value_integer (2,"Initial:sedov:array",1);

  initial_sedov_radius_relative =
    p->value_float("Initial:sedov:radius_relative",0.1);
  initial_sedov_pressure_in =
    p->value_float("Initial:sedov:pressure_in",1.0);
  initial_sedov_pressure_out =
    p->value_float("Initial:sedov:pressure_out",1e-5);
  initial_sedov_density =
    p->value_float("Initial:sedov:density",1.0);

  // Sedov Random Initialization

  initial_sedov_random_array[0] =
    p->list_value_integer (0,"Initial:sedov_random:array",1);
  initial_sedov_random_array[1] =
    p->list_value_integer (1,"Initial:sedov_random:array",1);
  initial_sedov_random_array[2] =
    p->list_value_integer (2,"Initial:sedov_random:array",1);

  initial_sedov_random_half_empty =
    p->value_logical ("Initial:sedov_random:half_empty",false);
  initial_sedov_random_grackle_cooling =
    p->value_logical ("Initial:sedov_random:grackle_cooling",false);
  initial_sedov_random_max_blasts =
    p->value_integer ("Initial:sedov_random:max_blasts",1);
  initial_sedov_random_radius_relative =
    p->value_float   ("Initial:sedov_random:radius_relative",0.1);
  initial_sedov_random_pressure_in =
    p->value_float   ("Initial:sedov_random:pressure_in",1.0);
  initial_sedov_random_pressure_out =
    p->value_float   ("Initial:sedov_random:pressure_out",1e-5);
  initial_sedov_random_density =
    p->value_float   ("Initial:sedov_random:density",1.0);
  initial_sedov_random_te_multiplier =
    p->value_integer  ("Initial:sedov_random:te_multiplier",1);


  // Cosmology initialization
  initial_cosmology_temperature = p->value_float("Initial:cosmology:temperature",0.0);

  // Collapse initialization

  initial_collapse_rank =  p->value_integer("Initial:collapse:rank",0);
  for (int i=0; i<initial_collapse_rank; i++) {
    initial_collapse_array[i] =
      p->list_value_integer (i,"Initial:collapse:array",1);
  }
  for (int i=initial_collapse_rank; i<3; i++) {
    initial_collapse_array[i] = 1;
  }
  initial_collapse_radius_relative =
    p->value_float("Initial:collapse:radius_relative",0.1);
  initial_collapse_particle_ratio =
    p->value_float("Initial:collapse:particle_ratio",0.0);
  initial_collapse_mass =
    p->value_float("Initial:collapse:mass",cello::mass_solar);
  initial_collapse_temperature =
    p->value_float("Initial:collapse:temperature",10.0);

  // Turbulence method and initialization

  initial_turbulence_density = p->value_float
    ("Initial:turbulence:density",1.0);

  // Must specify pressure or temperature
  initial_turbulence_pressure =    p->value_float
    ("Initial:turbulence:pressure",   0.0);
  initial_turbulence_temperature = p->value_float
    ("Initial:turbulence:temperature",0.0);

  bool uses_turbulence = false;
  for (size_t i=0; i<method_list.size(); i++) {
    if (method_list[i] == "turbulence") uses_turbulence=true;
  }

  if (uses_turbulence) {
    ASSERT ("EnzoConfig::read",
  	    "Either initial turbulence pressure or temperature must be defined",
  	    ! ((initial_turbulence_pressure == 0.0) &&
  	       (initial_turbulence_temperature == 0.0)));
    ASSERT ("EnzoConfig::read",
  	    "Initial turbulence pressure and temperature cannot "
	    "both be defined",
  	    ! ((initial_turbulence_pressure != 0.0) &&
  	       (initial_turbulence_temperature != 0.0)));
  }

  method_turbulence_edot = p->value_float
    ("Method:turbulence:edot",-1.0);
  method_turbulence_mach_number = p->value_float
    ("Method:turbulence:mach_number",0.0);

  interpolation_method = p->value_string
    ("Field:interpolation_method","SecondOrderA");

  //
  initial_IG_scale_length = p->value_float
    ("Initial:isolated_galaxy:scale_length", 0.0343218);
  initial_IG_scale_height = p->value_float
    ("Initial:isolated_galaxy:scale_height", 0.00343218);
  initial_IG_disk_mass = p->value_float
    ("Initial:isolated_galaxy:disk_mass", 42.9661);
  initial_IG_gas_fraction = p->value_float
    ("Initial:isolated_galaxy:gas_fraction", 0.2);
  initial_IG_disk_temperature = p->value_float
    ("Initial:isolated_galaxy:disk_temperature", 1.0E4);
  initial_IG_disk_metallicity = p->value_float
    ("Initial:isolated_galaxy:disk_metallicity", 0.0);
  initial_IG_gas_halo_mass = p->value_float
    ("Initial:isolated_galaxy:gas_halo_mass", 0.1);
  initial_IG_gas_halo_temperature = p->value_float
    ("Initial:isolated_galaxy:gas_halo_temperature", 1.0E4);
  initial_IG_gas_halo_density = p->value_float
    ("Initial:isolated_galaxy:gas_halo_density", 0.0);
  initial_IG_gas_halo_radius = p->value_float
    ("Initial:isolated_galaxy:gas_halo_radius", 1.0);
  initial_IG_gas_halo_metallicity = p->value_float
    ("Initial:isolated_galaxy:gas_halo_metallicity", 0.0);

  for (int axis=0; axis<3; axis++) {
    initial_IG_center_position[axis]  = p->list_value_float
      (axis,"Initial:isolated_galaxy:center_position",0.5);
    initial_IG_bfield[axis] = p->list_value_float
      (axis, "Initial:isolated_galaxy:bfield",0.0);
  }

  method_heat_alpha = p->value_float
    ("Method:heat:alpha",1.0);

  method_hydro_method = p->value_string
    ("Method:hydro:method","ppm");

  method_hydro_dual_energy = p->value_logical
    ("Method:hydro:dual_energy",false);
  method_hydro_dual_energy_eta_1 = p->value_float
    ("Method:hydro:dual_energy_eta_1",0.001);
  method_hydro_dual_energy_eta_2 = p->value_float
    ("Method:hydro:dual_energy_eta_2",0.1);

  method_hydro_reconstruct_method = p->value_string
    ("Method:hydro:reconstruct_method","ppm");

  method_hydro_reconstruct_conservative = p->value_logical
    ("Method:hydro:reconstruct_conservative",false);

  method_hydro_reconstruct_positive = p->value_logical
    ("Method:hydro:reconstruct_positive",false);

  method_hydro_riemann_solver = p->value_string
    ("Method:hydro:riemann_solver","ppm");

  method_null_dt = p->value_float
    ("Method:null:dt",std::numeric_limits<double>::max());

  // method_star_maker

  method_gravity_grav_const = p->value_float
    ("Method:gravity:grav_const",6.67384e-8);

  method_gravity_solver = p->value_string
    ("Method:gravity:solver","unknown");

  method_gravity_order = p->value_integer
    ("Method:gravity:order",4);

  method_gravity_accumulate = p->value_logical
    ("Method:gravity:accumulate",true);

  method_background_acceleration_type = p->value_string
   ("Method:background_acceleration:type","unknown");

  method_background_acceleration_mass = p->value_float
   ("Method:background_acceleration:mass",0.0);

  method_background_acceleration_DM_mass = p->value_float
   ("Method:background_acceleration:DM_mass",-1.0);

  method_background_acceleration_DM_density = p->value_float
   ("Method:background_acceleration:DM_density", -1.0);

  method_background_acceleration_bulge_mass = p->value_float
    ("Method:background_acceleration:bulge_mass", 0.0);

  method_background_acceleration_core_radius = p->value_float
    ("Method:background_acceleration:core_radius", 0.0);

  method_background_acceleration_bulge_radius = p->value_float
    ("Method:background_acceleration:bulge_radius", 0.0);

  method_background_acceleration_stellar_mass = p->value_float
    ("Method:background_acceleration:stellar_mass", 0.0);

  method_background_acceleration_DM_mass_radius = p->value_float
   ("Method:background_acceleration:DM_mass_radius", 0.0);

  method_background_acceleration_stellar_scale_height_r = p->value_float
   ("Method:background_acceleration:stellar_scale_height_r",0.0);

  method_background_acceleration_stellar_scale_height_z = p->value_float
   ("Method:background_acceleration:stellar_scale_height_z", 0.0);

  for (int axis = 0; axis < 3; axis++){
    method_background_acceleration_center[axis] = p->list_value_float
      (axis,"Method:background_acceleration:center",0.5);
    method_background_acceleration_angular_momentum[axis] = p->list_value_float
      (axis,"Method:background_acceleration:angular_momentum",0);
  }

  // Not sure if I need. Seems this flag tells the hydo solver
  // if gravity exists... so I would expect to need this... but Does
  // not get triggered for self-gravity at the moment... so not sure
  for (size_t i=0; i<method_list.size(); i++) {
    if (method_list[i] == "background_acceleration") physics_gravity=true;
  }

  //--------------------------------------------------
  // Physics
  //--------------------------------------------------

  num_physics = p->list_length("Physics:list");

  for (int index_physics=0; index_physics<num_physics; index_physics++) {

    std::string name =
      p->list_value_string(index_physics,"Physics:list");

    std::string full_name = std::string("Physics:") + name;

    if (physics_list[index_physics] == "cosmology") {

      physics_cosmology = true;

      physics_cosmology_hubble_constant_now = p->value_float
	(full_name + ":hubble_constant_now",0.701);

      physics_cosmology_omega_matter_now = p->value_float
	(full_name + ":omega_matter_now",   0.279);

      physics_cosmology_omega_baryon_now = p->value_float
	(full_name + ":omega_baryon_now",   1.0);

      physics_cosmology_omega_cdm_now = p->value_float
	(full_name + ":omega_cdm_now",   0.0);

      physics_cosmology_omega_lamda_now = p->value_float
	(full_name + ":omega_lambda_now",   0.721);


      physics_cosmology_comoving_box_size = p->value_float
	(full_name + ":comoving_box_size", 64.0);

      physics_cosmology_max_expansion_rate = p->value_float
	(full_name + ":max_expansion_rate", 0.01);

      physics_cosmology_initial_redshift = p->value_float
	(full_name + ":initial_redshift",  20.0);;

      physics_cosmology_final_redshift = p->value_float
	(full_name + ":final_redshift",  0.0);;

    }

    if (physics_list[index_physics] == "gravity") {

      physics_gravity = true;

    }
  }

  //======================================================================
  // SOLVER
  //======================================================================

  num_solvers = p->list_length("Solver:list");

  solver_precondition.resize(num_solvers);
  solver_local.       resize(num_solvers);
  solver_pre_smooth.  resize(num_solvers);
  solver_coarse_solve.resize(num_solvers);
  solver_post_smooth. resize(num_solvers);
  solver_last_smooth. resize(num_solvers);
  solver_weight.      resize(num_solvers);
  solver_restart_cycle.resize(num_solvers);

  for (int index_solver=0; index_solver<num_solvers; index_solver++) {

    std::string solver_name =
      std::string("Solver:") + p->list_value_string(index_solver,"Solver:list");

    std::string solver;

    solver = p->value_string (solver_name + ":precondition","unknown");
    if (solver_index.find(solver) != solver_index.end()) {
      solver_precondition[index_solver] = solver_index[solver];
    } else {
      solver_precondition[index_solver] = -1;
    }

    solver = p->value_string (solver_name + ":pre_smooth","unknown");
    if (solver_index.find(solver) != solver_index.end()) {
      solver_pre_smooth[index_solver] = solver_index[solver];
    } else {
      solver_pre_smooth[index_solver] = -1;
    }

    solver = p->value_string (solver_name + ":coarse_solve","unknown");
    if (solver_index.find(solver) != solver_index.end()) {
      solver_coarse_solve[index_solver] = solver_index[solver];
    } else {
      solver_coarse_solve[index_solver] = -1;
    }

    solver = p->value_string (solver_name + ":post_smooth","unknown");
    if (solver_index.find(solver) != solver_index.end()) {
      solver_post_smooth[index_solver] = solver_index[solver];
    } else {
      solver_post_smooth[index_solver] = -1;
    }

    solver = p->value_string (solver_name + ":last_smooth","unknown");
    if (solver_index.find(solver) != solver_index.end()) {
      solver_last_smooth[index_solver] = solver_index[solver];
    } else {
      solver_last_smooth[index_solver] = -1;
    }

    solver_weight[index_solver] =
      p->value_float(solver_name + ":weight",1.0);

    solver_restart_cycle[index_solver] =
      p->value_integer(solver_name + ":restart_cycle",1);

    solver_local[index_solver] =
      p->value_logical (solver_name + ":local",false);

  }

  //======================================================================
  // STOPPING
  //======================================================================

  stopping_redshift = p->value_float ("Stopping:redshift",0.0);

  //======================================================================
  // GRACKLE
  //======================================================================

#ifdef CONFIG_USE_GRACKLE

  /// Grackle parameters

  bool uses_grackle = false;
  for (size_t i=0; i<method_list.size(); i++) {
    if (method_list[i] == "grackle") uses_grackle=true;
  }

  // Defaults alert PUP::er() to ignore
  method_grackle_chemistry.use_grackle = uses_grackle;

  if (uses_grackle) {

    method_grackle_units.comoving_coordinates = false;

    for (int index_physics=0; index_physics<num_physics; index_physics++) {
      // Check if EnzoPhysicsCosmology object is present
      if (physics_list[index_physics] == "cosmology") {
	method_grackle_units.comoving_coordinates = true;
	break;
      }
    }

    method_grackle_units.density_units             // 1 m_H/cc
      = p->value_float("Method:grackle:density_units",1.67e-24);

    method_grackle_units.length_units              // 1 kpc
      = p->value_float("Method:grackle:length_units",3.086e21);

    method_grackle_units.time_units                // 1 Myr
      = p->value_float("Method:grackle:time_units",3.15569e13);

    method_grackle_units.a_units   // units for the expansion factor
      = p->value_float("Method:grackle:a_units",1.0);

    // computed
    method_grackle_units.velocity_units
      = method_grackle_units.length_units / method_grackle_units.time_units;

    method_grackle_units.velocity_units =
      method_grackle_units.length_units / method_grackle_units.time_units;


    //method_grackle_chemistry.set_default_chemistry_parameters();
    chemistry_data chemistry = set_default_chemistry_parameters();

    method_grackle_chemistry.Gamma = p->value_float
      ("Method:grackle:gamma",method_grackle_chemistry.Gamma);

    method_grackle_chemistry.with_radiative_cooling =p->value_logical
      ("Method:grackle:with_radiative_cooling",
       method_grackle_chemistry.with_radiative_cooling);

    method_grackle_chemistry.primordial_chemistry = p->value_logical
      ("Method:grackle:primordial_chemistry",
       method_grackle_chemistry.primordial_chemistry);

    method_grackle_chemistry.metal_cooling = p->value_logical
      ("Method:grackle:metal_cooling",method_grackle_chemistry.metal_cooling);

    method_grackle_chemistry.h2_on_dust = p->value_logical
      ("Method:grackle:h2_on_dust",method_grackle_chemistry.h2_on_dust);

    method_grackle_chemistry.cmb_temperature_floor = p->value_logical
      ("Method:grackle:cmb_temperature_floor",
       method_grackle_chemistry.cmb_temperature_floor);

    method_grackle_chemistry.grackle_data_file
      = strdup(p->value_string
	       ("Method:grackle:data_file",
		method_grackle_chemistry.grackle_data_file).c_str());

    method_grackle_chemistry.cie_cooling = p->value_integer
      ("Method:grackle:cie_cooling",method_grackle_chemistry.cie_cooling);

    method_grackle_chemistry.h2_optical_depth_approximation = p->value_integer
      ("Method:grackle:h2_optical_depth_approximation",
       method_grackle_chemistry.h2_optical_depth_approximation);

    method_grackle_chemistry.photoelectric_heating = p->value_integer
      ("Method:grackle:photoelectric_heating",
       method_grackle_chemistry.photoelectric_heating);

    method_grackle_chemistry.photoelectric_heating_rate = p->value_float
      ("Method:grackle:photoelectric_heating_rate",
       method_grackle_chemistry.photoelectric_heating_rate);

    method_grackle_chemistry.UVbackground = p->value_integer
      ("Method:grackle:UVbackground",method_grackle_chemistry.UVbackground);

    // initialize chemistry data: required here since EnzoMethodGrackle may not be used

    const gr_float a_value =
      1. / (1. + physics_cosmology_initial_redshift);

    if (initialize_chemistry_data
	(method_grackle_chemistry, method_grackle_units, a_value) == 0) {
      ERROR("EnzoMethodGrackle::EnzoMethodGrackle()",
	    "Error in initialize_chemistry_data");
    }
  }
#endif /* CONFIG_USE_GRACKLE */

  TRACE("END   EnzoConfig::read()");
}

//======================================================================<|MERGE_RESOLUTION|>--- conflicted
+++ resolved
@@ -328,7 +328,6 @@
   p | method_gravity_order;
   p | method_gravity_accumulate;
 
-<<<<<<< HEAD
   p | method_background_acceleration_type;
   p | method_background_acceleration_mass;
   p | method_background_acceleration_DM_mass;
@@ -344,9 +343,7 @@
   PUParray(p,method_background_acceleration_center,3);
 
   p | method_pm_deposit_type;
-=======
   p | method_pm_deposit_alpha;
->>>>>>> 75c81b06
   p | method_pm_update_max_dt;
 
   p | solver_precondition;
