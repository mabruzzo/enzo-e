// See LICENSE_CELLO file for license and copyright information

/// @file     enzo_EnzoConfig.cpp
/// @author   James Bordner (jobordner@ucsd.edu)
/// @date     2012-10-03
/// @brief    Implementation of the EnzoConfig class

#include "cello.hpp"
#include "enzo.hpp"

extern CProxy_EnzoSimulation proxy_enzo_simulation;

//----------------------------------------------------------------------

EnzoConfig g_enzo_config;

EnzoConfig::EnzoConfig() throw ()
  :
  adapt_mass_type(0),
  ppm_diffusion(false),
  ppm_flattening(0),
  ppm_minimum_pressure_support_parameter(0),
  ppm_pressure_free(false),
  ppm_steepening(false),
  ppm_use_minimum_pressure_support(false),
  field_uniform_density(1.0),
  physics_cosmology(false),
  physics_cosmology_hubble_constant_now(0.0),
  physics_cosmology_omega_matter_now(0.0),
  physics_cosmology_omega_lamda_now(0.0),
  physics_cosmology_omega_baryon_now(1.0),
  physics_cosmology_omega_cdm_now(0.0),
  physics_cosmology_comoving_box_size(0.0),
  physics_cosmology_max_expansion_rate(0.0),
  physics_cosmology_initial_redshift(0.0),
  physics_cosmology_final_redshift(0.0),
  // FluidProps
  physics_fluid_props_de_config(),
  physics_fluid_props_fluid_floor_config(),
  physics_fluid_props_gamma(0.0),
  physics_fluid_props_mol_weight(0.0),
  // Gravity
  physics_gravity(false),
  // EnzoInitialBCenter
  initial_bcenter_update_etot(false),
  // EnzoInitialCloud
  initial_cloud_subsample_n(0),
  initial_cloud_radius(0.),
  initial_cloud_center_x(0.0),
  initial_cloud_center_y(0.0),
  initial_cloud_center_z(0.0),
  initial_cloud_density_cloud(0.0),
  initial_cloud_density_wind(0.0),
  initial_cloud_velocity_wind(0.0),
  initial_cloud_etot_wind(0.0),
  initial_cloud_eint_wind(0.0),
  initial_cloud_metal_mass_frac(0.0),
  initial_cloud_initialize_uniform_bfield(false),
  initial_cloud_perturb_stddev(0.0),
  initial_cloud_trunc_dev(0.0),
  initial_cloud_perturb_seed(0),
  // EnzoInitialCosmology
  initial_cosmology_temperature(0.0),
  // EnzoInitialCollapse
  initial_collapse_rank(0),
  initial_collapse_radius_relative(0.0),
  initial_collapse_particle_ratio(0.0),
  initial_collapse_mass(0.0),
  initial_collapse_temperature(0.0),
  // EnzoInitialFeedbackTest
  initial_feedback_test_density(),
  initial_feedback_test_HI_density(),
  initial_feedback_test_HII_density(),
  initial_feedback_test_HeI_density(),
  initial_feedback_test_HeII_density(),
  initial_feedback_test_HeIII_density(),
  initial_feedback_test_e_density(),
  initial_feedback_test_star_mass(),
  initial_feedback_test_temperature(),
  initial_feedback_test_from_file(),
  initial_feedback_test_metal_fraction(0.01),
  // EnzoInitialGrackleTest
#ifdef CONFIG_USE_GRACKLE
  initial_grackle_test_maximum_H_number_density(1000.0),
  initial_grackle_test_maximum_metallicity(1.0),
  initial_grackle_test_maximum_temperature(1.0E8),
  initial_grackle_test_minimum_H_number_density(0.1),
  initial_grackle_test_minimum_metallicity(1.0E-4),
  initial_grackle_test_minimum_temperature(10.0),
  initial_grackle_test_reset_energies(0),
#endif /* CONFIG_USE_GRACKLE */
  // EnzoInitialHdf5
  initial_hdf5_max_level(),
  initial_hdf5_format(),
  initial_hdf5_blocking(),
  initial_hdf5_field_files(),
  initial_hdf5_field_datasets(),
  initial_hdf5_field_names(),
  initial_hdf5_field_coords(),
  initial_hdf5_particle_files(),
  initial_hdf5_particle_datasets(),
  initial_hdf5_particle_coords(),
  initial_hdf5_particle_types(),
  initial_hdf5_particle_attributes(),
  // EnzoInitialInclinedWave
  initial_inclinedwave_alpha(0.0),
  initial_inclinedwave_beta(0.0),
  initial_inclinedwave_amplitude(0.0),
  initial_inclinedwave_lambda(0.0),
  initial_inclinedwave_parallel_vel(std::numeric_limits<double>::min()),
  initial_inclinedwave_positive_vel(true),
  initial_inclinedwave_wave_type(""),
  // EnzoInitialMusic
  initial_music_field_files(),
  initial_music_field_datasets(),
  initial_music_field_names(),
  initial_music_field_coords(),
  initial_music_particle_files(),
  initial_music_particle_datasets(),
  initial_music_particle_coords(),
  initial_music_particle_types(),
  initial_music_particle_attributes(),
  initial_music_throttle_internode(),
  initial_music_throttle_intranode(),
  initial_music_throttle_node_files(),
  initial_music_throttle_close_count(),
  initial_music_throttle_group_size(),
  initial_music_throttle_seconds_stagger(),
  initial_music_throttle_seconds_delay(),
  // EnzoInitialPm
  initial_pm_field(""),
  initial_pm_mpp(0.0),
  initial_pm_level(0),
  // EnzoInitialBurkertBodenheimer
  initial_burkertbodenheimer_rank(0),
  initial_burkertbodenheimer_radius_relative(0.0),
  initial_burkertbodenheimer_particle_ratio(0.0),
  initial_burkertbodenheimer_mass(0.0),
  initial_burkertbodenheimer_temperature(0.0),
  initial_burkertbodenheimer_densityprofile(1),
  initial_burkertbodenheimer_rotating(true),
  initial_burkertbodenheimer_outer_velocity(-1),
  // EnzoInitialSedov[23]
  initial_sedov_rank(0),
  initial_sedov_radius_relative(0.0),
  initial_sedov_pressure_in(0.0),
  initial_sedov_pressure_out(0.0),
  initial_sedov_density(0.0),
  // EnzoInitialSedovRandom
  initial_sedov_random_half_empty(false),
  initial_sedov_random_grackle_cooling(false),
  initial_sedov_random_max_blasts(0),
  initial_sedov_random_radius_relative(0.0),
  initial_sedov_random_pressure_in(0.0),
  initial_sedov_random_pressure_out(0.0),
  initial_sedov_random_density(0.0),
  initial_sedov_random_te_multiplier(0),
  // EnzoInitialShockTube
  initial_shock_tube_setup_name(""),
  initial_shock_tube_aligned_ax(""),
  initial_shock_tube_axis_velocity(0.0),
  initial_shock_tube_trans_velocity(0.0),
  initial_shock_tube_flip_initialize(false),
  // EnzoInitialSoup
  initial_soup_rank(0),
  initial_soup_file(""),
  initial_soup_rotate(false),
  initial_soup_pressure_in(0.0),
  initial_soup_pressure_out(0.0),
  initial_soup_density(0.0),
  // EnzoInitialTurbulence
  initial_turbulence_density(0.0),
  initial_turbulence_pressure(0.0),
  initial_turbulence_temperature(0.0),
  // EnzoInitialIsolatedGalaxy
  initial_IG_scale_length(0.0343218),       // Gas disk scale length in code units
  initial_IG_scale_height(0.00343218),      // Gas disk scale height in code units
  initial_IG_disk_mass(42.9661),            // Gas disk mass in code units
  initial_IG_gas_fraction(0.2),             // Gas disk M_gas / M_star
  initial_IG_disk_temperature(1e4),         // Gas disk temperature in K
  initial_IG_disk_metal_fraction(1.0E-10),         // Gas disk metal fraction
  initial_IG_gas_halo_mass(0.1),             // Gas halo total mass in code units
  initial_IG_gas_halo_temperature(1e4),      // Gas halo initial temperature
  initial_IG_gas_halo_metal_fraction(1.0E-10),      // Gas halo metal fraction
  initial_IG_gas_halo_density(0.0),          // Gas halo uniform density (ignored if zero)
  initial_IG_gas_halo_radius(1.0),           // Gas halo maximum radius in code units
  initial_IG_use_gas_particles(false),      // Set up gas by depositing baryonic particles to grid
  initial_IG_live_dm_halo(false),
  initial_IG_stellar_disk(false),
  initial_IG_stellar_bulge(false),
  initial_IG_analytic_velocity(false),
  initial_IG_include_recent_SF(false),
  initial_IG_recent_SF_start(-100.0),
  initial_IG_recent_SF_end(0.0),
  initial_IG_recent_SF_bin_size(5.0),
  initial_IG_recent_SF_SFR(2.0),
  initial_IG_recent_SF_seed(12345),  
  // EnzoInitialMergeSinksTest
  initial_merge_sinks_test_particle_data_filename(""),
  // EnzoInitialAccretionTest
  initial_accretion_test_sink_mass(0.0),
  initial_accretion_test_gas_density(0.0),
  initial_accretion_test_gas_pressure(0.0),
  initial_accretion_test_gas_radial_velocity(0.0),
  // EnzoInitialShuCollapse
  initial_shu_collapse_truncation_radius(0.0),
  initial_shu_collapse_nominal_sound_speed(0.0),
  initial_shu_collapse_instability_parameter(0.0),
  initial_shu_collapse_external_density(0.0),
  initial_shu_collapse_central_sink_exists(false),
  initial_shu_collapse_central_sink_mass(0.0),
  // EnzoInitialBBTest
  initial_bb_test_mean_density(0.0),
  initial_bb_test_fluctuation_amplitude(0.0),
  initial_bb_test_truncation_radius(0.0),
  initial_bb_test_nominal_sound_speed(0.0),
  initial_bb_test_angular_rotation_velocity(0.0),
  initial_bb_test_external_density(0.0),
  // EnzoMethodHeat
  method_heat_alpha(0.0),
  // EnzoMethodHydro
  method_hydro_method(""),
  method_hydro_dual_energy(false),
  method_hydro_dual_energy_eta_1(0.0),
  method_hydro_dual_energy_eta_2(0.0),
  method_hydro_reconstruct_method(""),
  method_hydro_reconstruct_conservative(0),
  method_hydro_reconstruct_positive(0),
  method_hydro_riemann_solver(""),
  // EnzoMethodFeedback,
  method_feedback_flavor(""),
  method_feedback_ejecta_mass(0.0),
  method_feedback_supernova_energy(1.0),
  method_feedback_ejecta_metal_fraction(0.0),
  method_feedback_stencil(3),
  method_feedback_radius(-1),
  method_feedback_shift_cell_center(true),
  method_feedback_ke_fraction(0.0),
  method_feedback_use_ionization_feedback(false),
  method_feedback_time_first_sn(-1), // in Myr
  // EnzoMethodFeedbackSTARSS,
  method_feedback_single_sn(0),
  method_feedback_unrestricted_sn(0),
  method_feedback_stellar_winds(0),
  method_feedback_gas_return_fraction(0.0),
  method_feedback_min_level(0),
  method_feedback_analytic_SNR_shell_mass(0),
  method_feedback_fade_SNR(0),
  method_feedback_NEvents(0),
  // EnzoMethodStarMaker,
  method_star_maker_flavor(""),                              // star maker type to use
  method_star_maker_use_altAlpha(false),
  method_star_maker_use_density_threshold(false),           // check above density threshold before SF
  method_star_maker_use_velocity_divergence(false),         // check for converging flow before SF
  method_star_maker_use_dynamical_time(false),              // compute t_ff / t_dyn. Otherwise take as 1.0
  method_star_maker_use_cooling_time(false),                // check if t_cool < t_dyn
  method_star_maker_use_overdensity_threshold(false),
  method_star_maker_use_temperature_threshold(false),
  method_star_maker_use_self_gravitating(false),            //
  method_star_maker_use_h2_self_shielding(false),
  method_star_maker_use_jeans_mass(false),
  method_star_maker_number_density_threshold(0.0),         // Number density threshold in cgs
  method_star_maker_overdensity_threshold(0.0),
  method_star_maker_critical_metallicity(0.0),
  method_star_maker_temperature_threshold(1.0E4),
  method_star_maker_maximum_mass_fraction(0.5),            // maximum cell mass fraction to convert to stars
  method_star_maker_efficiency(0.01),            // star maker efficiency per free fall time
  method_star_maker_minimum_star_mass(1.0E4),    // minimum star particle mass in solar masses
  method_star_maker_maximum_star_mass(1.0E4),    // maximum star particle mass in solar masses
  method_star_maker_min_level(0), // minimum AMR level for star formation
  method_star_maker_turn_off_probability(false),
  // EnzoMethodTurbulence
  method_turbulence_edot(0.0),
  method_turbulence_mach_number(0.0),
  method_grackle_use_grackle(false),
#ifdef CONFIG_USE_GRACKLE
  method_grackle_chemistry(),
  method_grackle_use_cooling_timestep(false),
  method_grackle_radiation_redshift(-1.0),
#endif
  // EnzoMethodGravity
  method_gravity_grav_const(0.0),
  method_gravity_solver(""),
  method_gravity_order(4),
  method_gravity_dt_max(0.0),
  method_gravity_accumulate(false),
  /// EnzoMethodBackgroundAcceleration
  method_background_acceleration_flavor(""),
  method_background_acceleration_mass(0.0),
  method_background_acceleration_DM_mass(0.0),
  method_background_acceleration_bulge_mass(0.0),
  method_background_acceleration_core_radius(1.0E-10),
  method_background_acceleration_bulge_radius(1.0E-10),
  method_background_acceleration_stellar_mass(0.0),
  method_background_acceleration_DM_mass_radius(0.0),
  method_background_acceleration_stellar_scale_height_r(1.0E-10),
  method_background_acceleration_stellar_scale_height_z(1.0E-10),
  method_background_acceleration_apply_acceleration(true), // for debugging
  /// EnzoMethodPmDeposit
  method_pm_deposit_alpha(0.5),
  /// EnzoMethodPmUpdate
  method_pm_update_max_dt(std::numeric_limits<double>::max()),
  /// EnzoMethodMHDVlct
  method_vlct_riemann_solver(""),
  method_vlct_half_dt_reconstruct_method(""),
  method_vlct_full_dt_reconstruct_method(""),
  method_vlct_theta_limiter(0.0),
  method_vlct_mhd_choice(""),
  /// EnzoMethodMergeSinks
  method_merge_sinks_merging_radius_cells(0.0),
  /// EnzoMethodAccretion
  method_accretion_accretion_radius_cells(0.0),
  method_accretion_flavor(""),
  method_accretion_physical_density_threshold_cgs(0.0),
  method_accretion_max_mass_fraction(0.0),
  /// EnzoMethodSinkMaker
  method_sink_maker_jeans_length_resolution_cells(0.0),
  method_sink_maker_physical_density_threshold_cgs(0.0),
  method_sink_maker_check_density_maximum(false),
  method_sink_maker_max_mass_fraction(0.0),
  method_sink_maker_min_sink_mass_solar(0.0),
  method_sink_maker_max_offset_cell_fraction(0.0),
  method_sink_maker_offset_seed_shift(0),
  /// EnzoProlong
  prolong_enzo_type(),
  prolong_enzo_positive(true),
  prolong_enzo_use_linear(false),
  /// EnzoSolverMg0
  solver_pre_smooth(),
  solver_post_smooth(),
  solver_last_smooth(),
  solver_coarse_solve(),
  solver_domain_solve(),
  solver_weight(),
  solver_restart_cycle(),
  /// EnzoSolver<Krylov>
  solver_precondition(),
  solver_coarse_level(),
  solver_is_unigrid(),
  stopping_redshift()

{
  for (int i=0; i<3; i++) {
    initial_cloud_uniform_bfield[i] = 0;
    initial_sedov_array[i] = 0;
    initial_soup_array[i]  = 0;
    initial_soup_d_pos[i]  = 0.0;
    initial_soup_d_size[i] = 0.0;
    initial_collapse_array[i] = 0;
    initial_IG_center_position[i] = 0.5;
    initial_IG_bfield[i] = 0.0;
    method_background_acceleration_center[i] = 0.5;
    method_background_acceleration_angular_momentum[i] = 0;

    initial_feedback_test_position[i] = 0.5;
  }

  method_background_acceleration_angular_momentum[2] = 1;

#ifdef CONFIG_USE_GRACKLE
    method_grackle_chemistry = NULL;
#endif
}

//----------------------------------------------------------------------

EnzoConfig::~EnzoConfig() throw ()
{
#ifdef CONFIG_USE_GRACKLE
  if (method_grackle_chemistry){
    delete[] method_grackle_chemistry->grackle_data_file;
    delete method_grackle_chemistry;
  }
#endif // CONFIG_USE_GRACKLE
}

//----------------------------------------------------------------------

void EnzoConfig::pup (PUP::er &p)
{

  Config::pup(p);
  TRACEPUP;

  // NOTE: change this function whenever attributes change

  p | adapt_mass_type;

  p | ppm_diffusion;
  p | ppm_flattening;
  p | ppm_minimum_pressure_support_parameter;
  p | ppm_pressure_free;
  p | ppm_steepening;
  p | ppm_use_minimum_pressure_support;

  p | field_uniform_density;

  p | physics_cosmology;
  p | physics_cosmology_hubble_constant_now;
  p | physics_cosmology_omega_lamda_now;
  p | physics_cosmology_omega_matter_now;
  p | physics_cosmology_omega_baryon_now;
  p | physics_cosmology_omega_cdm_now;
  p | physics_cosmology_comoving_box_size;
  p | physics_cosmology_max_expansion_rate;
  p | physics_cosmology_initial_redshift;
  p | physics_cosmology_final_redshift;

  p | physics_fluid_props_de_config;
  p | physics_fluid_props_fluid_floor_config;
  p | physics_fluid_props_gamma;
  p | physics_fluid_props_mol_weight;

  p | physics_gravity;

  p | initial_bcenter_update_etot;

  p | initial_cloud_subsample_n;
  p | initial_cloud_radius;
  p | initial_cloud_center_x;
  p | initial_cloud_center_y;
  p | initial_cloud_center_z;
  p | initial_cloud_density_cloud;
  p | initial_cloud_density_wind;
  p | initial_cloud_velocity_wind;
  p | initial_cloud_etot_wind;
  p | initial_cloud_eint_wind;
  p | initial_cloud_metal_mass_frac;
  p | initial_cloud_initialize_uniform_bfield;
  PUParray(p,initial_cloud_uniform_bfield,3);
  p | initial_cloud_perturb_stddev;
  p | initial_cloud_trunc_dev;
  p | initial_cloud_perturb_seed;

  p | initial_cosmology_temperature;

  p | initial_collapse_rank;
  PUParray(p,initial_collapse_array,3);
  p | initial_collapse_radius_relative;
  p | initial_collapse_particle_ratio;
  p | initial_collapse_mass;
  p | initial_collapse_temperature;

#ifdef CONFIG_USE_GRACKLE
  p | initial_grackle_test_minimum_H_number_density;
  p | initial_grackle_test_maximum_H_number_density;
  p | initial_grackle_test_minimum_temperature;
  p | initial_grackle_test_maximum_temperature;
  p | initial_grackle_test_minimum_metallicity;
  p | initial_grackle_test_maximum_metallicity;
  p | initial_grackle_test_reset_energies;

#endif /* CONFIG_USE_GRACKLE */

  p | initial_inclinedwave_alpha;
  p | initial_inclinedwave_beta;
  p | initial_inclinedwave_amplitude;
  p | initial_inclinedwave_lambda;
  p | initial_inclinedwave_parallel_vel;
  p | initial_inclinedwave_positive_vel;
  p | initial_inclinedwave_wave_type;

  p | initial_sedov_rank;
  PUParray(p,initial_sedov_array,3);
  p | initial_sedov_radius_relative;
  p | initial_sedov_pressure_in;
  p | initial_sedov_pressure_out;
  p | initial_sedov_density;

  PUParray(p,initial_sedov_random_array,3);
  p | initial_sedov_random_half_empty;
  p | initial_sedov_random_grackle_cooling;
  p | initial_sedov_random_max_blasts;
  p | initial_sedov_random_radius_relative;
  p | initial_sedov_random_pressure_in;
  p | initial_sedov_random_pressure_out;
  p | initial_sedov_random_density;
  p | initial_sedov_random_te_multiplier;

  p | initial_turbulence_density;
  p | initial_turbulence_pressure;
  p | initial_turbulence_temperature;

  p | initial_hdf5_max_level;
  p | initial_hdf5_format;
  PUParray(p, initial_hdf5_blocking,3);
  p | initial_hdf5_field_files;
  p | initial_hdf5_field_datasets;
  p | initial_hdf5_field_names;
  p | initial_hdf5_field_coords;
  p | initial_hdf5_particle_files;
  p | initial_hdf5_particle_datasets;
  p | initial_hdf5_particle_coords;
  p | initial_hdf5_particle_types;
  p | initial_hdf5_particle_attributes;

  p | initial_music_field_files;
  p | initial_music_field_datasets;
  p | initial_music_field_names;
  p | initial_music_field_coords;
  p | initial_music_particle_files;
  p | initial_music_particle_datasets;
  p | initial_music_particle_coords;
  p | initial_music_particle_types;
  p | initial_music_particle_attributes;
  p | initial_music_throttle_internode;
  p | initial_music_throttle_intranode;
  p | initial_music_throttle_node_files;
  p | initial_music_throttle_close_count;
  p | initial_music_throttle_group_size;
  p | initial_music_throttle_seconds_stagger;
  p | initial_music_throttle_seconds_delay;

  p | initial_pm_field;
  p | initial_pm_mpp;
  p | initial_pm_level;

  p | initial_burkertbodenheimer_rank;
  PUParray(p,initial_burkertbodenheimer_array,3);
  p | initial_burkertbodenheimer_radius_relative;
  p | initial_burkertbodenheimer_particle_ratio;
  p | initial_burkertbodenheimer_mass;
  p | initial_burkertbodenheimer_temperature;
  p | initial_burkertbodenheimer_densityprofile;
  p | initial_burkertbodenheimer_rotating;
  p | initial_burkertbodenheimer_outer_velocity;

  PUParray(p, initial_feedback_test_position,3);
  p | initial_feedback_test_density;
  p | initial_feedback_test_HI_density;
  p | initial_feedback_test_HII_density;
  p | initial_feedback_test_HeI_density;
  p | initial_feedback_test_HeII_density;
  p | initial_feedback_test_HeIII_density;
  p | initial_feedback_test_e_density;
  p | initial_feedback_test_star_mass;
  p | initial_feedback_test_temperature;
  p | initial_feedback_test_from_file;
  p | initial_feedback_test_metal_fraction;

  PUParray(p, initial_IG_center_position,3);
  PUParray(p, initial_IG_bfield,3);
  p | initial_IG_scale_length;
  p | initial_IG_scale_height;
  p | initial_IG_disk_mass;
  p | initial_IG_gas_fraction;
  p | initial_IG_disk_temperature;
  p | initial_IG_disk_metal_fraction;
  p | initial_IG_gas_halo_mass;
  p | initial_IG_gas_halo_temperature;
  p | initial_IG_gas_halo_metal_fraction;
  p | initial_IG_gas_halo_density;
  p | initial_IG_gas_halo_radius;
  p | initial_IG_use_gas_particles;
  p | initial_IG_live_dm_halo;
  p | initial_IG_stellar_disk;
  p | initial_IG_stellar_bulge;
  p | initial_IG_analytic_velocity;
  p | initial_IG_include_recent_SF;
  p | initial_IG_recent_SF_start;
  p | initial_IG_recent_SF_end;
  p | initial_IG_recent_SF_bin_size;
  p | initial_IG_recent_SF_SFR;
  p | initial_IG_recent_SF_seed;

  p | initial_shock_tube_setup_name;
  p | initial_shock_tube_aligned_ax;
  p | initial_shock_tube_axis_velocity;
  p | initial_shock_tube_trans_velocity;
  p | initial_shock_tube_flip_initialize;

  p | initial_soup_rank;
  p | initial_soup_file;
  p | initial_soup_rotate;
  PUParray(p,initial_soup_array,3);
  PUParray(p,initial_soup_d_pos,3);
  PUParray(p,initial_soup_d_size,3);
  p | initial_soup_pressure_in;
  p | initial_soup_pressure_out;
  p | initial_soup_density;

  p | initial_merge_sinks_test_particle_data_filename;

  PUParray(p,initial_accretion_test_sink_position,3);
  PUParray(p,initial_accretion_test_sink_velocity,3);
  p | initial_accretion_test_sink_mass;
  p | initial_accretion_test_gas_density;
  p | initial_accretion_test_gas_pressure;
  p | initial_accretion_test_gas_radial_velocity;

  PUParray(p,initial_shu_collapse_center,3);
  PUParray(p,initial_shu_collapse_drift_velocity,3);
  p | initial_shu_collapse_truncation_radius;
  p | initial_shu_collapse_nominal_sound_speed;
  p | initial_shu_collapse_instability_parameter;
  p | initial_shu_collapse_external_density;
  p | initial_shu_collapse_central_sink_exists;
  p | initial_shu_collapse_central_sink_mass;

  PUParray(p,initial_bb_test_center,3);
  PUParray(p,initial_bb_test_drift_velocity,3);
  p | initial_bb_test_mean_density;
  p | initial_bb_test_fluctuation_amplitude;
  p | initial_bb_test_truncation_radius;
  p | initial_bb_test_nominal_sound_speed;
  p | initial_bb_test_angular_rotation_velocity;
  p | initial_bb_test_external_density;

  p | method_heat_alpha;

  p | method_hydro_method;
  p | method_hydro_dual_energy;
  p | method_hydro_dual_energy_eta_1;
  p | method_hydro_dual_energy_eta_2;
  p | method_hydro_reconstruct_method;
  p | method_hydro_reconstruct_conservative;
  p | method_hydro_reconstruct_positive;
  p | method_hydro_riemann_solver;

  p | method_feedback_flavor;
  p | method_feedback_ejecta_mass;
  p | method_feedback_supernova_energy;
  p | method_feedback_ejecta_metal_fraction;
  p | method_feedback_stencil;
  p | method_feedback_radius;
  p | method_feedback_shift_cell_center;
  p | method_feedback_ke_fraction;
  p | method_feedback_use_ionization_feedback;
  p | method_feedback_time_first_sn;

  p | method_feedback_single_sn;
  p | method_feedback_unrestricted_sn;
  p | method_feedback_stellar_winds;
  p | method_feedback_gas_return_fraction;
  p | method_feedback_min_level;
  p | method_feedback_analytic_SNR_shell_mass;
  p | method_feedback_fade_SNR;
  p | method_feedback_NEvents;

  p | method_star_maker_flavor;
  p | method_star_maker_use_altAlpha;
  p | method_star_maker_use_density_threshold;
  p | method_star_maker_use_overdensity_threshold;
  p | method_star_maker_use_temperature_threshold;
  p | method_star_maker_use_critical_metallicity;
  p | method_star_maker_use_velocity_divergence;
  p | method_star_maker_use_dynamical_time;
  p | method_star_maker_use_cooling_time;
  p | method_star_maker_use_self_gravitating;
  p | method_star_maker_use_h2_self_shielding;
  p | method_star_maker_use_jeans_mass;
  p | method_star_maker_number_density_threshold;
  p | method_star_maker_overdensity_threshold;
  p | method_star_maker_critical_metallicity;
  p | method_star_maker_temperature_threshold;
  p | method_star_maker_maximum_mass_fraction;
  p | method_star_maker_efficiency;
  p | method_star_maker_minimum_star_mass;
  p | method_star_maker_maximum_star_mass;
  p | method_star_maker_min_level;
  p | method_star_maker_turn_off_probability;

  p | method_turbulence_edot;

  p | method_gravity_grav_const;
  p | method_gravity_solver;
  p | method_gravity_order;
  p | method_gravity_dt_max;
  p | method_gravity_accumulate;

  p | method_background_acceleration_flavor;
  p | method_background_acceleration_mass;
  p | method_background_acceleration_DM_mass;
  p | method_background_acceleration_bulge_mass;
  p | method_background_acceleration_core_radius;
  p | method_background_acceleration_bulge_radius;
  p | method_background_acceleration_stellar_mass;
  p | method_background_acceleration_DM_mass_radius;
  p | method_background_acceleration_stellar_scale_height_r;
  p | method_background_acceleration_stellar_scale_height_z;
  p | method_background_acceleration_apply_acceleration;
  PUParray(p,method_background_acceleration_angular_momentum,3);
  PUParray(p,method_background_acceleration_center,3);

  p | method_pm_deposit_alpha;
  p | method_pm_update_max_dt;

  p | method_vlct_riemann_solver;
  p | method_vlct_half_dt_reconstruct_method;
  p | method_vlct_full_dt_reconstruct_method;
  p | method_vlct_theta_limiter;
  p | method_vlct_mhd_choice;

  p | method_merge_sinks_merging_radius_cells;
  
  p | method_accretion_accretion_radius_cells;
  p | method_accretion_flavor;
  p | method_accretion_physical_density_threshold_cgs;
  p | method_accretion_max_mass_fraction;

  p | method_sink_maker_jeans_length_resolution_cells,
  p | method_sink_maker_physical_density_threshold_cgs,
  p | method_sink_maker_check_density_maximum,
  p | method_sink_maker_max_mass_fraction,
  p | method_sink_maker_min_sink_mass_solar,
  p | method_sink_maker_max_offset_cell_fraction,
  p | method_sink_maker_offset_seed_shift,

  p | prolong_enzo_type;
  p | prolong_enzo_positive;
  p | prolong_enzo_use_linear;

  p | solver_pre_smooth;
  p | solver_post_smooth;
  p | solver_last_smooth;
  p | solver_coarse_solve;
  p | solver_domain_solve;
  p | solver_weight;
  p | solver_restart_cycle;
  p | solver_precondition;
  p | solver_coarse_level;
  p | solver_is_unigrid;

  p | stopping_redshift;

  p | units_mass;
  p | units_density;
  p | units_length;
  p | units_time;

  p | method_grackle_use_grackle;

#ifdef CONFIG_USE_GRACKLE
  if (method_grackle_use_grackle) {
    p  | method_grackle_use_cooling_timestep;
    p  | method_grackle_radiation_redshift;
    if (p.isUnpacking()) { method_grackle_chemistry = new chemistry_data; }
    p | *method_grackle_chemistry;
  } else {
    method_grackle_chemistry = nullptr;
  }
#endif /* CONFIG_USE_GRACKLE */

}

//----------------------------------------------------------------------

void EnzoConfig::read(Parameters * p) throw()
{
  TRACE("BEGIN EnzoConfig::read()");

  // Read Cello parameters


  TRACE("EnzoCharm::read calling Config::read()");

  ((Config*)this) -> read (p);

  read_adapt_(p);

  read_field_(p);

  read_initial_collapse_(p);
  read_initial_cosmology_(p);
  read_initial_grackle_(p);
  read_initial_hdf5_(p);
  read_initial_music_(p);
  read_initial_pm_(p);
  read_initial_inclined_wave_(p);
  read_initial_burkertbodenheimer_(p);
  read_initial_sedov_(p);
  read_initial_sedov_random_(p);
  read_initial_shock_tube_(p);
  read_initial_bcenter_(p);
  read_initial_cloud_(p);
  read_initial_soup_(p);
  read_initial_turbulence_(p);
  read_initial_isolated_galaxy_(p);
  read_initial_feedback_test_(p);
  read_initial_merge_sinks_test_(p);
  read_initial_accretion_test_(p);
<<<<<<< HEAD

  // it's important for read_physics_ to precede read_method_grackle_
  read_physics_(p);

=======
  read_initial_shu_collapse_(p);
  read_initial_bb_test_(p);
  
>>>>>>> fa199953
  read_method_grackle_(p);
  read_method_feedback_(p);
  read_method_star_maker_(p);
  read_method_background_acceleration_(p);
  read_method_vlct_(p);
  read_method_gravity_(p);
  read_method_heat_(p);
  read_method_pm_deposit_(p);
  read_method_pm_update_(p);
  read_method_ppm_(p);
  read_method_turbulence_(p);
  read_method_merge_sinks_(p);
  read_method_accretion_(p);
<<<<<<< HEAD

=======
  read_method_sink_maker_(p);
  
  read_physics_(p);
  
>>>>>>> fa199953
  read_prolong_enzo_(p);
  
  read_solvers_(p);
  
  read_stopping_(p);
  

  TRACE("END   EnzoConfig::read()");
}

//======================================================================

void EnzoConfig::read_adapt_(Parameters *p)
{
  
  adapt_mass_type.resize(num_adapt);

  for (int ia=0; ia<num_adapt; ia++) {

    std::string prefix = "Adapt:" + adapt_list[ia] + ":";
    adapt_mass_type[ia] = p->value_string(prefix+"mass_type","unknown");
    ASSERT2("EnzoConfig::read()",
	    "Unknown mass_type %s for parameter %s",
	    adapt_mass_type[ia].c_str(),(prefix+"mass_type").c_str(),
	    (adapt_type[ia] != "mass" ||
	     (adapt_mass_type[ia]=="dark" ||
	      adapt_mass_type[ia]=="baryon")));
  }
}

//----------------------------------------------------------------------

void EnzoConfig::read_field_(Parameters *p)
{
  field_uniform_density = p->value_float ("Field:uniform_density",1.0);
}

//----------------------------------------------------------------------

void EnzoConfig::read_initial_collapse_(Parameters * p)
{
  initial_collapse_rank =  p->value_integer("Initial:collapse:rank",0);
  for (int i=0; i<initial_collapse_rank; i++) {
    initial_collapse_array[i] =
      p->list_value_integer (i,"Initial:collapse:array",1);
  }
  for (int i=initial_collapse_rank; i<3; i++) {
    initial_collapse_array[i] = 1;
  }
  initial_collapse_radius_relative =
    p->value_float("Initial:collapse:radius_relative",0.1);
  initial_collapse_particle_ratio =
    p->value_float("Initial:collapse:particle_ratio",0.0);
  initial_collapse_mass =
    p->value_float("Initial:collapse:mass",enzo_constants::mass_solar);
  initial_collapse_temperature =
    p->value_float("Initial:collapse:temperature",10.0);
}

//----------------------------------------------------------------------

void EnzoConfig::read_initial_cosmology_(Parameters * p)
{
  initial_cosmology_temperature =
    p->value_float("Initial:cosmology:temperature",0.0);
}

//----------------------------------------------------------------------

void EnzoConfig::read_initial_grackle_(Parameters * p)
{
  // Grackle test initialization
#ifdef CONFIG_USE_GRACKLE
  initial_grackle_test_minimum_H_number_density =
    p->value_float("Initial:grackle_test:minimum_H_number_density",0.1);
  initial_grackle_test_maximum_H_number_density =
    p->value_float("Initial:grackle_test:maximum_H_number_density",1000.0);
  initial_grackle_test_minimum_temperature =
    p->value_float("Initial:grackle_test:minimum_temperature",10.0);
  initial_grackle_test_maximum_temperature =
    p->value_float("Initial:grackle_test:maximum_temperature",1.0E8);
  initial_grackle_test_minimum_metallicity =
    p->value_float("Initial:grackle_test:minimum_metallicity", 1.0E-4);
  initial_grackle_test_maximum_metallicity =
    p->value_float("Initial:grackle_test:maximum_metallicity", 1.0);
  initial_grackle_test_reset_energies =
    p->value_integer("Initial:grackle_test:reset_energies",0);
#endif /* CONFIG_USE_GRACKLE */
}

//----------------------------------------------------------------------

void EnzoConfig::read_initial_hdf5_(Parameters * p)
{
  const std::string name_initial = "Initial:hdf5:";

  initial_hdf5_max_level = p->value_integer (name_initial + "max_level", 0);
  initial_hdf5_format    = p->value_string  (name_initial + "format", "music");

  for (int i=0; i<3; i++) {
    initial_hdf5_blocking[i] =
      p->list_value_integer(i,name_initial+"blocking",1);
  }
  
  const int num_files = p->list_length (name_initial + "file_list");

  for (int index_file=0; index_file<num_files; index_file++) {

    std::string file_id = name_initial +
      p->list_value_string (index_file,name_initial+"file_list") + ":";

    const std::string type    = p->value_string (file_id + "type","");
    const std::string name    = p->value_string (file_id + "name","");
    const std::string file    = p->value_string (file_id + "file","");
    const std::string dataset = p->value_string (file_id + "dataset","");
    const std::string coords  = p->value_string (file_id + "coords","xyz");

    if (type == "particle") {

      const std::string attribute = p->value_string (file_id+"attribute","");
      
      initial_hdf5_particle_files.     push_back(file);
      initial_hdf5_particle_datasets.  push_back(dataset);
      initial_hdf5_particle_coords.    push_back(coords);
      initial_hdf5_particle_types.     push_back(name);
      initial_hdf5_particle_attributes.push_back(attribute);

    } else if (type == "field") {

      initial_hdf5_field_files.        push_back(file);
      initial_hdf5_field_datasets.     push_back(dataset);
      initial_hdf5_field_names.        push_back(name);
      initial_hdf5_field_coords.       push_back(coords);

    } else {
      ERROR2 ("EnzoConfig::read",
	      "Unknown particle type %s for parameter %s",
	      type.c_str(),(file_id+"type").c_str());
    }
  }
}

//----------------------------------------------------------------------

void EnzoConfig::read_initial_music_(Parameters * p)
{
  const std::string name_initial = "Initial:music:";

  const int num_files = p->list_length (name_initial + "file_list");

  for (int index_file=0; index_file<num_files; index_file++) {
    
    std::string file_id = name_initial +
      p->list_value_string (index_file,name_initial+"file_list") + ":";

    std::string type    = p->value_string (file_id+"type","");
    std::string name    = p->value_string (file_id+"name","");
    std::string file    = p->value_string (file_id+"file","");
    std::string dataset = p->value_string (file_id+"dataset","");
    std::string coords  = p->value_string (file_id+"coords","xyz");

    if (type == "particle") {
      std::string attribute = p->value_string (file_id+"attribute","");
      //      if (name != "") {
      initial_music_particle_files.     push_back(file);
      initial_music_particle_datasets.  push_back(dataset);
      initial_music_particle_coords.    push_back(coords);
      initial_music_particle_types.     push_back(name);
      initial_music_particle_attributes.push_back(attribute);
      //      }
    } else if (type == "field") {

      initial_music_field_files.        push_back(file);
      initial_music_field_datasets.     push_back(dataset);
      initial_music_field_names.        push_back(name);
      initial_music_field_coords.       push_back(coords);
    } else {
      ERROR2 ("EnzoConfig::read",
	      "Unknown particle type %s for parameter %s",
	      type.c_str(),(file_id+"type").c_str());
    }
  }
  // "sleep_by_process", "limit_per_node"
  initial_music_throttle_internode = p->value_logical
    ("Initial:music:throttle_internode",false);
  initial_music_throttle_intranode = p->value_logical
    ("Initial:music:throttle_intranode",false);
  initial_music_throttle_node_files = p->value_logical
    ("Initial:music:throttle_node_files",false);
  initial_music_throttle_close_count = p->value_integer
    ("Initial:music:throttle_close_count",0);
  initial_music_throttle_group_size = p->value_integer
    ("Initial:music:throttle_group_size",std::numeric_limits<int>::max());
  initial_music_throttle_seconds_stagger = p->value_float
    ("Initial:music:throttle_seconds_stagger",0.0);
  initial_music_throttle_seconds_delay = p->value_float
    ("Initial:music:throttle_seconds_delay",0.0);

}

//----------------------------------------------------------------------

void EnzoConfig::read_initial_pm_(Parameters * p)
{
  initial_pm_field        = p->value_string  ("Initial:pm:field","density");
  initial_pm_mpp          = p->value_float   ("Initial:pm:mpp",-1.0);
  initial_pm_level        = p->value_integer ("Initial:pm:level",-1);
}

//----------------------------------------------------------------------

void EnzoConfig::read_initial_burkertbodenheimer_(Parameters * p)
{  
  // Burkert Bodenheimer initialization

  initial_burkertbodenheimer_rank =  p->value_integer("Initial:burkertbodenheimer:rank",0);
  for (int i=0; i<initial_burkertbodenheimer_rank; i++) {
    initial_burkertbodenheimer_array[i] =
      p->list_value_integer (i,"Initial:burkertbodenheimer:array",1);
  }
  for (int i=initial_burkertbodenheimer_rank; i<3; i++) {
    initial_burkertbodenheimer_array[i] = 1;
  }
  initial_burkertbodenheimer_radius_relative =
    p->value_float("Initial:burkertbodenheimer:radius_relative",0.1);
  initial_burkertbodenheimer_particle_ratio =
    p->value_float("Initial:burkertbodenheimer:particle_ratio",0.0);
  initial_burkertbodenheimer_mass =
    p->value_float("Initial:burkertbodenheimer:mass",enzo_constants::mass_solar);
  initial_burkertbodenheimer_temperature =
    p->value_float("Initial:burkertbodenheimer:temperature",10.0);
  initial_burkertbodenheimer_densityprofile =
    p->value_integer ("Initial:burkertbodenheimer:densityprofile",2);
  initial_burkertbodenheimer_rotating =
   p->value_logical ("Initial:burkertbodenheimer:rotating",true);
  initial_burkertbodenheimer_outer_velocity =
   p->value_float ("Initial:burkertbodenheimer:outer_velocity",-1.0);
}

//----------------------------------------------------------------------

void EnzoConfig::read_initial_inclined_wave_(Parameters * p)
{  

  // InitialInclinedWave initialization

  initial_inclinedwave_alpha          = p->value_float
    ("Initial:inclined_wave:alpha",0.0);
  initial_inclinedwave_beta           = p->value_float
    ("Initial:inclined_wave:beta",0.0);
  initial_inclinedwave_amplitude      = p->value_float
    ("Initial:inclined_wave:amplitude",1.e-6);
  initial_inclinedwave_lambda         = p->value_float
    ("Initial:inclined_wave:lambda",1.0);
  // The default vaue for parallel_vel is known by EnzoInitialInclinedWave
  // to mean that a value was not specified
  initial_inclinedwave_parallel_vel   = p->value_float
    ("Initial:inclined_wave:parallel_vel", std::numeric_limits<double>::min());
  initial_inclinedwave_positive_vel   = p->value_logical
    ("Initial:inclined_wave:positive_vel",true);
  initial_inclinedwave_wave_type      = p->value_string
    ("Initial:inclined_wave:wave_type","alfven");
}

//----------------------------------------------------------------------

void EnzoConfig::read_initial_sedov_(Parameters * p)
{
  initial_sedov_rank = p->value_integer ("Initial:sedov:rank",0);

  initial_sedov_array[0] = p->list_value_integer (0,"Initial:sedov:array",1);
  initial_sedov_array[1] = p->list_value_integer (1,"Initial:sedov:array",1);
  initial_sedov_array[2] = p->list_value_integer (2,"Initial:sedov:array",1);

  initial_sedov_radius_relative =
    p->value_float("Initial:sedov:radius_relative",0.1);
  initial_sedov_pressure_in =
    p->value_float("Initial:sedov:pressure_in",1.0);
  initial_sedov_pressure_out =
    p->value_float("Initial:sedov:pressure_out",1e-5);
  initial_sedov_density =
    p->value_float("Initial:sedov:density",1.0);
}

//----------------------------------------------------------------------

void EnzoConfig::read_initial_sedov_random_(Parameters * p)
{  
  initial_sedov_random_array[0] =
    p->list_value_integer (0,"Initial:sedov_random:array",1);
  initial_sedov_random_array[1] =
    p->list_value_integer (1,"Initial:sedov_random:array",1);
  initial_sedov_random_array[2] =
    p->list_value_integer (2,"Initial:sedov_random:array",1);

  initial_sedov_random_half_empty =
    p->value_logical ("Initial:sedov_random:half_empty",false);
  initial_sedov_random_grackle_cooling =
    p->value_logical ("Initial:sedov_random:grackle_cooling",false);
  initial_sedov_random_max_blasts =
    p->value_integer ("Initial:sedov_random:max_blasts",1);
  initial_sedov_random_radius_relative =
    p->value_float   ("Initial:sedov_random:radius_relative",0.1);
  initial_sedov_random_pressure_in =
    p->value_float   ("Initial:sedov_random:pressure_in",1.0);
  initial_sedov_random_pressure_out =
    p->value_float   ("Initial:sedov_random:pressure_out",1e-5);
  initial_sedov_random_density =
    p->value_float   ("Initial:sedov_random:density",1.0);
  initial_sedov_random_te_multiplier =
    p->value_integer  ("Initial:sedov_random:te_multiplier",1);
}

//----------------------------------------------------------------------

void EnzoConfig::read_initial_shock_tube_(Parameters * p)
{
  // Shock Tube Initialization
  initial_shock_tube_setup_name = p->value_string
    ("Initial:shock_tube:setup_name","");
  initial_shock_tube_aligned_ax = p->value_string
    ("Initial:shock_tube:aligned_ax","x");
  initial_shock_tube_axis_velocity = p->value_float
    ("Initial:shock_tube:axis_velocity",0.0);
  initial_shock_tube_trans_velocity = p->value_float
    ("Initial:shock_tube:transverse_velocity",0.0);
  initial_shock_tube_flip_initialize = p -> value_logical
    ("Initial:shock_tube:flip_initialize", false);
}

//----------------------------------------------------------------------

void EnzoConfig::read_initial_bcenter_(Parameters * p)
{
  // VL+CT b-field initialization
  initial_bcenter_update_etot = p->value_logical
    ("Initial:vlct_bfield:update_etot",false);
}

//----------------------------------------------------------------------

void EnzoConfig::read_initial_cloud_(Parameters * p)
{
  // Cloud Crush Initialization
  initial_cloud_subsample_n     = p->value_integer
    ("Initial:cloud:subsample_n",0);
  initial_cloud_radius          = p->value_float
    ("Initial:cloud:cloud_radius",0.0);
  initial_cloud_center_x        = p->value_float
    ("Initial:cloud:cloud_center_x",0.0);
  initial_cloud_center_y        = p->value_float
    ("Initial:cloud:cloud_center_y",0.0);
  initial_cloud_center_z        = p->value_float
    ("Initial:cloud:cloud_center_z",0.0);
  initial_cloud_density_cloud   = p->value_float
    ("Initial:cloud:cloud_density",0.0);
  initial_cloud_density_wind    = p->value_float
    ("Initial:cloud:wind_density",0.0);
  initial_cloud_velocity_wind   = p->value_float
    ("Initial:cloud:wind_velocity",0.0);
  initial_cloud_etot_wind       = p->value_float
    ("Initial:cloud:wind_total_energy",0.0);
  initial_cloud_eint_wind       = p->value_float
    ("Initial:cloud:wind_internal_energy",0.0);
  initial_cloud_metal_mass_frac = p->value_float
    ("Initial:cloud:metal_mass_fraction",0.0);
  initial_cloud_perturb_stddev  = p->value_float
    ("Initial:cloud:perturb_standard_deviation",0.0);
  initial_cloud_trunc_dev       = p->value_float
    ("Initial:cloud:perturb_truncation_deviation",0.0);
  int init_cloud_perturb_seed_  = p->value_integer
    ("Initial:cloud:perturb_seed",0);
  ASSERT("EnzoConfig::read()", "Initial:cloud:perturb_seed must be >=0",
	 init_cloud_perturb_seed_ >= 0);
  initial_cloud_perturb_seed = (unsigned int) init_cloud_perturb_seed_;

  int initial_cloud_uniform_bfield_length = p->list_length
    ("Initial:cloud:uniform_bfield");
  if (initial_cloud_uniform_bfield_length == 0){
    initial_cloud_initialize_uniform_bfield = false;
  } else if (initial_cloud_uniform_bfield_length == 3){
    initial_cloud_initialize_uniform_bfield = true;
    for (int i = 0; i <3; i++){
      initial_cloud_uniform_bfield[i] = p->list_value_float
	(i,"Initial:cloud:uniform_bfield");
    }
  } else {
    ERROR("EnzoConfig::read",
	  "Initial:cloud:uniform_bfield must contain 0 or 3 entries.");
  }
}

//----------------------------------------------------------------------

void EnzoConfig::read_initial_soup_(Parameters * p)
{  
  // InitialSoup initialization

  initial_soup_rank      = p->value_integer ("Initial:soup:rank",0);
  initial_soup_file      = p->value_string ("Initial:soup:file","soup.png");
  initial_soup_rotate    = p->value_logical ("Initial:soup:rotate",false);
  for (int axis=0; axis<3; axis++) {
    initial_soup_array[axis]  = p->list_value_integer
      (axis,"Initial:soup:array",1);
    initial_soup_d_pos[axis]  = p->list_value_float
      (axis,"Initial:soup:d_pos",0.0);
    initial_soup_d_size[axis] = p->list_value_float
      (axis,"Initial:soup:d_size",0.0);
  }
  initial_soup_pressure_in =
    p->value_float("Initial:soup:pressure_in",1.0);
  initial_soup_pressure_out =
    p->value_float("Initial:soup:pressure_out",1e-5);
  initial_soup_density =
    p->value_float("Initial:soup:density",1.0);
}

//----------------------------------------------------------------------

void EnzoConfig::read_initial_turbulence_(Parameters * p)
{
  initial_turbulence_density = p->value_float
    ("Initial:turbulence:density",1.0);

  // Must specify pressure or temperature
  initial_turbulence_pressure =    p->value_float
    ("Initial:turbulence:pressure",   0.0);
  initial_turbulence_temperature = p->value_float
    ("Initial:turbulence:temperature",0.0);

  bool uses_turbulence = false;
  for (size_t i=0; i<method_list.size(); i++) {
    if (method_list[i] == "turbulence") uses_turbulence=true;
  }

  if (uses_turbulence) {
    ASSERT ("EnzoConfig::read",
  	    "Either initial turbulence pressure or temperature must be defined",
  	    ! ((initial_turbulence_pressure == 0.0) &&
  	       (initial_turbulence_temperature == 0.0)));
    ASSERT ("EnzoConfig::read",
  	    "Initial turbulence pressure and temperature cannot "
	    "both be defined",
  	    ! ((initial_turbulence_pressure != 0.0) &&
  	       (initial_turbulence_temperature != 0.0)));
  }
}

//----------------------------------------------------------------------

void EnzoConfig::read_initial_isolated_galaxy_(Parameters * p)
{
  initial_IG_scale_length = p->value_float
    ("Initial:isolated_galaxy:scale_length", 0.0343218);
  initial_IG_scale_height = p->value_float
    ("Initial:isolated_galaxy:scale_height", 0.00343218);
  initial_IG_disk_mass = p->value_float
    ("Initial:isolated_galaxy:disk_mass", 42.9661);
  initial_IG_gas_fraction = p->value_float
    ("Initial:isolated_galaxy:gas_fraction", 0.2);
  initial_IG_disk_temperature = p->value_float
    ("Initial:isolated_galaxy:disk_temperature", 1.0E4);
  initial_IG_disk_metal_fraction = p->value_float
    ("Initial:isolated_galaxy:disk_metal_fraction", 1.0E-10);
  initial_IG_gas_halo_mass = p->value_float
    ("Initial:isolated_galaxy:gas_halo_mass", 0.1);
  initial_IG_gas_halo_temperature = p->value_float
    ("Initial:isolated_galaxy:gas_halo_temperature", 1.0E4);
  initial_IG_gas_halo_density = p->value_float
    ("Initial:isolated_galaxy:gas_halo_density", 0.0);
  initial_IG_gas_halo_radius = p->value_float
    ("Initial:isolated_galaxy:gas_halo_radius", 1.0);
  initial_IG_gas_halo_metal_fraction = p->value_float
    ("Initial:isolated_galaxy:gas_halo_metal_fraction", 1.0E-10);
  initial_IG_use_gas_particles = p->value_logical
    ("Initial:isolated_galaxy:use_gas_particles", false);
  initial_IG_live_dm_halo = p->value_logical
    ("Initial:isolated_galaxy:live_dm_halo",false);
  initial_IG_stellar_disk = p->value_logical
    ("Initial:isolated_galaxy:stellar_disk", false);
  initial_IG_stellar_bulge = p->value_logical
    ("Initial:isolated_galaxy:stellar_bulge", false);
  initial_IG_analytic_velocity = p->value_logical
    ("Initial:isolated_galaxy:analytic_velocity", false);
  initial_IG_include_recent_SF = p->value_logical
    ("Initial:isolated_galaxy:include_recent_SF", false);
  initial_IG_recent_SF_start = p->value_float
    ("Initial:isolated_galaxy:recent_SF_start", -100.0);
  initial_IG_recent_SF_end = p->value_float
    ("Initial:isolated_galaxy:recent_SF_end", 0.0);
  initial_IG_recent_SF_SFR = p->value_float
    ("Initial:isolated_galaxy:recent_SF_SFR", 2.0);
  initial_IG_recent_SF_bin_size = p->value_float
    ("Initial:isolated_galaxy:recent_SF_bin_size", 5.0);
  initial_IG_recent_SF_seed = p->value_integer
    ("Initial:isolated_galaxy:recent_SF_seed", 12345);

  for (int axis=0; axis<3; axis++) {
    initial_IG_center_position[axis]  = p->list_value_float
      (axis,"Initial:isolated_galaxy:center_position",0.5);
    initial_IG_bfield[axis] = p->list_value_float
      (axis, "Initial:isolated_galaxy:bfield",0.0);
  }
}

//----------------------------------------------------------------------

void EnzoConfig::read_initial_feedback_test_(Parameters * p)
{
  for (int axis=0; axis<3; axis++){
    initial_feedback_test_position[axis] = p->list_value_float
      (axis, "Initial:feedback_test:position", 0.5);
  }
  initial_feedback_test_density = p->value_float
    ("Initial:feedback_test:density", 1.0E-24);

  initial_feedback_test_HI_density = p->value_float
    ("Initial:feedback_test:HI_density", 1.0E-24);

  initial_feedback_test_HII_density = p->value_float
    ("Initial:feedback_test:HII_density", 1.0E-100);

  initial_feedback_test_HeI_density = p->value_float
    ("Initial:feedback_test:HeI_density", 1.0E-100);

  initial_feedback_test_HeII_density = p->value_float
    ("Initial:feedback_test:HeII_density", 1.0E-100);

  initial_feedback_test_HeIII_density = p->value_float
    ("Initial:feedback_test:HeIII_density", 1.0E-100);

  initial_feedback_test_e_density = p->value_float
    ("Initial:feedback_test:e_density", 1.0E-100);

  initial_feedback_test_star_mass = p->value_float
    ("Initial:feedback_test:star_mass", 1000.0);

  initial_feedback_test_temperature = p->value_float
    ("Initial:feedback_test:temperature", 1.0E4);

  initial_feedback_test_from_file = p->value_logical
    ("Initial:feedback_test:from_file", false);

  initial_feedback_test_metal_fraction = p->value_float
    ("Initial:feedback_test:metal_fraction", 0.01);
}

void EnzoConfig::read_initial_merge_sinks_test_(Parameters * p)
{
  initial_merge_sinks_test_particle_data_filename= p->value_string
    ("Initial:merge_sinks_test:particle_data_filename","");
}

void EnzoConfig::read_initial_accretion_test_(Parameters * p)
{
  for (int axis=0; axis<3; axis++){
    initial_accretion_test_sink_position[axis] = p->list_value_float
      (axis, "Initial:accretion_test:sink_position", 0.0);
  }

  for (int axis=0; axis<3; axis++){
    initial_accretion_test_sink_velocity[axis] = p->list_value_float
      (axis, "Initial:accretion_test:sink_velocity", 0.0);
  }

  initial_accretion_test_sink_mass = p->value_float
    ("Initial:accretion_test:sink_mass",0.0);

  initial_accretion_test_gas_density = p->value_float
    ("Initial:accretion_test:gas_density",1.0e-6);

  initial_accretion_test_gas_pressure = p->value_float
    ("Initial:accretion_test:gas_pressure",1.0e-6);

  initial_accretion_test_gas_radial_velocity = p->value_float
    ("Initial:accretion_test:gas_radial_velocity",0.0);
}

void EnzoConfig::read_initial_shu_collapse_(Parameters * p)
{
  for (int axis=0; axis<3; axis++){
    initial_shu_collapse_center[axis] = p->list_value_float
      (axis, "Initial:shu_collapse:center", 0.0);
  }

  for (int axis=0; axis<3; axis++){
    initial_shu_collapse_drift_velocity[axis] = p->list_value_float
      (axis, "Initial:shu_collapse:drift_velocity", 0.0);
  }

  initial_shu_collapse_truncation_radius = p->value_float
    ("Initial:shu_collapse:truncation_radius",1.0);

  initial_shu_collapse_nominal_sound_speed = p->value_float
    ("Initial:shu_collapse:nominal_sound_speed",1.0);

  initial_shu_collapse_instability_parameter = p->value_float
    ("Initial:shu_collapse:instability_parameter",2.1);

  initial_shu_collapse_external_density = p->value_float
    ("Initial:shu_collapse:external_density",1.0e-6);

  initial_shu_collapse_central_sink_exists = p->value_logical
    ("Initial:shu_collapse:central_sink_exists",false);

  initial_shu_collapse_central_sink_mass = p->value_float
    ("Initial:shu_collapse:central_sink_mass",0.0);
}

void EnzoConfig::read_initial_bb_test_(Parameters * p)
{
  for (int axis=0; axis<3; axis++){
    initial_bb_test_center[axis] = p->list_value_float
      (axis, "Initial:bb_test:center", 0.0);
  }

  for (int axis=0; axis<3; axis++){
    initial_bb_test_drift_velocity[axis] = p->list_value_float
      (axis, "Initial:bb_test:drift_velocity", 0.0);
  }

  initial_bb_test_mean_density = p->value_float
    ("Initial:bb_test:mean_density",1.0e-6);

  initial_bb_test_fluctuation_amplitude = p->value_float
    ("Initial:bb_test:fluctuation_amplitude",0.0);

  initial_bb_test_truncation_radius = p->value_float
    ("Initial:bb_test:truncation_radius",1.0);

  initial_bb_test_nominal_sound_speed = p->value_float
    ("Initial:bb_test:nominal_sound_speed",1.0);

  initial_bb_test_angular_rotation_velocity = p->value_float
    ("Initial:bb_test:angular_rotation_velocity",0.0);

  initial_bb_test_external_density = p->value_float
    ("Initial:bb_test:external_density",1.0e-6);
}

void EnzoConfig::read_method_grackle_(Parameters * p)

{
  method_grackle_use_grackle = false;
  
#ifdef CONFIG_USE_GRACKLE

  /// Grackle parameters

  for (size_t i=0; i<method_list.size(); i++) {
    if (method_list[i] == "grackle") method_grackle_use_grackle=true;
  }

  // Defaults alert PUP::er() to ignore
  if (method_grackle_use_grackle) {

    method_grackle_chemistry = new chemistry_data;
    set_default_chemistry_parameters(method_grackle_chemistry);
    //    *method_grackle_chemistry = _set_default_chemistry_parameters();

    /* this must be set AFTER default values are set */
    method_grackle_chemistry->use_grackle = method_grackle_use_grackle;

    // Copy over parameters from Enzo-E to Grackle
    method_grackle_chemistry->Gamma = physics_fluid_props_gamma;

    //
    method_grackle_use_cooling_timestep = p->value_logical
      ("Method:grackle:use_cooling_timestep", false);

    // for when not using cosmology - redshift of UVB
    method_grackle_radiation_redshift = p->value_float
      ("Method:grackle:radiation_redshift", -1.0);

    // Set Grackle parameters from parameter file
    method_grackle_chemistry->with_radiative_cooling = p->value_integer
      ("Method:grackle:with_radiative_cooling",
       method_grackle_chemistry->with_radiative_cooling);

    method_grackle_chemistry->primordial_chemistry = p->value_integer
      ("Method:grackle:primordial_chemistry",
       method_grackle_chemistry->primordial_chemistry);

    method_grackle_chemistry->metal_cooling = p->value_integer
      ("Method:grackle:metal_cooling",
       method_grackle_chemistry->metal_cooling);

    method_grackle_chemistry->h2_on_dust = p->value_integer
      ("Method:grackle:h2_on_dust",
       method_grackle_chemistry->h2_on_dust);

    method_grackle_chemistry->three_body_rate = p->value_integer
      ("Method:grackle:three_body_rate",
       method_grackle_chemistry->three_body_rate);

    method_grackle_chemistry->cmb_temperature_floor = p->value_integer
      ("Method:grackle:cmb_temperature_floor",
       method_grackle_chemistry->cmb_temperature_floor);

    method_grackle_chemistry->h2_charge_exchange_rate = p->value_integer
      ("Method:grackle:h2_charge_exchange_rate",
       method_grackle_chemistry->h2_charge_exchange_rate);

    method_grackle_chemistry->h2_h_cooling_rate = p->value_integer
      ("Method:grackle:h2_h_cooling_rate",
       method_grackle_chemistry->h2_h_cooling_rate);

    std::string grackle_data_file_ = p->value_string
      ("Method:grackle:data_file", "");
    ASSERT("EnzoConfig::read",
	   "no value specified for \"Method:grackle:data_file\"",
	   grackle_data_file_.length() > 0);

    method_grackle_chemistry->grackle_data_file
      = new char[grackle_data_file_.length() + 1];
    strcpy(method_grackle_chemistry->grackle_data_file,
	   grackle_data_file_.c_str());

    method_grackle_chemistry->cie_cooling = p->value_integer
      ("Method:grackle:cie_cooling",
       method_grackle_chemistry->cie_cooling);

    method_grackle_chemistry->h2_optical_depth_approximation = p->value_integer
      ("Method:grackle:h2_optical_depth_approximation",
       method_grackle_chemistry->h2_optical_depth_approximation);

    method_grackle_chemistry->photoelectric_heating = p->value_integer
      ("Method:grackle:photoelectric_heating",
       method_grackle_chemistry->photoelectric_heating);

    method_grackle_chemistry->photoelectric_heating_rate = p->value_float
      ("Method:grackle:photoelectric_heating_rate",
       method_grackle_chemistry->photoelectric_heating_rate);

    method_grackle_chemistry->CaseBRecombination = p->value_integer
      ("Method:grackle:CaseBRecombination",
       method_grackle_chemistry->CaseBRecombination);

    method_grackle_chemistry->UVbackground = p->value_integer
      ("Method:grackle:UVbackground",
       method_grackle_chemistry->UVbackground);

    method_grackle_chemistry->use_volumetric_heating_rate = p->value_integer
      ("Method:grackle:use_volumetric_heating_rate",
       method_grackle_chemistry->use_volumetric_heating_rate);

    method_grackle_chemistry->use_specific_heating_rate = p->value_integer
      ("Method:grackle:use_specific_heating_rate",
       method_grackle_chemistry->use_specific_heating_rate);

    method_grackle_chemistry->self_shielding_method = p->value_integer
      ("Method:grackle:self_shielding_method",
       method_grackle_chemistry->self_shielding_method);

    method_grackle_chemistry->H2_self_shielding = p->value_integer
      ("Method:grackle:H2_self_shielding",
       method_grackle_chemistry->H2_self_shielding);

    method_grackle_chemistry->HydrogenFractionByMass = p->value_float
      ("Method:grackle:HydrogenFractionByMass",
       method_grackle_chemistry->HydrogenFractionByMass);

    method_grackle_chemistry->DeuteriumToHydrogenRatio = p->value_float
      ("Method:grackle:DeuteriumToHydrogenRatio",
       method_grackle_chemistry->DeuteriumToHydrogenRatio);

    method_grackle_chemistry->SolarMetalFractionByMass = p->value_float
      ("Method:grackle:SolarMetalFractionByMass",
       method_grackle_chemistry->SolarMetalFractionByMass);

    method_grackle_chemistry->Compton_xray_heating = p->value_integer
      ("Method:grackle:Compton_xray_heating",
       method_grackle_chemistry->Compton_xray_heating);

    method_grackle_chemistry->LWbackground_sawtooth_suppression = p->value_integer
      ("Method:grackle:LWbackground_sawtooth_suppression",
       method_grackle_chemistry->LWbackground_sawtooth_suppression);

    method_grackle_chemistry->LWbackground_intensity = p->value_float
      ("Method:grackle:LWbackground_intensity",
       method_grackle_chemistry->LWbackground_intensity);

    method_grackle_chemistry->UVbackground_redshift_on = p->value_float
      ("Method:grackle:UVbackground_redshift_on",
       method_grackle_chemistry->UVbackground_redshift_on);

    method_grackle_chemistry->UVbackground_redshift_off = p->value_float
      ("Method:grackle:UVbackground_redshift_off",
       method_grackle_chemistry->UVbackground_redshift_off);

    method_grackle_chemistry->UVbackground_redshift_fullon = p->value_float
      ("Method:grackle:UVbackground_redshift_fullon",
       method_grackle_chemistry->UVbackground_redshift_fullon);

    method_grackle_chemistry->UVbackground_redshift_drop = p->value_float
      ("Method:grackle:UVbackground_redshift_drop",
       method_grackle_chemistry->UVbackground_redshift_drop);

    // When radiative transfer is eventually included, make
    // sure to set the below parameter to match the Enzo-E
    // parameter for turning RT on / off:
    //   method_grackle_chemistry->use_radiative_transfer = ENZO_E_PARAMETER_NAME;

  }
#endif /* CONFIG_USE_GRACKLE */
}

//----------------------------------------------------------------------

void EnzoConfig::read_method_feedback_(Parameters * p)
{
  method_feedback_flavor = p->value_string
    ("Method:feedback:flavor","distributed");

  method_feedback_ejecta_mass = p->value_float
    ("Method:feedback:ejecta_mass",0.0);

  method_feedback_supernova_energy = p->value_float
    ("Method:feedback:supernova_energy",1.0);

  method_feedback_ejecta_metal_fraction = p->value_float
    ("Method:feedback:ejecta_metal_fraction",0.1);

  method_feedback_stencil = p->value_integer
    ("Method:feedback:stencil",3);

  method_feedback_radius = p->value_float
    ("Method:feedback:radius",-1.0);

  method_feedback_shift_cell_center = p->value_logical
    ("Method:feedback:shift_cell_center", true);

  method_feedback_ke_fraction = p->value_float
    ("Method:feedback:ke_fraction", 0.0);

  method_feedback_time_first_sn = p->value_float
    ("Method:feedback:time_first_sn", -1.0);

  method_feedback_use_ionization_feedback = p->value_logical
    ("Method:feedback:use_ionization_feedback", false);

  // MethodFeedbackSTARSS parameters
  method_feedback_single_sn = p->value_integer
    ("Method:feedback:single_sn",0);

  method_feedback_unrestricted_sn = p->value_integer
    ("Method:feedback:unrestricted_sn",0);

  method_feedback_stellar_winds = p->value_integer
    ("Method:feedback:stellar_winds",0);

  method_feedback_gas_return_fraction = p->value_float
    ("Method:feedback:gas_return_fraction",0.0);

  method_feedback_min_level = p->value_integer
    ("Method:feedback:min_level",0);

  method_feedback_analytic_SNR_shell_mass = p->value_integer
    ("Method:feedback:analytic_SNR_shell_mass",0);

  method_feedback_fade_SNR = p->value_integer
    ("Method:feedback:fade_SNR",0);

  method_feedback_NEvents = p->value_integer
    ("Method:feedback:NEvents",-1);
}

//----------------------------------------------------------------------

void EnzoConfig::read_method_star_maker_(Parameters * p)
{
  
  method_star_maker_flavor = p->value_string
    ("Method:star_maker:flavor","stochastic");

  method_star_maker_use_altAlpha = p->value_logical
    ("Method:star_maker:use_altAlpha",false);

  method_star_maker_use_density_threshold = p->value_logical
    ("Method:star_maker:use_density_threshold",false);

  method_star_maker_use_overdensity_threshold = p->value_logical
    ("Method:star_maker:use_overdensity_threshold",false);

  method_star_maker_use_velocity_divergence = p->value_logical
    ("Method:star_maker:use_velocity_divergence",false);

  method_star_maker_use_dynamical_time = p->value_logical
    ("Method:star_maker:use_dynamical_time",false);

  method_star_maker_use_cooling_time = p->value_logical
    ("Method:star_maker:use_cooling_time",false);

  method_star_maker_use_self_gravitating = p->value_logical
    ("Method:star_maker:use_self_gravitating", false);

  method_star_maker_use_h2_self_shielding = p->value_logical
    ("Method:star_maker:use_h2_self_shielding", false);

  method_star_maker_use_jeans_mass = p->value_logical
    ("Method:star_maker:use_jeans_mass", false);

  method_star_maker_use_temperature_threshold = p->value_logical
    ("Method:star_maker:use_temperature_threshold",false);

  method_star_maker_use_critical_metallicity = p->value_logical
    ("Method:star_maker:use_critical_metallicity",false);

  method_star_maker_number_density_threshold = p->value_float
    ("Method:star_maker:number_density_threshold",0.0);

  method_star_maker_overdensity_threshold = p->value_float
    ("Method:star_maker:overdensity_threshold",0.0);

  method_star_maker_temperature_threshold = p->value_float
    ("Method:star_maker:temperature_threshold",1.0E4);

  method_star_maker_critical_metallicity = p->value_float
    ("Method:star_maker:critical_metallicity",0.0);

  method_star_maker_maximum_mass_fraction = p->value_float
    ("Method:star_maker:maximum_mass_fraction",0.5);

  method_star_maker_efficiency = p->value_float
    ("Method:star_maker:efficiency",0.01);

  method_star_maker_minimum_star_mass = p->value_float
    ("Method:star_maker:minimum_star_mass",1.0E4);

  method_star_maker_maximum_star_mass = p->value_float
    ("Method:star_maker:maximum_star_mass",1.0E4);
  
  method_star_maker_min_level = p->value_integer
    ("Method:star_maker:min_level",0);

  method_star_maker_turn_off_probability = p->value_logical
    ("Method:star_maker:turn_off_probability",false);
}


void EnzoConfig::read_method_background_acceleration_(Parameters * p)
{
  method_background_acceleration_flavor = p->value_string
   ("Method:background_acceleration:flavor","unknown");

  method_background_acceleration_mass = p->value_float
   ("Method:background_acceleration:mass",0.0);

  method_background_acceleration_DM_mass = p->value_float
   ("Method:background_acceleration:DM_mass",-1.0);

  method_background_acceleration_bulge_mass = p->value_float
    ("Method:background_acceleration:bulge_mass", 0.0);

  method_background_acceleration_core_radius = p->value_float
    ("Method:background_acceleration:core_radius", 1.0E-10);

  method_background_acceleration_bulge_radius = p->value_float
    ("Method:background_acceleration:bulge_radius", 1.0E-10);

  method_background_acceleration_stellar_mass = p->value_float
    ("Method:background_acceleration:stellar_mass", 0.0);

  method_background_acceleration_DM_mass_radius = p->value_float
   ("Method:background_acceleration:DM_mass_radius", 0.0);

  method_background_acceleration_stellar_scale_height_r = p->value_float
   ("Method:background_acceleration:stellar_scale_height_r", 1.0E-10);

  method_background_acceleration_stellar_scale_height_z = p->value_float
   ("Method:background_acceleration:stellar_scale_height_z", 1.0E-10);

  method_background_acceleration_apply_acceleration = p->value_logical
    ("Method:background_acceleration:apply_acceleration", true);

  for (int axis = 0; axis < 3; axis++){
    method_background_acceleration_center[axis] = p->list_value_float
      (axis,"Method:background_acceleration:center",0.5);
    method_background_acceleration_angular_momentum[axis] = p->list_value_float
      (axis,"Method:background_acceleration:angular_momentum",0);
  }

  // Not sure if I need. Seems this flag tells the hydo solver
  // if gravity exists... so I would expect to need this... but Does
  // not get triggered for self-gravity at the moment... so not sure
  for (size_t i=0; i<method_list.size(); i++) {
    if (method_list[i] == "background_acceleration") physics_gravity=true;
  }
}

//----------------------------------------------------------------------

void EnzoConfig::read_method_vlct_(Parameters * p)
{
  method_vlct_riemann_solver = p->value_string
    ("Method:mhd_vlct:riemann_solver","hlld");
  method_vlct_half_dt_reconstruct_method = p->value_string
    ("Method:mhd_vlct:half_dt_reconstruct_method","nn");
  method_vlct_full_dt_reconstruct_method = p->value_string
    ("Method:mhd_vlct:full_dt_reconstruct_method","plm");
  method_vlct_theta_limiter = p->value_float
    ("Method:mhd_vlct:theta_limiter", 1.5);

  // we should raise an error if mhd_choice is not specified
  bool uses_vlct = false;
  for (size_t i=0; i<method_list.size(); i++) {
    if (method_list[i] == "mhd_vlct") uses_vlct=true;
  }
  method_vlct_mhd_choice = p->value_string
    ("Method:mhd_vlct:mhd_choice", "");
  if (uses_vlct && (method_vlct_mhd_choice == "")){
    ERROR("EnzoConfig::read", "Method:mhd_vlct:mhd_choice was not specified");
  }
}

//----------------------------------------------------------------------

void EnzoConfig::read_method_gravity_(Parameters * p)
{
  method_gravity_grav_const = p->value_float
    ("Method:gravity:grav_const",6.67384e-8);

  method_gravity_solver = p->value_string
    ("Method:gravity:solver","unknown");

  //--------------------------------------------------
  // Physics
  //--------------------------------------------------

  method_gravity_order = p->value_integer
    ("Method:gravity:order",4);

  method_gravity_accumulate = p->value_logical
    ("Method:gravity:accumulate",true);

  method_gravity_dt_max = p->value_float
    ("Method:gravity:dt_max",1.0e10);
}

//----------------------------------------------------------------------

void EnzoConfig::read_method_heat_(Parameters * p)
{
  method_heat_alpha = p->value_float
    ("Method:heat:alpha",1.0);
}

//----------------------------------------------------------------------

void EnzoConfig::read_method_merge_sinks_(Parameters * p)
{
  method_merge_sinks_merging_radius_cells = p->value_float
    ("Method:merge_sinks:merging_radius_cells",8.0);
}

//----------------------------------------------------------------------

void EnzoConfig::read_method_accretion_(Parameters * p)
{
  method_accretion_accretion_radius_cells = p->value_float
    ("Method:accretion:accretion_radius_cells",4.0);
  method_accretion_flavor = p->value_string
    ("Method:accretion:flavor","");
  method_accretion_physical_density_threshold_cgs = p->value_float
    ("Method:accretion:physical_density_threshold_cgs",1.0e-24);
  method_accretion_max_mass_fraction = p->value_float
    ("Method:accretion:max_mass_fraction",0.25);

}

//----------------------------------------------------------------------

void EnzoConfig::read_method_sink_maker_(Parameters * p)
{
  method_sink_maker_jeans_length_resolution_cells = p->value_float
    ("Method:sink_maker:jeans_length_resolution_cells",4.0);
  method_sink_maker_physical_density_threshold_cgs = p->value_float
    ("Method:sink_maker:physical_density_threshold_cgs",1.0e-24);
  method_sink_maker_check_density_maximum = p->value_logical
    ("Method:sink_maker:check_density_maximum",true);
  method_sink_maker_max_mass_fraction = p->value_float
    ("Method:sink_maker:max_mass_fraction",0.25);
  method_sink_maker_min_sink_mass_solar = p->value_float
    ("Method:sink_maker:min_sink_mass_solar",0.0);
  method_sink_maker_max_offset_cell_fraction = p->value_float
    ("Method:sink_maker:max_offset_cell_fraction",0.0);
  int method_sink_maker_offset_seed_shift_input = p->value_integer
    ("Method:sink_maker:offset_seed_shift",0);
  ASSERT("EnzoConfig::read()", "Method:sink_maker:offset_seed_shift must be >=0",
	 method_sink_maker_offset_seed_shift_input >= 0);
  method_sink_maker_offset_seed_shift = (uint64_t) method_sink_maker_offset_seed_shift_input;
}

//----------------------------------------------------------------------

void EnzoConfig::read_method_pm_deposit_(Parameters * p)
{
  method_pm_deposit_alpha = p->value_float ("Method:pm_deposit:alpha",0.5);
}

//----------------------------------------------------------------------

void EnzoConfig::read_method_pm_update_(Parameters * p)
{
  method_pm_update_max_dt = p->value_float
    ("Method:pm_update:max_dt", std::numeric_limits<double>::max());
}

//----------------------------------------------------------------------

void EnzoConfig::read_method_ppm_(Parameters * p)
{
  double floor_default = 1e-6;

  ppm_diffusion = p->value_logical
    ("Method:ppm:diffusion", false);
  ppm_flattening = p->value_integer
    ("Method:ppm:flattening", 3);
  ppm_minimum_pressure_support_parameter = p->value_integer
    ("Method:ppm:minimum_pressure_support_parameter",100);
  ppm_pressure_free = p->value_logical
    ("Method:ppm:pressure_free",false);
  ppm_steepening = p->value_logical
    ("Method:ppm:steepening", false);
  ppm_use_minimum_pressure_support = p->value_logical
    ("Method:ppm:use_minimum_pressure_support",false);
}

//----------------------------------------------------------------------

void EnzoConfig::read_method_turbulence_(Parameters * p)
{
  
  method_turbulence_edot = p->value_float
    ("Method:turbulence:edot",-1.0);
  method_turbulence_mach_number = p->value_float
    ("Method:turbulence:mach_number",0.0);
}

//----------------------------------------------------------------------

void EnzoConfig::read_physics_(Parameters * p)
{
  num_physics = p->list_length("Physics:list");

  for (int index_physics=0; index_physics<num_physics; index_physics++) {

    std::string name =
      p->list_value_string(index_physics,"Physics:list");

    std::string full_name = std::string("Physics:") + name;

    if (physics_list[index_physics] == "cosmology") {

      physics_cosmology = true;

      physics_cosmology_hubble_constant_now = p->value_float
        (full_name + ":hubble_constant_now",0.701);

      physics_cosmology_omega_matter_now = p->value_float
        (full_name + ":omega_matter_now",   0.279);

      physics_cosmology_omega_baryon_now = p->value_float
        (full_name + ":omega_baryon_now",   1.0);

      physics_cosmology_omega_cdm_now = p->value_float
        (full_name + ":omega_cdm_now",   0.0);

      physics_cosmology_omega_lamda_now = p->value_float
        (full_name + ":omega_lambda_now",   0.721);


      physics_cosmology_comoving_box_size = p->value_float
        (full_name + ":comoving_box_size", 64.0);

      physics_cosmology_max_expansion_rate = p->value_float
        (full_name + ":max_expansion_rate", 0.01);

      physics_cosmology_initial_redshift = p->value_float
        (full_name + ":initial_redshift",  20.0);;

      physics_cosmology_final_redshift = p->value_float
        (full_name + ":final_redshift",  0.0);;

    }

    if (physics_list[index_physics] == "fluid_prop"){
      ERROR("EnzoConfig::read_physics_",
            "\"fluid_prop\" is a typo for \"fluid_props\"");
    }

    if (physics_list[index_physics] == "gravity") {

      physics_gravity = true;

    }
  }

  // this is intentionally done outside of the for-loop (for
  // backwards-compatability purposes)
  read_physics_fluid_props_(p);
}

//----------------------------------------------------------------------

namespace{

  /// parse a parameter that is allowed to be a float or a list of floats
  ///
  /// returns an empty vector if the parameter does not exist
  std::vector<double> coerce_param_list_(Parameters * p,
                                         const std::string& parameter)
  {
    std::vector<double> out;
    if (p->type(parameter) == parameter_float) {
      out.push_back(p->value_float(parameter));
    } else if (p->type(parameter) == parameter_list) {
      const int list_length = p->list_length(parameter);
      for (int i = 0; i < list_length; i++){
        out.push_back(p->list_value_float(i, parameter));
      }
    } else if (p->param(parameter) != nullptr) {
      ERROR1("coerce_param_list_",
             "The \"%s\" parameter was specified with an invalid type. When "
             "specified, it must be a float or list of floats",
             parameter.c_str());
    }
    return out;
  }

  //----------------------------------------------------------------------

  EnzoDualEnergyConfig parse_de_config_(Parameters * p,
                                        const std::string& hydro_type)
  {
    EnzoDualEnergyConfig out = EnzoDualEnergyConfig::build_disabled();

    // fetch names of parameters in Physics:fluid_props:dual_energy
    p->group_set(0, "Physics");
    p->group_set(1, "fluid_props");
    p->group_set(2, "dual_energy");
    std::vector<std::string> names = p->leaf_parameter_names();

    const bool missing_de_config = names.size() == 0;
    if (!missing_de_config){ // parse Physics:fluid_props:dual_energy
      const std::string type = p->value_string
        ("Physics:fluid_props:dual_energy:type", "disabled");

      const std::string eta_paramname = "Physics:fluid_props:dual_energy:eta";
      const bool eta_exists = p->param(eta_paramname) != nullptr;
      const std::vector<double> eta_list = coerce_param_list_(p, eta_paramname);

      // raise an error if parameters were specified if there are unexpected
      // parameters. We are being a little extra careful here.
      for (const std::string& name : names){
        ASSERT1("parse_de_config_",
                "Unexpected parameter: \"Physics:fluid_props:dual_energy:%s\"",
                name.c_str(), (name == "type") | (name == "eta"));
      }

      // now actually construct the output object
      if (type == "disabled"){
        ASSERT1("parse_de_config_",
                "when dual energy is disabled, \"%s\" can't be specified",
                eta_paramname.c_str(), !eta_exists);
        out = EnzoDualEnergyConfig::build_disabled();
      } else if (type == "modern"){
        ASSERT3("parse_de_config_",
                "\"%s\" was used to specify %d values. When specified for the "
                "\"%s\" dual energy formalism, it must provide 1 value.",
                eta_paramname.c_str(), (int)names.size(), type.c_str(),
                (eta_list.size() == 1) | !eta_exists);
        double eta = eta_exists ? eta_list[0] : 0.001;
        out = EnzoDualEnergyConfig::build_modern_formulation(eta);
      } else if (type == "bryan95"){
        ASSERT3("parse_de_config_",
                "\"%s\" was used to specify %d value(s). When specified for "
                "the \"%s\" dual energy formalism, it must provide 2 value.",
                eta_paramname.c_str(), (int)names.size(), type.c_str(),
                (eta_list.size() == 2) | !eta_exists);
        double eta_1 = eta_exists ? eta_list[0] : 0.001;
        double eta_2 = eta_exists ? eta_list[1] : 0.1;
        out = EnzoDualEnergyConfig::build_bryan95_formulation(eta_1, eta_2);
      } else {
        ERROR1("parse_de_config_",
               "\"Physics:fluid_props:dual_energy:type\" is invalid: \"%s\"",
               type.c_str());
      }
    }

    // look for dual energy parameters specified within the hydro solver (for
    // backwards compatibility)
    if (hydro_type != ""){
      std::string legacy_de_param = "Method:" + hydro_type + ":dual_energy";
      bool legacy_param_exists = p->param(legacy_de_param) != nullptr;

      if (legacy_param_exists & !missing_de_config){
        ERROR1("parse_de_config_",
               "legacy parameter, \"%s\", duplicates other parameters",
               legacy_de_param.c_str());
      } else if (legacy_param_exists) {
        WARNING1("parse_de_config_",
                 "\"%s\" is a legacy parameter that will be removed",
                 legacy_de_param.c_str());
        bool use_de = p->value_logical(legacy_de_param, false);
        if (!use_de){
          out = EnzoDualEnergyConfig::build_disabled();
        } else if (hydro_type == "ppm"){
          out = EnzoDualEnergyConfig::build_bryan95_formulation
            (p->value_float("Method:ppm:dual_energy_eta_1", 0.001),
             p->value_float("Method:ppm:dual_energy_eta_2", 0.1));
        } else {
          out = EnzoDualEnergyConfig::build_modern_formulation
            (p->value_float("Method:mhd_vlct:dual_energy_eta", 0.001));
        }
      }
    }
    return out;
  }

  //----------------------------------------------------------------------

  EnzoFluidFloorConfig parse_fluid_floor_config_(Parameters * p,
                                                 const std::string& hydro_type,
                                                 bool using_grackle)
  {
    // initialize default values (a value <= 0 means there is no floor)
    double density_floor = 0.0;
    double pressure_floor = 0.0;
    double temperature_floor = 0.0;
    double metal_mass_frac_floor = 0.0;

    auto get_ptr_to_floor_var = [&](const std::string name)
      {
        if (name == "density") { return &density_floor; }
        if (name == "pressure") { return &pressure_floor; }
        if (name == "temperature") { return &temperature_floor; }
        if (name == "metalicity") { return &metal_mass_frac_floor; }
        return (double*)nullptr;
      };

    // fetch names of parameters in Physics:fluid_props:floors. If any of them
    // exist, let's parse them
    p->group_set(0, "Physics");
    p->group_set(1, "fluid_props");
    p->group_set(2, "floors");
    std::vector<std::string> floor_l = p->leaf_parameter_names();

    const bool no_legacy = (floor_l.size() > 0);
    if (no_legacy){
      for (const std::string& name : floor_l){
        double* ptr = get_ptr_to_floor_var(name);
        if (ptr == nullptr){
          ERROR1("EnzoConfig::read_physics_fluid_props_",
                 "no support for placing a floor on \"%s\"", name.c_str());
        } else if (name == "metallicity") {
          *ptr = (p->value_float(p->full_name(name)) *
                  enzo_constants::metallicity_solar);
        } else {
          *ptr = p->value_float(p->full_name(name));
        } 
      }
    }

    // now let's consider the legacy options (for the appropriate hydro solver
    // and Grackle). if there were no parameters in Physics:fluid_props:floors,
    // let's parse them. Otherwise, let's raise an error
    const std::vector<std::array<std::string,3>> legacy_params =
      {{"density", "ppm", "density_floor"},
       {"pressure", "ppm", "pressure_floor"},
       {"temperature", "ppm", "temperature_floor"},
       {"density", "mhd_vlct", "density_floor"},
       {"pressure", "mhd_vlct", "pressure_floor"},
       {"metallicity", "grackle", "metallicity_floor"}};

    for (const std::array<std::string,3>& triple : legacy_params){
      if ((hydro_type != triple[1]) |
          (("grackle" == triple[1]) & !using_grackle)) {
        continue;
      }
      std::string full_name = "Method:" + triple[1] + ":" + triple[2];
      if (p->param(full_name) == nullptr) {continue;}
      if (no_legacy){
        ERROR1("EnzoConfig::read_physics_fluid_props_",
               "legacy parameter \"%s\" is invalid since the "
               "\"Physics:fluid_props:floors\" parameters are specified",
               full_name.c_str());
      } else {
        WARNING2("EnzoConfig::read_physics_fluid_props_",
                 "\"%s\" is a deprecated parameter (it will be removed in the "
                 "future). Use \"Physics:fluid_props:floors:%s\" instead.",
                 full_name.c_str(), triple[0].c_str());
        if (triple[0] == "metallicity"){
          *(get_ptr_to_floor_var(triple[0]))
            = p->value_float(full_name) * enzo_constants::metallicity_solar;
        } else {
          *(get_ptr_to_floor_var(triple[0])) = p->value_float(full_name);
        }
      }
    }

    return {density_floor, pressure_floor, temperature_floor,
            metal_mass_frac_floor};
  }
}

//----------------------------------------------------------------------

void EnzoConfig::read_physics_fluid_props_(Parameters * p)
{
  // determine the hydro method (if any) so we know which legacy parameters to
  // look for.
  const std::vector<std::string>& mlist = this->method_list;
  bool has_ppm = std::find(mlist.begin(), mlist.end(), "ppm") != mlist.end();
  bool has_vlct = std::find(mlist.begin(), mlist.end(),
                            "mhd_vlct") != mlist.end();
  std::string hydro_type = "";
  if (has_ppm & has_vlct){
    ERROR("EnzoConfig::read_physics_fluid_props_",
          "a simulation can't use ppm and vlct solvers at once");
  } else if (has_ppm){
    hydro_type = "ppm";
  } else if (has_vlct){
    hydro_type = "mhd_vlct";
  }
  bool has_grackle = std::find(mlist.begin(), mlist.end(),
                               "grackle") != mlist.end();

  // determine the dual energy formalism configuration
  physics_fluid_props_de_config = parse_de_config_(p, hydro_type);

  // determine the fluid floor configuration
  physics_fluid_props_fluid_floor_config =
    parse_fluid_floor_config_(p, hydro_type, has_grackle);

  // determine adiabatic index (in the future, this logic will be revisited)
  {
    double default_val = 5.0/3.0;
    double legacy_value = p->value_float("Field:gamma", -1);
    double actual_value = p->value_float("Physics:fluid_props:eos:gamma", -1);

    if (legacy_value == -1) {
      if (actual_value == -1) { actual_value = default_val; }
      physics_fluid_props_gamma = actual_value;
    } else if (actual_value == -1) {
      WARNING("EnzoConfig::read_physics_fluid_props_",
              "\"Field:gamma\" is a legacy parameter that will be removed.");
      physics_fluid_props_gamma = legacy_value;
    } else {
      ERROR("EnzoConfig::read_physics_fluid_props_",
            "\"Field:gamma\" isn't valid since "
            "\"Physics:fluid_props:eos:gamma\" is specified.");
    }
  }

  // determine molecular weight
  {
    double default_val = 0.6;
    double legacy_value = p->value_float("Method:ppm:mol_weight", -1);
    double actual_value = p->value_float("Physics:fluid_props:mol_weight", -1);

    if (legacy_value == -1) {
      if (actual_value == -1) { actual_value = default_val; }
      physics_fluid_props_mol_weight = actual_value;
    } else if (actual_value == -1) {
      WARNING("EnzoConfig::read_physics_fluid_props_",
              "\"Method:ppm:mol_weight\" is a legacy parameter that will be "
              "removed.");
      physics_fluid_props_mol_weight = legacy_value;
    } else {
      ERROR("EnzoConfig::read_physics_fluid_props_",
            "\"Method:ppm:mol_weight\" isn't valid since "
            "\"Physics:fluid_props:mol_weight\" is specified.");
    }
  }
}

//----------------------------------------------------------------------

void EnzoConfig::read_prolong_enzo_(Parameters * p)
{
  prolong_enzo_type       = p->value_string  ("Prolong:enzo:type","2A");
  prolong_enzo_positive   = p->value_logical ("Prolong:enzo:positive",true);
  prolong_enzo_use_linear = p->value_logical ("Prolong:enzo:use_linear",false);
}

//----------------------------------------------------------------------

void EnzoConfig::read_solvers_(Parameters * p)
{
  num_solvers = p->list_length("Solver:list");

  solver_pre_smooth.  resize(num_solvers);
  solver_coarse_solve.resize(num_solvers);
  solver_domain_solve.resize(num_solvers);
  solver_post_smooth. resize(num_solvers);
  solver_last_smooth. resize(num_solvers);
  solver_weight.      resize(num_solvers);
  solver_restart_cycle.resize(num_solvers);
  solver_precondition.resize(num_solvers);
  solver_coarse_level.resize(num_solvers);
  solver_is_unigrid.resize(num_solvers);

  for (int index_solver=0; index_solver<num_solvers; index_solver++) {

    std::string solver_name =
      std::string("Solver:") + p->list_value_string(index_solver,"Solver:list");

    std::string solver;

    solver = p->value_string (solver_name + ":precondition","unknown");
    if (solver_index.find(solver) != solver_index.end()) {
      solver_precondition[index_solver] = solver_index[solver];
    } else {
      solver_precondition[index_solver] = -1;
    }

    solver = p->value_string (solver_name + ":pre_smooth","unknown");
    if (solver_index.find(solver) != solver_index.end()) {
      solver_pre_smooth[index_solver] = solver_index[solver];
    } else {
      solver_pre_smooth[index_solver] = -1;
    }

    solver = p->value_string (solver_name + ":coarse_solve","unknown");
    if (solver_index.find(solver) != solver_index.end()) {
      solver_coarse_solve[index_solver] = solver_index[solver];
    } else {
      solver_coarse_solve[index_solver] = -1;
    }

    solver = p->value_string (solver_name + ":domain_solve","unknown");
    if (solver_index.find(solver) != solver_index.end()) {
      solver_domain_solve[index_solver] = solver_index[solver];
    } else {
      solver_domain_solve[index_solver] = -1;
    }

    solver = p->value_string (solver_name + ":post_smooth","unknown");
    if (solver_index.find(solver) != solver_index.end()) {
      solver_post_smooth[index_solver] = solver_index[solver];
    } else {
      solver_post_smooth[index_solver] = -1;
    }

    solver = p->value_string (solver_name + ":last_smooth","unknown");
    if (solver_index.find(solver) != solver_index.end()) {
      solver_last_smooth[index_solver] = solver_index[solver];
    } else {
      solver_last_smooth[index_solver] = -1;
    }

    solver_weight[index_solver] =
      p->value_float(solver_name + ":weight",1.0);

    solver_restart_cycle[index_solver] =
      p->value_integer(solver_name + ":restart_cycle",1);

    solver_coarse_level[index_solver] =
      p->value_integer (solver_name + ":coarse_level",
                        solver_min_level[index_solver]);

    solver_is_unigrid[index_solver] =
      p->value_logical (solver_name + ":is_unigrid",false);

  }
}

//----------------------------------------------------------------------

void EnzoConfig::read_stopping_(Parameters * p)
{
  stopping_redshift = p->value_float ("Stopping:redshift",0.0);
}

//----------------------------------------------------------------------<|MERGE_RESOLUTION|>--- conflicted
+++ resolved
@@ -779,16 +779,12 @@
   read_initial_feedback_test_(p);
   read_initial_merge_sinks_test_(p);
   read_initial_accretion_test_(p);
-<<<<<<< HEAD
+  read_initial_shu_collapse_(p);
+  read_initial_bb_test_(p);
 
   // it's important for read_physics_ to precede read_method_grackle_
   read_physics_(p);
 
-=======
-  read_initial_shu_collapse_(p);
-  read_initial_bb_test_(p);
-  
->>>>>>> fa199953
   read_method_grackle_(p);
   read_method_feedback_(p);
   read_method_star_maker_(p);
@@ -802,14 +798,8 @@
   read_method_turbulence_(p);
   read_method_merge_sinks_(p);
   read_method_accretion_(p);
-<<<<<<< HEAD
-
-=======
   read_method_sink_maker_(p);
-  
-  read_physics_(p);
-  
->>>>>>> fa199953
+
   read_prolong_enzo_(p);
   
   read_solvers_(p);
