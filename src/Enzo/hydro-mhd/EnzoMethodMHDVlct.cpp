// See LICENSE_CELLO file for license and copyright information

/// @file     enzo_EnzoMethodMHDVlct.cpp
/// @author   Matthew Abruzzo (matthewabruzzo@gmail.com)
/// @date     Fri June 14 2019
/// @brief    [\ref Enzo] Implementation of the EnzoMethodMHDVlct class

#include <algorithm>    // std::copy

<<<<<<< HEAD
#include "EnzoMHDIntegratorStageCommands.hpp"
=======
#include "Cello/cello.hpp"
#include "Enzo/enzo.hpp" // EnzoBlock,
#include "Enzo/hydro-mhd/hydro-mhd.hpp" // stuff from toolkit subdirectory
                                        // stuff from EnzoRiemann subdirectory

>>>>>>> 7bde88bb

//----------------------------------------------------------------------

static void check_field_l_(std::vector<std::string> &field_l)
{
  FieldDescr * field_descr = cello::field_descr();
  for (const std::string& field : field_l){
    ASSERT1("EnzoMethodMHDVlct", "\"%s\" must be a permanent field",
	    field.c_str(), field_descr->is_field(field));
  }
}

//----------------------------------------------------------------------

// concatenate 2 vectors of strings
static str_vec_t concat_str_vec_(const str_vec_t& vec1, const str_vec_t& vec2){
  str_vec_t out(vec2);
  out.reserve(vec1.size() + vec2.size());
  out.insert(out.begin(),vec1.begin(), vec1.end());
  return out;
}

//----------------------------------------------------------------------

EnzoMethodMHDVlct::EnzoMethodMHDVlct (std::string rsolver,
				      std::string time_scheme,
                                      std::string recon_name,
				      double theta_limiter,
				      std::string mhd_choice,
				      bool store_fluxes_for_corrections)
  : Method()
{
#ifdef CONFIG_USE_GRACKLE
  if (enzo::config()->method_grackle_use_grackle){
    // we can remove the following once EnzoMethodGrackle no longer requires
    // the internal_energy to be a permanent field
    ASSERT("EnzoMethodMHDVlct::determine_quantities_",
           ("Grackle cannot currently be used alongside this integrator "
            "unless the dual-energy formalism is in use"),
           enzo::fluid_props()->dual_energy_config().any_enabled());
  }
#endif /* CONFIG_USE_GRACKLE */

  time_scheme_ = time_scheme;

  std::vector<std::string> recon_names;
  if (time_scheme == "euler") {
    recon_names = {recon_name};
    WARNING("EnzoMethodMHDVlct::EnzoMethodMHDVlct",
            "\"euler\" temporal integration exists for debugging purposes. It "
            "has not been rigorously tested. USE WITH CAUTION");
  } else if (time_scheme == "vl") {
    // ALWAYS use nearest-neighbor reconstruction for partial timestep!
    recon_names = {"nn", recon_name};
  } else {
    ERROR("EnzoMethodMHDVlct::EnzoMethodMHDVlct",
          "time_scheme must be \"vl\" or \"euler\"");
  }

  int nstages = static_cast<int>(recon_names.size());

  // initialize the integrator
  integrator_arg_pack_ = new EnzoMHDIntegratorStageArgPack {rsolver, recon_names,
                                                 theta_limiter, mhd_choice};
  integrator_ = new EnzoMHDIntegratorStageCommands(*integrator_arg_pack_);

  // Determine the lists of fields that are required to hold the integration
  // quantities and primitives and ensure that they are defined
  integration_field_list_ = integrator_->integration_quantity_keys();
  primitive_field_list_ = integrator_->primitive_quantity_keys();

  check_field_l_(integration_field_list_);
  check_field_l_(primitive_field_list_);

  // make sure "pressure" is defined (it's needed to compute the timestep)
  FieldDescr * field_descr = cello::field_descr();
  ASSERT("EnzoMethodMHDVlct", "\"pressure\" must be a permanent field",
	 field_descr->is_field("pressure"));

  bfield_method_ = integrator_->construct_bfield_method(nstages);
  if (bfield_method_ != nullptr) { bfield_method_->check_required_fields(); }

  // Check that the (cell-centered) ghost depth is large enough
  // Face-centered ghost depth could in principle be 1 smaller
  int min_gdepth_req = 0;
  for (int stage_index = 0; stage_index < nstages; stage_index++) {
    min_gdepth_req += integrator_->staling_from_stage(stage_index);
  }
  int gx,gy,gz;
  field_descr->ghost_depth(field_descr->field_id("density"), &gx, &gy, &gz);
  ASSERT1("EnzoMethodMHDVlct::compute", "ghost depth must be at least %d.",
	  min_gdepth_req, std::min(gx, std::min(gy, gz)) >= min_gdepth_req);

  // initialize other attributes
  store_fluxes_for_corrections_ = store_fluxes_for_corrections;
  if (store_fluxes_for_corrections){
    ASSERT("EnzoMethodMHDVlct::EnzoMethodMHDVlct",
           "Flux corrections are currently only supported in hydro-mode",
           integrator_->is_pure_hydro());
  }

  scratch_space_ = nullptr;

  // Finally, initialize the default Refresh object
  cello::simulation()->refresh_set_name(ir_post_,name());
  Refresh * refresh = cello::refresh(ir_post_);
  // Need to refresh all fields because the fields holding passively advected
  // scalars won't necessarily be known until after all Methods have been
  // constructed and all intializers have been executed
  refresh->add_all_fields();
}

//----------------------------------------------------------------------

EnzoMethodMHDVlct::~EnzoMethodMHDVlct()
{
  delete integrator_arg_pack_;
  delete integrator_;
  if (scratch_space_ != nullptr){
    delete scratch_space_;
  }
  if (bfield_method_ != nullptr){
    delete bfield_method_;
  }
}

//----------------------------------------------------------------------

void EnzoMethodMHDVlct::pup (PUP::er &p)
{
  // NOTE: change this function whenever attributes change

  TRACEPUP;

  Method::pup(p);

  p | time_scheme_;

  if (p.isUnpacking()) {
    integrator_arg_pack_ = new EnzoMHDIntegratorStageArgPack;
  }
  p | *integrator_arg_pack_;
  if (p.isUnpacking()) {
    integrator_ = new EnzoMHDIntegratorStageCommands(*integrator_arg_pack_);
    bfield_method_ = integrator_->construct_bfield_method(2);
  }


  // skip scratch_space_. This will be freshly constructed the first time that
  // the compute method is called.

  p|integration_field_list_;
  p|primitive_field_list_;
  p|lazy_passive_list_;
  p|store_fluxes_for_corrections_;
}

//----------------------------------------------------------------------

EnzoEFltArrayMap EnzoMethodMHDVlct::get_integration_map_
(Block * block,  const str_vec_t *passive_list) const noexcept
{
  str_vec_t field_list = (passive_list == nullptr) ? integration_field_list_ :
    concat_str_vec_(integration_field_list_, *passive_list);

  Field field = block->data()->field();
  std::vector<EFlt3DArray> arrays;
  arrays.reserve(field_list.size());
  for (const std::string& field_name : field_list){
    arrays.push_back( field.view<enzo_float>(field_name) );
  }

  return EnzoEFltArrayMap("integration",field_list,arrays);
}

//----------------------------------------------------------------------

static EnzoEFltArrayMap get_accel_map_(Block* block) noexcept
{
  Field field = block->data()->field();
  if (field.field_id("acceleration_x") < 0){
    return EnzoEFltArrayMap();
  }

  str_vec_t field_list = {"acceleration_x", "acceleration_y", "acceleration_z"};
  std::vector<CelloView<enzo_float,3>> arrays
    = {field.view<enzo_float>("acceleration_x"),
       field.view<enzo_float>("acceleration_y"),
       field.view<enzo_float>("acceleration_z")};
  return EnzoEFltArrayMap("accel", field_list, arrays);
}

//----------------------------------------------------------------------

EnzoVlctScratchSpace* EnzoMethodMHDVlct::get_scratch_ptr_
(const std::array<int,3>& field_shape, const str_vec_t& passive_list) noexcept
{
  if (scratch_space_ == nullptr){
    scratch_space_ = new EnzoVlctScratchSpace
      (field_shape, integration_field_list_, primitive_field_list_,
       integrator_->dUcons_map_keys(), passive_list,
       enzo::fluid_props()->dual_energy_config().any_enabled());
  }
  return scratch_space_;
}

//----------------------------------------------------------------------

void EnzoMethodMHDVlct::save_fluxes_for_corrections_
(Block * block, const EnzoEFltArrayMap &flux_map, int dim, double cell_width,
 double dt) const noexcept
{

  Field field = block->data()->field();

  // load the cell-centered shape and the ghost depth
  int density_field_id = field.field_id("density");
  int cc_mx, cc_my, cc_mz; // the values are ordered as x,y,z
  field.dimensions(density_field_id, &cc_mx, &cc_my, &cc_mz);
  int gx, gy, gz;
  field.ghost_depth(density_field_id, &gx, &gy, &gz);

  double dt_dxi = dt/cell_width;

  FluxData * flux_data = block->data()->flux_data();
  const int nf = flux_data->num_fields();

  for (int i_f = 0; i_f < nf; i_f++) {
    const int index_field = flux_data->index_field(i_f);
    const std::string field_name = field.field_name(index_field);

    // note the field_name is the same as the key
    CelloView<const enzo_float, 3> flux_arr = flux_map.at(field_name);

    FaceFluxes * left_ff = flux_data->block_fluxes(dim,0,i_f);
    FaceFluxes * right_ff = flux_data->block_fluxes(dim,1,i_f);

    int mx, my, mz;
    left_ff->get_size(&mx,&my,&mz);

    int dx_l,dy_l,dz_l,    dx_r,dy_r,dz_r;
    enzo_float* left_dest = left_ff->flux_array(&dx_l,&dy_l,&dz_l);
    enzo_float* right_dest = right_ff->flux_array(&dx_r,&dy_r,&dz_r);

    // NOTE: dx_l/dx_r, dy_l/dy_r, dz_l/dz_r have the wrong value when
    // dim is 0, 1, or 2 respectively. In each case the variables are equal to
    // 1 when they should be 0.

    if (dim == 0){
      int left_ix = gx-1;
      int right_ix = cc_mx-gx-1;

      for (int iz = 0; iz < mz; iz++){
        for (int iy = 0; iy < my; iy++){
          left_dest[dz_l*iz + dy_l*iy]
            = dt_dxi* flux_arr(gz+iz, gy+iy, left_ix);
          right_dest[dz_r*iz + dy_r*iy]
            = dt_dxi* flux_arr(gz+iz, gy+iy, right_ix);
        }
      }

    } else if (dim == 1) {
      int left_iy = gy-1;
      int right_iy = cc_my-gy-1;

      for (int iz = 0; iz < mz; iz++){
        for (int ix = 0; ix < mx; ix++){
          left_dest[dz_l*iz + dx_l*ix]
            = dt_dxi* flux_arr(gz+iz, left_iy, gx+ix);
          right_dest[dz_l*iz + dx_l*ix]
            = dt_dxi* flux_arr(gz+iz, right_iy, gx+ix);
        }
      }
    } else {
      int left_iz = gz-1;
      int right_iz = cc_mz-gz-1;

      for (int iy = 0; iy < my; iy++){
        for (int ix = 0; ix < mx; ix++){
          left_dest[dy_l*iy + dx_l*ix]
            = dt_dxi* flux_arr(left_iz, gy + iy, gx+ix);
          right_dest[dy_l*iy + dx_l*ix]
            = dt_dxi* flux_arr(right_iz, gy + iy, gx+ix);
        }
      }

    }
  }
}

//----------------------------------------------------------------------

static void allocate_FC_flux_buffer_(Block * block) throw()
{
  Field field = block->data()->field();
  // this could be better integrated with fields required by the solver
  auto field_names = field.groups()->group_list("conserved");
  const int nf = field_names.size();
  std::vector<int> field_list;
  field_list.resize(nf);
  for (int i=0; i<nf; i++) {
    field_list[i] = field.field_id(field_names[i]);
  }

  int nx,ny,nz;
  field.size(&nx,&ny,&nz);

  // this needs to be allocated every cycle
  block->data()->flux_data()->allocate (nx,ny,nz,field_list,
                                        true /* = single_flux_array */ );
}

//----------------------------------------------------------------------

void EnzoMethodMHDVlct::compute ( Block * block) throw()
{
  if (block->cycle() == enzo::config()->initial_cycle) { post_init_checks_(); }

  if (store_fluxes_for_corrections_){ allocate_FC_flux_buffer_(block); }

  if (block->is_leaf()) {
    // load the list of keys for the passively advected scalars
    const str_vec_t passive_list = *(lazy_passive_list_.get_list());

    // initialize map that holds arrays wrapping the Cello Fields holding each
    // of the integration quantities. Additionally, this also includes
    // temporary arrays used to hold the specific form of the passive scalar
    //
    // by the very end of EnzoMethodMHDVlct::compute, the arrays in this map
    // will be updated with their new values
    EnzoEFltArrayMap external_integration_map = get_integration_map_
      (block, &passive_list);

    // get maps of arrays and stand-alone arrays that serve as scratch space.
    // (first, retrieve the pointer to the scratch space struct)
    const std::array<int,3> shape = {external_integration_map.array_shape(0),
                                     external_integration_map.array_shape(1),
                                     external_integration_map.array_shape(2)};
    EnzoVlctScratchSpace* const scratch = get_scratch_ptr_(shape, passive_list);

    // map used for storing integration values at the half time-step. This
    // includes key,array pairs for each entry in external_integration_map
    // (there should be no aliased arrays shared between maps)
    EnzoEFltArrayMap temp_integration_map = scratch->temp_integration_map;

    // Map of arrays used to temporarily store the cell-centered primitive
    // quantities that are subsequently reconstructed. This includes arrays for
    // storing the specific form of each of the passively advected scalars.
    EnzoEFltArrayMap primitive_map = scratch->primitive_map;

    // holds left and right reconstructed primitives (scratch-space)
    EnzoEFltArrayMap priml_map = scratch->priml_map;
    EnzoEFltArrayMap primr_map = scratch->primr_map;

    // maps used to store fluxes
    std::array<EnzoEFltArrayMap, 3> flux_maps_xyz = {scratch->xflux_map,
                                                     scratch->yflux_map,
                                                     scratch->zflux_map};

    // map of arrays used to accumulate the changes to the conserved forms of
    // the integration quantities and passively advected scalars. In other
    // words, at the start of the (partial) timestep, the fields are all set to
    // zero and are used to accumulate the flux divergence and source terms. If
    // CT is used, it won't have space to store changes in the magnetic fields.
    EnzoEFltArrayMap dUcons_map = scratch->dUcons_map;

    // initialize the map that wraps the fields holding the acceleration
    // components (these are nominally computed from gravity). This data is
    // used for the gravity source term calculation. An empty map indicates
    // that the gravity source term is not included.
    const EnzoEFltArrayMap accel_map = get_accel_map_(block);

    // array used to temporary velocity data for computing the internal
    // energy source terms (while using the dual-energy formalism)
    EFlt3DArray interface_vel_arr = scratch->interface_vel_arr;

    // allocate constrained transport object
    if (bfield_method_ != nullptr) {
      bfield_method_->register_target_block(block);
    }

    const std::array<enzo_float,3> cell_widths_xyz =
      { enzo::block(block)->CellWidth[0],
        enzo::block(block)->CellWidth[1],
        enzo::block(block)->CellWidth[2],
      };

    double dt = block->dt();

    // stale_depth indicates the number of field entries from the outermost
    // field value that the region including "stale" values (need to be
    // refreshed) extends over.
    int stale_depth = 0;

    // NOTE: it would take minimal effort to extend this code to support
    // Runge-Kutta integration (e.g. 2nd order or 3rd order). We just need to
    // adopt the 2 register method discussed in the Athena++ method paper.
    // That change boils down to 4 parts (for unigrid):
    //   1. we probably need to introduce a memory copy method to copy data
    //      between the integration map (OR we may be able to use Cello's field
    //      history capacity)
    //   2. we need to tweak the signature of
    //      EnzoMHDIntegratorStageCommands::compute_update_stage
    //   3. to EnzoIntegrationQuanUpdate needs a few minor tweaks
    //   4. Adding MHD support requires some extra steps
    unsigned short nstages;
    if (time_scheme_ == "euler") {
      nstages = 1;
    } else if (time_scheme_ == "vl") {
      nstages = 2;
    } else {
      ERROR("EnzoMethodMHDVlct::compute", "unrecognized time_scheme_");
    }

    // repeat the following loop twice (for half time-step and full time-step)
    for (unsigned short stage_index = 0; stage_index < nstages; stage_index++){

      const bool is_final_stage = (stage_index + 1) == nstages;
      const double cur_dt = (!is_final_stage) ? dt/2. : dt;
      EnzoEFltArrayMap cur_stage_integration_map =
        (stage_index == 0) ? external_integration_map : temp_integration_map;
      EnzoEFltArrayMap out_integration_map =
        (is_final_stage) ? external_integration_map : temp_integration_map;

      integrator_->compute_update_stage
        (external_integration_map,  // holds values from start of the timestep
         cur_stage_integration_map, // holds values from start of current stage
         out_integration_map,       // where to write results of current stage
         primitive_map, priml_map, primr_map,
         flux_maps_xyz, dUcons_map, accel_map, interface_vel_arr,
         passive_list, this->bfield_method_, stage_index,
         cur_dt, stale_depth, cell_widths_xyz);

      // update the stale_depth from the current stage
      stale_depth += integrator_->staling_from_stage((int)stage_index);

      if (is_final_stage && store_fluxes_for_corrections_) {
        // Dual Energy Formalism Note:
        // - the interface velocities on the edge of the blocks will be
        //   different if using SMR/AMR. This means that the internal energy
        //   source terms won't be fully self-consistent along the edges. This
        //   same effect is also present in the Ppm Solver
        for (int i = 0; i < 3; i++) {
          save_fluxes_for_corrections_(block, flux_maps_xyz[i], i,
                                       cell_widths_xyz[i], cur_dt);
        }
      }

      if (bfield_method_ != nullptr) {
        bfield_method_->increment_partial_timestep();
      }

    }
  }

  block->compute_done();
}

//----------------------------------------------------------------------

void EnzoMethodMHDVlct::post_init_checks_() const noexcept
{
  ASSERT("EnzoMethodMHDVlct::post_init_checks_",
         "This solver isn't currently compatible with cosmological sims",
         enzo::cosmology() == nullptr);

  const Problem* problem = enzo::problem();

  // problems would arise relating to particle-mesh deposition (relating to
  // particle drift before deposition) and in cosmological simulations if the
  // the VL+CT method were to precede the gravity method.
  ASSERT("EnzoMethodMHDVlct::post_init_checks_",
         "when the gravity method exists, it must precede this method.",
         problem->method_precedes("gravity", "mhd_vlct") |
         (!problem->method_exists("gravity")) );

  // the following checks address some problems I've encountered in the past
  // (they probably need to be revisited when we add Bfield flux corrections)
  bool fc_exists = problem->method_exists("flux_correct");
  if (fc_exists & !problem->method_precedes("mhd_vlct", "flux_correct")) {
    ERROR("EnzoMethodMHDVlct::post_init_checks_",
          "this method can't precede the flux_correct method");
  } else if (fc_exists & !store_fluxes_for_corrections_) {
    ERROR("EnzoMethodMHDVlct::post_init_checks_",
          "the flux_correct method exists, but this method isn't saving "
          "fluxes to be used for corrections.");
  } else if (store_fluxes_for_corrections_ & !fc_exists) {
    ERROR("EnzoMethodMHDVlct::post_init_checks_",
          "this method is saving fluxes for corrections, but the flux_correct "
          "method doesn't exist");
  }
}

//----------------------------------------------------------------------

double EnzoMethodMHDVlct::timestep ( Block * block ) throw()
{
  // analogous to ppm timestep calulation, probably want to require that cfast
  // is no smaller than some tiny positive number.

  // Constructs a map containing the field data for each integration quantity
  // This includes each passively advected scalar (as densities)
  EnzoEFltArrayMap integration_map = get_integration_map_
    (block, (lazy_passive_list_.get_list()).get());

  EnzoPhysicsFluidProps* fluid_props = enzo::fluid_props();

  if (fluid_props->dual_energy_config().any_enabled()){
    // synchronize eint and etot.
    // This is only strictly necessary after problem initialization and when
    // there is an inflow boundary condition
    fluid_props->apply_floor_to_energy_and_sync(integration_map, 0);
  }

  // Compute thermal pressure
  Field field = block->data()->field();
  CelloView<enzo_float, 3> pressure = field.view<enzo_float>("pressure");
  fluid_props->pressure_from_integration(integration_map, pressure, 0);

  // widths of cells
  EnzoBlock * enzo_block = enzo::block(block);
  const double dx = enzo_block->CellWidth[0];
  const double dy = enzo_block->CellWidth[1];
  const double dz = enzo_block->CellWidth[2];

  // compute the actual timestep
  double dtBaryons = integrator_->timestep(integration_map, pressure,
                                           dx, dy, dz);

  // Multiply resulting dt by CourantSafetyNumber (for extra safety!).
  // This should be less than 0.5 for standard algorithm
  return dtBaryons * courant_;
}<|MERGE_RESOLUTION|>--- conflicted
+++ resolved
@@ -7,15 +7,10 @@
 
 #include <algorithm>    // std::copy
 
-<<<<<<< HEAD
-#include "EnzoMHDIntegratorStageCommands.hpp"
-=======
 #include "Cello/cello.hpp"
 #include "Enzo/enzo.hpp" // EnzoBlock,
-#include "Enzo/hydro-mhd/hydro-mhd.hpp" // stuff from toolkit subdirectory
-                                        // stuff from EnzoRiemann subdirectory
-
->>>>>>> 7bde88bb
+#include "Enzo/hydro-mhd/hydro-mhd.hpp"
+#include "Enzo/hydro-mhd/EnzoMHDIntegratorStageCommands.hpp"
 
 //----------------------------------------------------------------------
 
