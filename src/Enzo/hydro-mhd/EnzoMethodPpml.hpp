// See LICENSE_CELLO file for license and copyright information

/// @file     enzo_EnzoMethodPpml.hpp
/// @author   James Bordner (jobordner@ucsd.edu) 
/// @date     Mon May 17 14:16:01 PDT 2010
/// @brief    [\ref Enzo] Implementation of Enzo PPML method

#ifndef ENZO_ENZO_METHOD_PPML_HPP
#define ENZO_ENZO_METHOD_PPML_HPP

class EnzoMethodPpml : public Method {

/// @class    EnzoMethodPpml
/// @ingroup  Enzo
/// @brief    [\ref Enzo] Encapsulate Enzo's PPML hydro method

public: // interface

  /// Creae a new EnzoMethodPpml object
<<<<<<< HEAD
  EnzoMethodPpml(ParameterAccessor p);
=======
  EnzoMethodPpml(ParameterGroup p);
>>>>>>> d33acc37

  /// Charm++ PUP::able declarations
  PUPable_decl(EnzoMethodPpml);
  
  /// Charm++ PUP::able migration constructor
  EnzoMethodPpml (CkMigrateMessage *m)
    : Method (m),
      comoving_coordinates_(false)
  {}

  /// CHARM++ Pack / Unpack function
  void pup (PUP::er &p);
  
  /// Apply the method to advance a block one timestep 
  virtual void compute( Block * block ) throw(); 

  virtual std::string name () throw () 
  { return "ppml"; }

  /// Compute maximum timestep for this method
  virtual double timestep ( Block * block) throw();

protected: // interface

  bool comoving_coordinates_;
};

#endif /* ENZO_ENZO_METHOD_PPML_HPP */<|MERGE_RESOLUTION|>--- conflicted
+++ resolved
@@ -17,11 +17,7 @@
 public: // interface
 
   /// Creae a new EnzoMethodPpml object
-<<<<<<< HEAD
-  EnzoMethodPpml(ParameterAccessor p);
-=======
   EnzoMethodPpml(ParameterGroup p);
->>>>>>> d33acc37
 
   /// Charm++ PUP::able declarations
   PUPable_decl(EnzoMethodPpml);
