--- conflicted
+++ resolved
@@ -18,18 +18,9 @@
 {
   // Initialize default Refresh object
 
-<<<<<<< HEAD
-  const int ir = add_refresh(4,0,neighbor_leaf,sync_barrier,
-			     enzo_sync_id_method_heat);
-
-  FieldDescr * field_descr = cello::field_descr();
-  
-  refresh(ir)->add_field("temperature");
-=======
   Refresh & refresh = new_refresh(ir_post_);
   cello::simulation()->new_refresh_set_name(ir_post_,name());
   refresh.add_field("temperature");
->>>>>>> d7cd212a
 }
 
 //----------------------------------------------------------------------
