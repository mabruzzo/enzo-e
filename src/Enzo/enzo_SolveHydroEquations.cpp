--- conflicted
+++ resolved
@@ -13,7 +13,7 @@
 // #define DEBUG_PPM
 //----------------------------------------------------------------------
 
-int EnzoBlock::SolveHydroEquations 
+int EnzoBlock::SolveHydroEquations
 (
  enzo_float time,
  enzo_float dt,
@@ -30,7 +30,7 @@
   field.ghost_depth(0,&gx,&gy,&gz);
   field.dimensions(0,&mx,&my,&mz);
 
-#ifdef IE_ERROR_FIELD  
+#ifdef IE_ERROR_FIELD
   int num_ie_error = 0;
   int *ie_error_x = new int [mx*my*mz];
   int *ie_error_y = new int [mx*my*mz];
@@ -41,8 +41,8 @@
   int *ie_error_y = nullptr;
   int *ie_error_z = nullptr;
 #endif
-  
-  
+
+
   //------------------------------
   // Prepare color field parameters
   //------------------------------
@@ -62,7 +62,7 @@
        index_field++) {
     std::string name = field.field_name(index_field);
     if (field.groups()->is_in(name,"color")) {
-      coloff[index_color++] 
+      coloff[index_color++]
 	= (enzo_float *)(field.values(index_field)) - colorpt;
     }
 
@@ -106,11 +106,11 @@
     for (int i=0; i<size; i++) velocity_z[i] = 0.0;
   }
 
-  enzo_float * acceleration_x  = field.is_field("acceleration_x") ? 
+  enzo_float * acceleration_x  = field.is_field("acceleration_x") ?
     (enzo_float *) field.values("acceleration_x") : NULL;
-  enzo_float * acceleration_y  = field.is_field("acceleration_y") ? 
+  enzo_float * acceleration_y  = field.is_field("acceleration_y") ?
     (enzo_float *)field.values("acceleration_y") : NULL;
-  enzo_float * acceleration_z  = field.is_field("acceleration_z") ? 
+  enzo_float * acceleration_z  = field.is_field("acceleration_z") ?
     (enzo_float *)field.values("acceleration_z") : NULL;
 
 
@@ -130,67 +130,7 @@
   }
   /* allocate space for fluxes */
 
-<<<<<<< HEAD
-  int NumberOfSubgrids = 0;
-
-  //  SubgridFluxes = new fluxes *[NumberOfSubgrids];
-  // SubgridFluxes = NULL;
-
-  // for (i = 0; i < NumberOfSubgrids; i++) {
-  //   SubgridFluxes[i] = new fluxes;
-      
-  //   for (dim = 0; dim < rank; dim++)  {
-
-  //     /* compute size (in enzo_floats) of flux storage */
-
-  //     size = 1;
-  //     for (j = 0; j < rank; j++)
-  // 	size *= SubgridFluxes[i]->LeftFluxEndGlobalIndex[dim][j] -
-  // 	  SubgridFluxes[i]->LeftFluxStartGlobalIndex[dim][j] + 1;
-
-  //     /* set unused dims (for the solver, which is hardwired for 3d). */
-
-  //     for (j = rank; j < 3; j++) {
-  // 	SubgridFluxes[i]->LeftFluxStartGlobalIndex[dim][j] = 0;
-  // 	SubgridFluxes[i]->LeftFluxEndGlobalIndex[dim][j] = 0;
-  // 	SubgridFluxes[i]->RightFluxStartGlobalIndex[dim][j] = 0;
-  // 	SubgridFluxes[i]->RightFluxEndGlobalIndex[dim][j] = 0;
-  //     }
-
-  //     /* Allocate space (if necessary). */
-
-  //     for (int field = 0; field < NumberOfBaryonFields[in]; field++) {
-  // 	if (SubgridFluxes[i]->LeftFluxes[field][dim] == NULL)
-  // 	  SubgridFluxes[i]->LeftFluxes[field][dim]  = new enzo_float[size];
-  // 	if (SubgridFluxes[i]->RightFluxes[field][dim] == NULL)
-  // 	  SubgridFluxes[i]->RightFluxes[field][dim] = new enzo_float[size];
-  // 	for (int n = 0; n < size; n++) {
-  // 	  SubgridFluxes[i]->LeftFluxes[field][dim][n] = 0;
-  // 	  SubgridFluxes[i]->RightFluxes[field][dim][n] = 0;
-  // 	}
-  //     }
-
-  //     for (int field = NumberOfBaryonFields[in]; 
-  // 	   field < MAX_NUMBER_OF_BARYON_FIELDS;
-  // 	   field++) {
-  // 	SubgridFluxes[i]->LeftFluxes[field][dim] = NULL;
-  // 	SubgridFluxes[i]->RightFluxes[field][dim] = NULL;
-  //     }
-
-  //   }  // next dimension
-
-  //   /* make things pretty */
-
-  //   for (dim = rank; dim < 3; dim++)
-  //     for (int field = 0; field < MAX_NUMBER_OF_BARYON_FIELDS; field++) {
-  // 	SubgridFluxes[i]->LeftFluxes[field][dim] = NULL;
-  // 	SubgridFluxes[i]->RightFluxes[field][dim] = NULL;
-  //     }
-
-  // } // end of loop over subgrids
-=======
   int NumberOfSubgrids = 1;
->>>>>>> 1a79e211
 
   /* fix grid quantities so they are defined to at least 3 dims */
 
@@ -239,7 +179,7 @@
   const int nx = mx - 2*gx;
   const int ny = my - 2*gy;
   const int nz = mz - 2*gz;
-  
+
   enzo_float * standard = temp;
 
   // int l3[3] = {gx,gy,gz};
@@ -251,14 +191,14 @@
     int * flux_index = 0;
     const int index_field = flux_data->index_field(i_f);
     const std::string field_name = field.field_name(index_field);
-    
+
     if (field_name == "density")         flux_index = dindex;
     if (field_name == "velocity_x")      flux_index = uindex;
     if (field_name == "velocity_y")      flux_index = vindex;
     if (field_name == "velocity_z")      flux_index = windex;
     if (field_name == "total_energy")    flux_index = Eindex;
     if (field_name == "internal_energy") flux_index = geindex;
-    
+
     for (int axis=0; axis<rank; axis++) {
       leftface[axis] = l3[axis];
       rightface[axis] = u3[axis];
@@ -304,10 +244,10 @@
   for (dim = 0; dim < MAX_DIMENSION; dim++) {
     CellWidthTemp[dim] = new enzo_float [GridDimension[dim]];
     if (dim < rank) {
-      for (int i=0; i<GridDimension[dim]; i++) 
+      for (int i=0; i<GridDimension[dim]; i++)
 	CellWidthTemp[dim][i] = (cosmo_a*CellWidth[dim]);
     } else {
-      for (int i=0; i<GridDimension[dim]; i++) 
+      for (int i=0; i<GridDimension[dim]; i++)
 	CellWidthTemp[dim][i] = 1.0;
     }
   }
@@ -329,7 +269,7 @@
     (
      density, total_energy, velocity_x, velocity_y, velocity_z,
      internal_energy,
-     &gravity_on, 
+     &gravity_on,
      acceleration_x,
      acceleration_y,
      acceleration_z,
@@ -356,7 +296,7 @@
     snprintf (buffer,255,"Error %d in call to ppm_de block %s",error,name().c_str());
   }
 
-#ifdef IE_ERROR_FIELD  
+#ifdef IE_ERROR_FIELD
   if (num_ie_error > 0) {
     CkPrintf ("DEBUG_IE_ERROR num_ie_error = %d\n",num_ie_error);
 
@@ -372,7 +312,7 @@
     }
   }
 #endif
-  
+
   for (dim = 0; dim < MAX_DIMENSION; dim++) {
     delete [] CellWidthTemp[dim];
   }
@@ -385,18 +325,13 @@
 
   delete [] array;
 
-<<<<<<< HEAD
-  if (ncolor > 0) delete [] coloff;
-
-=======
   delete [] coloff;
-#ifdef IE_ERROR_FIELD  
+#ifdef IE_ERROR_FIELD
   delete [] ie_error_x;
   delete [] ie_error_y;
   delete [] ie_error_z;
-#endif  
-  
->>>>>>> 1a79e211
+#endif
+
   return ENZO_SUCCESS;
 
 }