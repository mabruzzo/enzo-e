--- conflicted
+++ resolved
@@ -71,12 +71,6 @@
 
   }
 
-<<<<<<< HEAD
-  // No subgrids, so colindex is NULL
-  //int *colindex         = NULL;
-
-=======
->>>>>>> f0ed781f
   /* Compute size (in enzo_floats) of the current grid. */
 
   int rank = cello::rank();
@@ -203,11 +197,7 @@
   int l3[3] = {gx,gy,gz};
   int u3[3] = {mx-gx-1,my-gy-1,mz-gz-1};
   const int nf = flux_data->num_fields();
-<<<<<<< HEAD
-
-  index_color = 0;
-  for (int i_f=0; i_f <nf; i_f++) {
-=======
+
 #ifdef DEBUG_FLUX
   long long min=std::numeric_limits<long long>::max();
   long long max=std::numeric_limits<long long>::lowest();
@@ -215,7 +205,6 @@
  
   index_color = 0; 
   for (int i_f=0; i_f<nf; i_f++) {
->>>>>>> f0ed781f
     int * flux_index = 0;
     const int index_field = flux_data->index_field(i_f);
     const std::string field_name = field.field_name(index_field);
@@ -226,19 +215,12 @@
     if (field_name == "velocity_z")      flux_index = windex;
     if (field_name == "total_energy")    flux_index = Eindex;
     if (field_name == "internal_energy") flux_index = geindex;
-<<<<<<< HEAD
-=======
     
->>>>>>> f0ed781f
     if (field.groups()->is_in(field_name,"color")) {
       flux_index = colindex + 3*2*index_color;
       index_color++;
     }
-<<<<<<< HEAD
     
-=======
-
->>>>>>> f0ed781f
     for (int axis=0; axis<rank; axis++) {
       leftface[axis] = l3[axis];
       rightface[axis] = u3[axis];
