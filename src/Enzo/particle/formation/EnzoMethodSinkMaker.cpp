/// See LICENSE_CELLO file for license and copyright information

/// @file	enzo_EnzoMethodSinkMaker.cpp
/// @author     Stefan Arridge (stefan.arridge@gmail.com)
/// @date       1 June 2022
/// @brief      Implements a method for forming sink particles based on
///             the method described in Krumholz et al 2004, ApJ, 611, 399 and
///             Federrath et al 2010, ApJ, 713, 269.

#include "Cello/cello.hpp"
#include "Enzo/enzo.hpp"
#include "Enzo/particle/particle.hpp"

#include <random>

//-------------------------------------------------------------------

<<<<<<< HEAD
EnzoMethodSinkMaker* EnzoMethodSinkMaker::from_parameters(ParameterAccessor& p)
  noexcept
{
  int offset_seed_shift_input = p.value_integer("offset_seed_shift",0);
  ASSERT("EnzoMethodSinkMaker::from_parameters",
         "Method:sink_maker:offset_seed_shift must be >=0",
	 offset_seed_shift_input >= 0);

  return new EnzoMethodSinkMaker
    (p.value_float("jeans_length_resolution_cells", 4.0),
     p.value_float("physical_density_threshold_cgs",1.0e-24),
     p.value_logical("check_density_maximum",true),
     p.value_float("max_mass_fraction", 0.25),
     p.value_float("min_sink_mass_solar",0.0),
     p.value_float("max_offset_cell_fraction",0.0),
     static_cast<uint64_t>(offset_seed_shift_input));
}

//-------------------------------------------------------------------

EnzoMethodSinkMaker::EnzoMethodSinkMaker
(double   jeans_length_resolution_cells,
 double   physical_density_threshold_cgs,
 bool     check_density_maximum,
 double   max_mass_fraction,
 double   min_sink_mass_solar,
 double   max_offset_cell_fraction,
 uint64_t offset_seed_shift)
=======
EnzoMethodSinkMaker::EnzoMethodSinkMaker(ParameterGroup p) noexcept
>>>>>>> d33acc37
  : Method(),
    jeans_length_resolution_cells_
      (p.value_float("jeans_length_resolution_cells", 4.0)),
    physical_density_threshold_cgs_
      (p.value_float("physical_density_threshold_cgs",1.0e-24)),
    check_density_maximum_(p.value_logical("check_density_maximum",true)),
    max_mass_fraction_(p.value_float("max_mass_fraction", 0.25)),
    min_sink_mass_solar_(p.value_float("min_sink_mass_solar",0.0)),
    max_offset_cell_fraction_(p.value_float("max_offset_cell_fraction",0.0)),
    offset_seed_shift_(0)
{
  int tmp_offset_seed_shift_input = p.value_integer("offset_seed_shift",0);
  ASSERT("EnzoMethodSinkMaker",
         "Method:sink_maker:offset_seed_shift must be >=0",
	 tmp_offset_seed_shift_input >= 0);
  offset_seed_shift_ = static_cast<uint64_t>(tmp_offset_seed_shift_input);

  // Check that we have 3 spatial dimensions.
  ASSERT("EnzoMethodSinkMaker::EnzoMethodSinkMaker()",
	 "Cannot use sink_maker method with rank < 3",
	 cello::rank() == 3);

  // Check if we are running in unigrid mode (will get rid of this in future)
  ASSERT("EnzoMethodSinkMaker::EnzoMethodSinkMaker()",
	 "EnzoMethodSinkMaker requires unigrid mode (Adapt : max_level = 0). "
	 "In future, we may put in a refinement condition that blocks containing "
	 "sink particles are at the highest refinement level, as well as a Jeans "
	 "length refinement condition.",
	 enzo::config()->mesh_max_level == 0);

  // Check the max_mass_fraction is between 0 and 1.
  ASSERT("EnzoMethodSinkMaker::EnzoMethodSinkMaker()",
	 "Method:sink_maker:max_mass_fraction must be between 0 and 1 inclusive.",
	  max_mass_fraction_ >= 0.0 && max_mass_fraction_ <= 1.0);

  // Check that the minimum sink mass is non-negative
  ASSERT("EnzoMethodSinkMaker::EnzoMethodSinkMaker()",
	 "Method:sink_maker:min_sink_mass_solar must be non-negative.",
	 min_sink_mass_solar_ >= 0.0);

  // Check that the Jeans length threshold is non-negative
  ASSERT("EnzoMethodSinkMaker::EnzoMethodSinkMaker()",
	 "Method:sink_maker:jeans_length_resolution_cells must be non-negative.",
	 jeans_length_resolution_cells_ >= 0);

  // Check that max_offset_cell_fraction_ is between 0.0 and 0.1 (inclusive)
  ASSERT("EnzoMethodSinkMaker::EnzoMethodSinkMaker()",
	 "Method:sink_maker:max_offset_cell_fraction must be between 0.0 and "
	 "0.1 (inclusive).",
	 (max_offset_cell_fraction_ >= 0.0) && (max_offset_cell_fraction_ <= 0.1));

  cello::simulation()->refresh_set_name(ir_post_,name());

  Refresh * refresh = cello::refresh(ir_post_);
  ParticleDescr * particle_descr = cello::particle_descr();
  refresh->add_all_fields();

}

//-------------------------------------------------------------------

void EnzoMethodSinkMaker::pup (PUP::er &p)
{
  // NOTE: Change this function whenever attributes change

  TRACEPUP;

  Method::pup(p);
  p | jeans_length_resolution_cells_;
  p | min_sink_mass_solar_;
  p | physical_density_threshold_cgs_;
  p | check_density_maximum_;
  p | max_mass_fraction_;
  p | min_sink_mass_solar_;
  p | max_offset_cell_fraction_;
  p | offset_seed_shift_;

  return;
}

//-------------------------------------------------------------------------------------

void EnzoMethodSinkMaker::compute ( Block *block) throw()
{
  if (enzo::simulation()->cycle() == enzo::config()->initial_cycle)
    do_checks_(block);

  // Only call compute_ if block is on maximum refinement level.
  if (block->level() == enzo::config()->mesh_max_level){
    this->compute_(block);
  }
  block->compute_done();

  return;
}

//-------------------------------------------------------------------------------------

void EnzoMethodSinkMaker::compute_ ( Block *block) throw()

{
  // Get particle data
  Particle particle = block->data()->particle();

  const int it = particle.type_index ("sink");

  const int ia_m                = particle.attribute_index (it, "mass");
  const int ia_x                = particle.attribute_index (it, "x");
  const int ia_y                = particle.attribute_index (it, "y");
  const int ia_z                = particle.attribute_index (it, "z");
  const int ia_vx               = particle.attribute_index (it, "vx");
  const int ia_vy               = particle.attribute_index (it, "vy");
  const int ia_vz               = particle.attribute_index (it, "vz");
  const int ia_metal_fraction   = particle.attribute_index (it, "metal_fraction");
  const int ia_creation_time    = particle.attribute_index (it, "creation_time");
  const int ia_id               = particle.attribute_index (it, "id");
  const int ia_copy             = particle.attribute_index (it, "is_copy");

  // Attribrute stride lengths
  const int dm               = particle.stride(it, ia_m);
  const int dp               = particle.stride(it, ia_x);
  const int dv               = particle.stride(it, ia_vx);
  const int dmetal_fraction  =
    (ia_metal_fraction != -1) ? particle.stride(it, ia_metal_fraction) : 0;
  const int dcreation_time   = particle.stride(it,ia_creation_time);
  const int did              = particle.stride(it,ia_id);
  const int dcopy            = particle.stride(it, ia_copy);

  // Declare pointers for particle attribute arrays
  enzo_float * pmass;
  enzo_float * px  ;
  enzo_float * py  ;
  enzo_float * pz  ;
  enzo_float * pvx ;
  enzo_float * pvy ;
  enzo_float * pvz ;
  enzo_float * pmetal_fraction;
  enzo_float * pcreation_time;
  int64_t    * pid;
  int64_t    * is_copy;

  // Get field data
  Field field = block->data()->field();
  int gx,gy,gz;
  field.ghost_depth (0, &gx, &gy, &gz);
  int mx, my, mz;
  field.dimensions(0, &mx, &my, &mz);
  double hx, hy, hz;
  block->cell_width(&hx, &hy, &hz);
  const double cell_volume = hx * hy * hz;
  double xm, ym, zm;
  block->lower(&xm,&ym,&zm);

  // get pointers to field values
  enzo_float * density      = (enzo_float *) field.values("density");
  enzo_float * vx_gas       = (enzo_float *) field.values("velocity_x");
  enzo_float * vy_gas       = (enzo_float *) field.values("velocity_y");
  enzo_float * vz_gas       = (enzo_float *) field.values("velocity_z");

  enzo_float * metal_density = field.is_field("metal_density") ?
    (enzo_float *) field.values("metal_density") : nullptr;

  // Get the minimum sink mass in code units
  const double minimum_sink_mass =
    min_sink_mass_solar_ * enzo_constants::mass_solar / enzo::units()->mass();

  // Keep track of the number of sinks formed.
  int n_sinks_formed = 0;

  // This vector will store the indices of cells in which sinks are formed, and so will be
  // used later to set new values for density fields.
  std::vector<int> cells_forming_sinks;

  // This vector will be used to store the new densities of these cells
  std::vector<enzo_float> new_densities;

  // Get gravitational constant in code units
  const double const_G =
    enzo::grav_constant_cgs() * enzo::units()->density() *
    enzo::units()->time() * enzo::units()->time();
  
  // Get density threshold in code units for this cycle (value will change in
  // cosmological simultions.
  const double density_threshold =
    physical_density_threshold_cgs_ / enzo::units()->density();

  // Get global block index
  // ix/y/z_block is the x/y/z index of the block
  // nx/y/z_block is the number of blocks along the x/y/z axis
  int ix_block, iy_block, iz_block, nx_block, ny_block, nz_block;
  block->index_global(&ix_block, &iy_block, &iz_block,
		      &nx_block, &ny_block, &nz_block);

  const int n_blocks = nx_block * ny_block * nz_block;
  const int global_block_index = INDEX(ix_block,iy_block,iz_block,nx_block,ny_block);

  // Now get the total number of cells per block
  const int n_cells_per_block = mx * my * mz;

  // We want a unique ID for each cell for each cycle. This will be used to set sink particle
  // IDs and will be used for the seeds for the random number generator which generates the
  // initial particle positions.
  const uint64_t global_cell_index_start =
    (enzo::simulation()->cycle() * n_blocks + global_block_index) * n_cells_per_block;

  // Will be used to generate the random offsets
  std::uniform_real_distribution<double> distribution (0.0,1.0);
  std::mt19937_64 generator;

  for (int iz=gz; iz<mz - gz; iz++){
    for (int iy=gy; iy<my - gy; iy++){
      for (int ix=gx; ix<mx - gx; ix++){

	int block_cell_index = INDEX(ix,iy,iz,mx,my);

	// Check if density is greater than density threshold
	if (density[block_cell_index] <= density_threshold) continue;

	// Check if the mass of the potential sink particle is greater than the minimum sink
	// mass
	const enzo_float density_change =
	  std::min(density[block_cell_index] - density_threshold,
		   max_mass_fraction_ * density[block_cell_index]);

	const enzo_float sink_mass = density_change * cell_volume;

	if (sink_mass < minimum_sink_mass) continue;

	// Check whether Jeans length is resolved.
	if (!jeans_length_not_resolved_(block, block_cell_index, const_G)) continue;

	// Check whether flow is converging
	if (!flow_is_converging_(block, ix, iy, iz)) continue;

	// If check_density_maximum_ is true, check if this cell's density is a local maximum
	if (check_density_maximum_ && !density_is_local_maximum_(block,ix,iy,iz)) continue;

	// If we are here, this cell satisfies all the conditions for forming a sink particle.

	// Compute global cell index
	const uint64_t global_cell_index = global_cell_index_start + block_cell_index;

	// Append to the vectors
	cells_forming_sinks.push_back(block_cell_index);
	new_densities.push_back(density[block_cell_index] - density_change);

	// So. now create a sink particle
	n_sinks_formed++;

	// ip_block is the index of the particle in the block
	// ip_batch is the index if the particle in its batch
	// ibatch is the index of the batch
	int ip_block = particle.insert_particles(it, 1);
	int ip_batch;
	int ibatch;
	particle.index(ip_block, &ibatch, &ip_batch);

	// Set the mass of the sink particle to be sink_mass
	pmass = (enzo_float *) particle.attribute_array(it, ia_m, ibatch);
	pmass[ip_batch * dm] = sink_mass;

	// Get 3 seeds for the random number generator using the global cell index and
	// offset_seed_shift_
	uint64_t x_seed = offset_seed_shift_ + 3 * global_cell_index;
	uint64_t y_seed = offset_seed_shift_ + 3 * global_cell_index + 1;
	uint64_t z_seed = offset_seed_shift_ + 3 * global_cell_index + 2;

	// x_offset is in range [-hx*max_offset_cell_fraction_,hx*max_offset_cell_fraction_]
	generator.seed(x_seed);
	const double x_offset =
	  hx * max_offset_cell_fraction_ * (2.0 * distribution(generator) - 1.0);
	// y_offset is in range [-hy*max_offset_cell_fraction_,hy*max_offset_cell_fraction_]
	generator.seed(y_seed);
	const double y_offset =
	  hy * max_offset_cell_fraction_ * (2.0 * distribution(generator) - 1.0);
	// z_offset is in range [-hz*max_offset_cell_fraction_,hz*max_offset_cell_fraction_]
	generator.seed(z_seed);
	const double z_offset =
	  hz * max_offset_cell_fraction_ * (2.0 * distribution(generator) - 1.0);

	// Set particle position to be at centre of cell plus the offset
	px = (enzo_float *) particle.attribute_array(it, ia_x, ibatch);
	py = (enzo_float *) particle.attribute_array(it, ia_y, ibatch);
	pz = (enzo_float *) particle.attribute_array(it, ia_z, ibatch);

	px[ip_batch * dp] = xm + (ix - gx + 0.5) * hz + x_offset;
	py[ip_batch * dp] = ym + (iy - gy + 0.5) * hy + y_offset;
	pz[ip_batch * dp] = zm + (iz - gz + 0.5) * hz + z_offset;

	// Set particle velocity equal to gas velocity in cell
	pvx = (enzo_float *) particle.attribute_array(it, ia_vx, ibatch);
	pvy = (enzo_float *) particle.attribute_array(it, ia_vy, ibatch);
	pvz = (enzo_float *) particle.attribute_array(it, ia_vz, ibatch);
	pvx[ip_batch * dv] = vx_gas[block_cell_index];
	pvy[ip_batch * dv] = vy_gas[block_cell_index];
	pvz[ip_batch * dv] = vz_gas[block_cell_index];

	// Set creation time equal to current time
	pcreation_time     =
	  (enzo_float *) particle.attribute_array(it, ia_creation_time, ibatch);
	pcreation_time[ip_batch * dcreation_time] = enzo::block(block)->time();

	// Set ID to be the global cell index
	pid = (int64_t * ) particle.attribute_array(it, ia_id, ibatch);
	pid[ip_batch * did] = global_cell_index;

	// If we are tracking metals, set metal fraction of sink particle
	if (metal_density){
	  pmetal_fraction  =
	    (enzo_float *) particle.attribute_array(it, ia_metal_fraction, ibatch);
	  pmetal_fraction[ip_batch * dmetal_fraction] =
	    metal_density[block_cell_index] / density[block_cell_index];
	}

	/* Specify that newly created particle is not a copy*/
	is_copy = (int64_t *) particle.attribute_array(it,ia_copy,ibatch);
	is_copy[ip_batch * dcopy] = 0;
      }
    }
  } // Loop over active cells

  // Add newly created sink particles to simulation.
  enzo::simulation()->data_insert_particles(n_sinks_formed);

  // Loop over the cells which formed sink particles and set new values for density fields.
  for (decltype(cells_forming_sinks.size()) i = 0; i < cells_forming_sinks.size(); i++){
    int ind = cells_forming_sinks[i];
    EnzoMethodStarMaker::rescale_densities(enzo::block(block),
					   ind,
					   new_densities[i] / density[ind]);
    density[ind] = new_densities[i];
  }

  return;
}

//-------------------------------------------------------------------------------------------

double EnzoMethodSinkMaker::timestep ( Block *block) const throw()
{
  return std::numeric_limits<double>::max();
}

//-------------------------------------------------------------------------------------------

bool EnzoMethodSinkMaker::jeans_length_not_resolved_(Block * block, int i,
						     double const_G) throw()
{
  Field field = block->data()->field();

  // First, let's get the square of the sound speed.
  // Do this by getting the specific internal energy in this cell, and then computing
  // the sound speed squared from that.

  // Get pointers to values of density field and specific total energy field
  enzo_float * density      = (enzo_float*) field.values("density");
  enzo_float * vx           = (enzo_float *) field.values("velocity_x");
  enzo_float * vy           = (enzo_float *) field.values("velocity_y");
  enzo_float * vz           = (enzo_float *) field.values("velocity_z");
  enzo_float * specific_te  = (enzo_float *) field.values("total_energy");

  // Check if dual-energy formalism is in use. If so, then this needs to use
  // then the simulation evolves a "specific internal energy" field.
  const bool dual_energy =
    ! enzo::fluid_props()->dual_energy_config().is_disabled();

  const enzo_float * specific_ie_field
    = dual_energy ? (enzo_float*) field.values("internal_energy") : nullptr;

  // Get pointers to magnetic field values if they exist.
  enzo_float * bx =
    field.is_field("bfield_x") ? (enzo_float*) field.values("bfield_x") : nullptr;
  enzo_float * by =
    field.is_field("bfield_y") ? (enzo_float*) field.values("bfield_y") : nullptr;
  enzo_float * bz =
    field.is_field("bfield_z") ? (enzo_float*) field.values("bfield_z") : nullptr;

  // Get the specific internal energy
  enzo_float specific_ie_cell;
  if (dual_energy) specific_ie_cell = specific_ie_field[i];
  else if (bx)
    specific_ie_cell = specific_te[i] -
      0.5 * ( vx[i] * vx[i] + vy[i] * vy[i] + vz[i] * vz[i] ) -
      0.5 * ( bx[i] * bx[i] + by[i] * by[i] + bz[i] * bz[i] ) / density[i];
  else specific_ie_cell = specific_te[i] -
	 0.5 * ( vx[i] * vx[i] + vy[i] * vy[i] + vz[i] * vz[i] );

  // Now compute the square of the sound speed
  const double gamma = enzo::fluid_props()->gamma();
  const double c_s_2 =  gamma * (gamma - 1.0) * specific_ie_cell;

  // Now compute the Jeans length
  const enzo_float jeans_length = sqrt(cello::pi * c_s_2 / (const_G * density[i]));

  // Get the maximum cell width
  double hx, hy, hz;
  block->cell_width(&hx, &hy, &hz);
  const double max_cell_width = std::max(hx,std::max(hy,hz));

  return (jeans_length < jeans_length_resolution_cells_ * max_cell_width);
}

//-----------------------------------------------------------------------------------------

bool EnzoMethodSinkMaker::flow_is_converging_(Block * block,
					     int ix, int iy, int iz) throw()
{

  // Get field data
  Field field = block->data()->field();
  int mx, my, mz;
  field.dimensions(0, &mx, &my, &mz);
  double hx, hy, hz;
  block->cell_width(&hx, &hy, &hz);
  double xm, ym, zm;
  block->lower(&xm,&ym,&zm);

  // Get pointers to velocity fields
  enzo_float * vx           = (enzo_float *) field.values("velocity_x");
  enzo_float * vy           = (enzo_float *) field.values("velocity_y");
  enzo_float * vz           = (enzo_float *) field.values("velocity_z");

  // a_{ij} = 0.5*(dv_i/dx_j + dv_j/dx_i)
  // First, compute the diagonal terms and the trace (sum of diagonal terms).
  // Since trace is also equal to the sum of the eigenvalues, if the trace is non-negative,
  // at least one of the eigenvalues is non-negative.
  const double a_11 = (vx[INDEX(ix+1,iy,iz,mx,my)] - vx[INDEX(ix-1,iy,iz,mx,my)]) / (2.0 * hx);
  const double a_22 = (vy[INDEX(ix,iy+1,iz,mx,my)] - vy[INDEX(ix,iy-1,iz,mx,my)]) / (2.0 * hy);
  const double a_33 = (vz[INDEX(ix,iy,iz+1,mx,my)] - vz[INDEX(ix,iy,iz-1,mx,my)]) / (2.0 * hz);

  if (a_11 + a_22 + a_33 >= 0) return false;

  // Compute other terms in the tensor / matrix
  const double a_12 =
    0.5 * ((vx[INDEX(ix,iy+1,iz,mx,my)] - vx[INDEX(ix,iy-1,iz,mx,my)]) / (2.0 * hy)
	   + (vy[INDEX(ix+1,iy,iz,mx,my)] - vy[INDEX(ix-1,iy,iz,mx,my)]) /  (2.0 * hx));

  const double a_13 =
    0.5 * ((vx[INDEX(ix,iy,iz+1,mx,my)] - vx[INDEX(ix,iy,iz-1,mx,my)]) / (2.0 * hz)
	   + (vz[INDEX(ix+1,iy,iz,mx,my)] - vz[INDEX(ix-1,iy,iz,mx,my)]) / (2.0 * hx));

  const double a_23 =
    0.5 * ((vy[INDEX(ix,iy,iz+1,mx,my)] - vy[INDEX(ix,iy,iz-1,mx,my)]) / (2.0 * hz)
	   + (vz[INDEX(ix,iy+1,iz,mx,my)] - vz[INDEX(ix,iy-1,iz,mx,my)]) / (2.0 * hy));

  // Set the coefficients of the cubic equation which gives the
  // eigenvalues, i.e. lambda^3 + A*lambda^2 + B*lambda + C = 0

  const double A = -1.0 * (a_11 + a_22 + a_33);
  const double B = -1.0 * (  a_11 * a_22 + a_11 * a_33
			   + a_22 * a_33 + a_12 * a_12
			   + a_23 * a_23 + a_13 * a_13 );
  const double C =
    a_11 * a_23 * a_23 +
    a_22 * a_13 * a_13 +
    a_33 * a_12 * a_12 -
    a_11 * a_22 * a_33;

  // Equation can be transformed to the form t^3 + beta*t + gamma = 0
  // where t = lambda - alpha, with alpha, beta, gamma defined as
  // follows

  const double alpha = -3.0 * A;
  const double beta  = B - A * A / 3.0;
  const double gamma = C + 2.0 * A * A * A / 27.0 - A * B / 3.0;

  /// Can transform this to a trigonometric equation by taking
  /// t = 2*sqrt(-beta/3) * cos(theta). See
  /// https://en.wikipedia.org/wiki/Cubic_equation for derivation

  /// We check if any of the eigenvalues are non-negative, if so, return false
  for (int i = 0; i < 3; i++){
    const double lambda_k = alpha + 2.0 * sqrt(-1.0 * beta / 3.0) *
      cos( acos(1.5 * gamma / beta * sqrt(-3.0 / beta)) / 3.0 + i * 2.0 * cello::pi / 3.0);
    if (lambda_k >= 0) return false;
  }

  // If we are here, all the eigenvalues are negative, so return true

  return true;
}

//---------------------------------------------------------------------------------------

bool EnzoMethodSinkMaker::density_is_local_maximum_(Block * block,
						    int ix, int iy, int iz) throw()
{

  // Get field dimensions
  Field field = block->data()->field();
  int mx, my, mz;
  field.dimensions (0, &mx, &my, &mz);
  int gx,gy,gz;
  field.ghost_depth (0, &gx, &gy, &gz);

  // Index of the central cell
  const int central_cell_index = INDEX(ix,iy,iz,mx,my);

  // Get pointer to density field
  enzo_float * density = (enzo_float *) field.values("density");

  // Loop over neighboring cells.
  // If any of them have a density larger than the central cell, return false
  for (int jz = iz - 1; jz <= iz + 1; jz++){
    for (int jy = iy - 1; jy <= iy + 1; jy++){
      for (int jx = ix - 1; jx <= ix + 1; jx++){

	const int j = INDEX(jx,jy,jz,mx,my);

	if (density[j] > density[central_cell_index])  return false;
      }
    }
  }

  // If we get here then this cell must be a local maximum.
  return true;

}

//-------------------------------------------------------------------------------------------


void EnzoMethodSinkMaker::do_checks_(Block *block) throw()
{
  // Check sink particle attributes
  cello::particle_descr()->check_particle_attribute("sink","mass");
  cello::particle_descr()->check_particle_attribute("sink","x");
  cello::particle_descr()->check_particle_attribute("sink","y");
  cello::particle_descr()->check_particle_attribute("sink","z");
  cello::particle_descr()->check_particle_attribute("sink","vx");
  cello::particle_descr()->check_particle_attribute("sink","vy");
  cello::particle_descr()->check_particle_attribute("sink","vz");
  cello::particle_descr()->check_particle_attribute("sink","creation_time");
  cello::particle_descr()->check_particle_attribute("sink","id");
  cello::particle_descr()->check_particle_attribute("sink","is_copy");

  // If there is a "metal_density" field, check if sink particles have a
  // "metal_fraction" attribute.
  Field field = block->data()->field();
  if (field.is_field("metal_density"))
    cello::particle_descr()->check_particle_attribute("sink","metal_fraction");

  // Check if merge_sinks method precedes pm_update method
  ASSERT("EnzoMethodSinkMaker",
	 "sink_maker must precede pm_update",
	 enzo::problem()->method_precedes("sink_maker",
					  "pm_update"));

  // Check if either PPM or VL+CT method is being used.
  ASSERT("EnzoMethodSinkMaker",
	 "accretion requires ppm or vlct methods.",
	 enzo::problem()->method_exists("mhd_vlct") ||
	 enzo::problem()->method_exists("ppm"));

  // Get density floor set by the hydro method.
  //
  // TODO: remove the use of density_dbl_prec. This is a temporary workaround
  const double density_floor =
    enzo::fluid_props()->fluid_floor_config().density_dbl_prec();

  // Get density threshold in code units.
  const double density_threshold =
    physical_density_threshold_cgs_ / enzo::units()->density();

  // In a cosmological simulation, the density unit is the mean matter density
  // of the universe, which decreases with time, which means that the value of
  // a fixed physical density quantity will increase with time. So if the density
  // threshold is above the density floor at the start of the simulation, it is
  // guaranteed to be above the density floor at all times.
  ASSERT2("EnzoMethodSinkMaker",
	  "Density threshold must be at least as large as the density "
	  "floor set by the VL+CT method. At start of simulation, "
	  "density threshold is %g and density floor is %g "
	  "(code density units).",
	  density_threshold,
	  density_floor,
	  density_threshold >= density_floor);

  return;
}<|MERGE_RESOLUTION|>--- conflicted
+++ resolved
@@ -15,38 +15,7 @@
 
 //-------------------------------------------------------------------
 
-<<<<<<< HEAD
-EnzoMethodSinkMaker* EnzoMethodSinkMaker::from_parameters(ParameterAccessor& p)
-  noexcept
-{
-  int offset_seed_shift_input = p.value_integer("offset_seed_shift",0);
-  ASSERT("EnzoMethodSinkMaker::from_parameters",
-         "Method:sink_maker:offset_seed_shift must be >=0",
-	 offset_seed_shift_input >= 0);
-
-  return new EnzoMethodSinkMaker
-    (p.value_float("jeans_length_resolution_cells", 4.0),
-     p.value_float("physical_density_threshold_cgs",1.0e-24),
-     p.value_logical("check_density_maximum",true),
-     p.value_float("max_mass_fraction", 0.25),
-     p.value_float("min_sink_mass_solar",0.0),
-     p.value_float("max_offset_cell_fraction",0.0),
-     static_cast<uint64_t>(offset_seed_shift_input));
-}
-
-//-------------------------------------------------------------------
-
-EnzoMethodSinkMaker::EnzoMethodSinkMaker
-(double   jeans_length_resolution_cells,
- double   physical_density_threshold_cgs,
- bool     check_density_maximum,
- double   max_mass_fraction,
- double   min_sink_mass_solar,
- double   max_offset_cell_fraction,
- uint64_t offset_seed_shift)
-=======
 EnzoMethodSinkMaker::EnzoMethodSinkMaker(ParameterGroup p) noexcept
->>>>>>> d33acc37
   : Method(),
     jeans_length_resolution_cells_
       (p.value_float("jeans_length_resolution_cells", 4.0)),
