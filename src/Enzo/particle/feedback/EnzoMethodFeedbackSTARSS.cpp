
/// See LICENSE_CELLO file for license and copyright information

/// @file	enzo_EnzoMethodFeedbackSTARSS.cpp
/// @author     Will Hicks (whicks@ucsd.edu)
//              Andrew Emerick (aemerick11@gmail.com)
//             
/// @date
/// @brief  Implements the STARSS model for stellar feedback
///         as implemented into Enzo as the MechStars model
///         by Azton Wells. This is a direct copy/paste of the
///         MechStars methods in Enzo, adapted for Enzo-E.


#include "Cello/cello.hpp"
#include "Enzo/enzo.hpp"
#include "Enzo/particle/particle.hpp"

#include <time.h>

//#ifdef NOTDEFINED // for now... since not done coding

//#define DEBUG_FEEDBACK_STARSS
//#define DEBUG_FEEDBACK_STARSS_SN

// =============================================================================
// splice these off to a different file (later)
// TODO: Maybe create EnzoStarParticle class and add rate-calculating functions there?

int EnzoMethodFeedbackSTARSS::determineSN(double age_Myr, int* nSNII, int* nSNIA,
                double pmass_Msun, double tunit, float dt){

    const EnzoConfig * enzo_config = enzo::config();
    std::mt19937 mt(std::time(nullptr));

    if (NEvents > 0){
        *nSNII = 1;
        NEvents -= 1;
        return 1;
    }
    /* else, calculate SN rate, probability and determine number of events */
    *nSNII = 0;
    *nSNIA = 0;
    double RII=0, RIA=0, PII=0, PIA=0, random = 0;
    if (this->supernovae_ && NEvents < 0)
    {
        /* age-dependent rates */
        if (age_Myr < 3.401)
        {
            RII = 0.0;
            RIA = 0.0;
        }
        if (3.401 <= age_Myr && age_Myr < 10.37)
        {
            RII = 5.408e-4;
            RIA = 0.0;
        }
        if (10.37 <= age_Myr && age_Myr < 37.53)
        {
            RII = 2.516e-4;
            RIA = 0.0;
        }
        if (37.53 <= age_Myr)
        {
            RII = 0.0;
            RIA = 5.3e-8+1.6e-5*exp(-0.5*pow((age_Myr-50.0)/10.0, 2));
        }
        /* rates -> probabilities */
        if (RII > 0){
            PII = RII * pmass_Msun / enzo_constants::Myr_s *tunit*dt;
            double random = double(mt())/double(mt.max());
            if (PII > 1.0){
                if (this->unrestricted_sn_) {
                    int round = (int)PII;
                    *nSNII = round;  // number of Type II SNe that will definitely go off
                    PII -= round; // probability for setting off one more supernova
                }
                else {
                  // Restrict particles to at most one supernova per timestep
                  // if unrestricted_sn = false
                  *nSNII = 1;
                  PII = 0; // set probability for setting off another supernova to zero
                }
            }
           
            if (random <= PII){
                *nSNII += 1;
            }
        }

        #ifdef DEBUG_FEEDBACK_STARSS_SN
          CkPrintf("MethodFeedbackSTARSS::determineSN() -- pmass_Msun = %f; age = %f; RII = %f; RIA = %f\n",
                    pmass_Msun, age_Myr, RII, RIA);
        #endif

        if (RIA > 0){
            PIA = RIA*pmass_Msun / enzo_constants::Myr_s *tunit*dt;
            float random = float(rand())/float(RAND_MAX);

            if (PIA > 1.0)
            {
                if (this->unrestricted_sn_) {
                    int round = int(PIA);
                    *nSNIA = round; // number of Type Ia SNe that will definitely go off
                    PIA -= round; // probability for setting off one more supernova
                }
                else {
                    *nSNIA = 1;
                    PIA = 0;
                }
            }
            
            if (!this->unrestricted_sn_ && *nSNII > 0) {
                // for unrestricted_sn = false, only set off a Type IA supernova
                // if nSNII == 0
                *nSNIA = 0;
                PIA = 0;
            }

            if (random < PIA){
                *nSNIA += 1;
            }
        }

        #ifdef DEBUG_FEEDBACK_STARSS_SN
          CkPrintf("MethodFeedbackSTARSS::determineSN() -- PII = %f; PIA = %f\n", PII, PIA);
        #endif
    }
 
        return 1;
}

int EnzoMethodFeedbackSTARSS::determineWinds(double age_Myr, double * eWinds, double * mWinds, double * zWinds,
                      double pmass_Msun, double metallicity_Zsun, double tunit, double dt) 
    {
    // age in Myr

    const EnzoConfig * enzo_config = enzo::config();
    bool oldEnough = (age_Myr < 0.0001)?(false):(true);
    double windE = 0,  wind_mass_solar = 0, windZ = 0.0;
    double wind_factor = 0.0;
    double e_factor = 0.0;

    if (pmass_Msun > 11 && oldEnough){

        if (0.001 < age_Myr && age_Myr < 1.0){
            wind_factor = 4.763 * std::min((0.01 + metallicity_Zsun), 1.0);
        }
        if (1 <= age_Myr && age_Myr < 3.5){
            wind_factor = 4.763*std::min(0.01+metallicity_Zsun, 1.0)* 
                pow(age_Myr, 1.45+0.08*std::min(log(metallicity_Zsun), 1.0));
        }
        if (3.5 <= age_Myr && age_Myr < 100){
            wind_factor = 29.4*pow(age_Myr/3.5, -3.25)+0.0042;
        }
        if (age_Myr < 100){
            double d = powl(1+age_Myr/2.5, 1.4);
            double a50 = powl(double(age_Myr)/10.0, 5.0);
            e_factor = 5.94e4 / d + a50 +4.83;
        }
        if (100 <= age_Myr){
            e_factor = 4.83;
            wind_factor = 0.42*pow(age_Myr/1000, -1.1)/(19.81/log(age_Myr));
        }
        wind_mass_solar = pmass_Msun * wind_factor; // Msun/Gyr
        wind_mass_solar = wind_mass_solar*dt*tunit/(1e3 * enzo_constants::Myr_s); // Msun

        if (wind_mass_solar > pmass_Msun){
            CkPrintf("Winds too large Mw = %e, Mp = %e age=%f, Z = %e\n",
                wind_mass_solar, pmass_Msun, age_Myr, metallicity_Zsun);
            wind_mass_solar = 0.125*pmass_Msun; // limit loss to huge if necessary.
        }
        windZ = std::max(enzo_constants::metallicity_solar, 0.016+0.0041*std::max(metallicity_Zsun, 1.65)+0.0118)*wind_mass_solar;
        windE = e_factor * 1e12 * wind_mass_solar;


    *mWinds = wind_mass_solar;
    *zWinds = windZ;
    *eWinds = windE;

}

    return 1;

}

void EnzoMethodFeedbackSTARSS::transformComovingWithStar(enzo_float * density, 
                                  enzo_float * velocity_x, enzo_float * velocity_y, enzo_float * velocity_z,
                                  const enzo_float up, const enzo_float vp, const enzo_float wp,
                                  const int mx, const int my, const int mz, int direction) const throw()
{
  int size = mx*my*mz;
  if (direction > 0)
  {
    // to comoving with star
    // NOTE: This transforms the velocity field into a momentum density
    //       field for the sake of depositing momentum easily
 
    for (int ind = 0; ind<size; ind++) {
      double mult = density[ind];
      velocity_x[ind] = (velocity_x[ind]-up)*mult;
      velocity_y[ind] = (velocity_y[ind]-vp)*mult;
      velocity_z[ind] = (velocity_z[ind]-wp)*mult;
    }
  }

  else if (direction < 0)
  {
    // back to "lab" frame. Convert momentum density field back to velocity
    for (int ind = 0; ind<size; ind++) {
      //if (density[ind] <= 10*1e-20) continue;
      if (density[ind] == 0) continue;
      double mult = 1/density[ind];
      velocity_x[ind] = velocity_x[ind]*mult + up;
      velocity_y[ind] = velocity_y[ind]*mult + vp;
      velocity_z[ind] = velocity_z[ind]*mult + wp;
    }
  }

}


double EnzoMethodFeedbackSTARSS::Window(double xd, double yd, double zd, double width) const throw()
{
    float wx = 0, wy = 0, wz = 0;
    if (std::abs(xd) <= width)
            wx = 1.0 - std::abs(xd)/width;
    if (std::abs(yd) <= width)
            wy = 1.0 - std::abs(yd)/width;
    if (std::abs(zd) <= width)
            wz = 1.0 - std::abs(zd)/width;
    return wx * wy * wz;
}

extern "C" void FORTRAN_NAME(cic_deposit)
  ( enzo_float (*px)[26], enzo_float (*py)[26], enzo_float (*pz)[26], const int * rank,
    const int * nCouple, enzo_float (*mass)[26], enzo_float * field, enzo_float (*left_edge)[3],
    int * mx, int * my, int * mz, double * hx, const double * cloudsize );
// =============================================================================
// =============================================================================
// =============================================================================

EnzoMethodFeedbackSTARSS::EnzoMethodFeedbackSTARSS
(ParameterAccessor &p)
  : Method()
  , ir_feedback_(-1)
{
  FieldDescr * field_descr = cello::field_descr();
  const EnzoConfig * enzo_config = enzo::config();
  EnzoUnits * enzo_units = enzo::units();

  ASSERT("EnzoMethodFeedbackSTARSS::EnzoMethodFeedbackSTARSS",
         "untested without dual-energy formalism",
         ! enzo::fluid_props()->dual_energy_config().is_disabled());

  // required fields
  cello::define_field("density");
  cello::define_field("pressure");
  cello::define_field("total_energy");
  cello::define_field("internal_energy");
  cello::define_field("velocity_x");
  cello::define_field("velocity_y");
  cello::define_field("velocity_z");
  cello::define_field("metal_density");

  
  cello::define_field_in_group("metal_density","color");

  // Initialize refresh object
  cello::simulation()->refresh_set_name(ir_post_,name());
  Refresh * refresh = cello::refresh(ir_post_);
  refresh->add_all_fields();

  // previously a parameter was parsed called "Method:feedback:min_level",
  // but that never got used!

  supernovae_              = p.value_logical("supernovae",true);
  unrestricted_sn_         = p.value_logical("unrestricted_sn",true);
  stellar_winds_           = p.value_logical("stellar_winds",true);
  radiation_               = p.value_logical("radiation",true);
  analytic_SNR_shell_mass_ = p.value_logical("analytic_SNR_shell_mass",true);
  fade_SNR_                = p.value_logical("fade_SNR",true);

  // initialize NEvents parameter (mainly for testing). Sets off 'NEvents'
  // supernovae, with at most one supernova per star particle per cycle.
  NEvents                  = p.value_integer("NEvents",-1);

  // Initialize temporary fields
  i_d_dep  = cello::field_descr()->insert_temporary();
  i_te_dep = cello::field_descr()->insert_temporary();
  i_ge_dep = cello::field_descr()->insert_temporary();
  i_mf_dep = cello::field_descr()->insert_temporary();
  i_vx_dep = cello::field_descr()->insert_temporary();
  i_vy_dep = cello::field_descr()->insert_temporary();
  i_vz_dep = cello::field_descr()->insert_temporary();
  i_d_shell= cello::field_descr()->insert_temporary();

  i_d_dep_a  = cello::field_descr()->insert_temporary();
  i_te_dep_a = cello::field_descr()->insert_temporary();
  i_ge_dep_a = cello::field_descr()->insert_temporary();
  i_mf_dep_a = cello::field_descr()->insert_temporary();
  i_vx_dep_a = cello::field_descr()->insert_temporary();
  i_vy_dep_a = cello::field_descr()->insert_temporary();
  i_vz_dep_a = cello::field_descr()->insert_temporary();
  i_d_shell_a= cello::field_descr()->insert_temporary();

  // Deposition across grid boundaries is handled using refresh with set_accumulate=true.
  // The set_accumulate flag tells Cello to include ghost zones in the refresh operation,
  // and adds the ghost zone values from the "src" field to the corresponding active zone
  // values in the "dst" field.
 
  // I'm currently using a set of two initially empty fields for each field that SNe directly affect.
  // CIC deposition directly modifies the *_deposit fields (including ghost zones). The ghost zone
  // values are then sent to the *deposit_accumulate fields during the refresh operation. Values are then
  // copied back to the original field. 
  
  ir_feedback_ = add_refresh_();
  cello::simulation()->refresh_set_name(ir_feedback_,name()+":add");
  Refresh * refresh_fb = cello::refresh(ir_feedback_); 

  refresh_fb->set_accumulate(true);

  refresh_fb->add_field_src_dst
    (i_d_dep, i_d_dep_a);
  refresh_fb->add_field_src_dst
    (i_te_dep, i_te_dep_a);
  refresh_fb->add_field_src_dst
    (i_ge_dep, i_ge_dep_a);
  refresh_fb->add_field_src_dst
    (i_mf_dep, i_mf_dep_a);
  refresh_fb->add_field_src_dst
    (i_vx_dep, i_vx_dep_a);
  refresh_fb->add_field_src_dst
    (i_vy_dep, i_vy_dep_a);
  refresh_fb->add_field_src_dst
    (i_vz_dep, i_vz_dep_a);
  refresh_fb->add_field_src_dst
    (i_d_shell, i_d_shell_a);
 
  refresh_fb->set_callback(CkIndex_EnzoBlock::p_method_feedback_starss_end());

  return;
}

void EnzoMethodFeedbackSTARSS::pup (PUP::er &p)
{
  /// NOTE: Change this function whenever attributes change

  TRACEPUP;

  Method::pup(p);

  p | supernovae_;
  p | unrestricted_sn_;
  p | stellar_winds_;
  p | radiation_;
  p | analytic_SNR_shell_mass_;
  p | fade_SNR_;
  p | NEvents;
  p | ir_feedback_;

  p | i_d_dep;
  p | i_te_dep;
  p | i_ge_dep;
  p | i_mf_dep;
  p | i_vx_dep;
  p | i_vy_dep;
  p | i_vz_dep;
  p | i_d_shell;

  p | i_d_dep_a;
  p | i_te_dep_a;
  p | i_ge_dep_a;
  p | i_mf_dep_a;
  p | i_vx_dep_a;
  p | i_vy_dep_a;
  p | i_vz_dep_a;
  p | i_d_shell_a;

  return;
}

void EnzoMethodFeedbackSTARSS::compute (Block * block) throw()
{

  if (block->is_leaf()){
    this->compute_(block);
  }

  else {
    block->compute_done();
  }
  return;
}

void EnzoMethodFeedbackSTARSS::add_accumulate_fields(EnzoBlock * enzo_block) throw()
{
  int mx, my, mz, gx, gy, gz, nx, ny, nz;

  double xm, ym, zm, xp, yp, zp, hx, hy, hz;
  Field field = enzo_block->data()->field();
  field.size(&nx,&ny,&nz);
  field.ghost_depth(0,&gx,&gy,&gz);
  enzo_block->data()->lower(&xm,&ym,&zm);
  enzo_block->data()->upper(&xp,&yp,&zp);
  field.cell_width(xm,xp,&hx,ym,yp,&hy,zm,zp,&hz);

  mx = nx + 2*gx;
  my = ny + 2*gy;
  mz = nz + 2*gz;

  // add accumulated values over and reset them to zero

  enzo_float * d  = (enzo_float *) field.values("density");
  enzo_float * te = (enzo_float *) field.values("total_energy");
  enzo_float * ge = (enzo_float *) field.values("internal_energy");
  enzo_float * mf = (enzo_float *) field.values("metal_density");
  enzo_float * vx = (enzo_float *) field.values("velocity_x");
  enzo_float * vy = (enzo_float *) field.values("velocity_y");
  enzo_float * vz = (enzo_float *) field.values("velocity_z");
  
  enzo_float * d_dep  = (enzo_float *) field.values(i_d_dep);
  enzo_float * te_dep = (enzo_float *) field.values(i_te_dep);
  enzo_float * ge_dep = (enzo_float *) field.values(i_ge_dep);
  enzo_float * mf_dep = (enzo_float *) field.values(i_mf_dep);
  enzo_float * vx_dep = (enzo_float *) field.values(i_vx_dep);
  enzo_float * vy_dep = (enzo_float *) field.values(i_vy_dep);
  enzo_float * vz_dep = (enzo_float *) field.values(i_vz_dep);

  enzo_float * d_dep_a  = (enzo_float *) field.values(i_d_dep_a);
  enzo_float * te_dep_a = (enzo_float *) field.values(i_te_dep_a);
  enzo_float * ge_dep_a = (enzo_float *) field.values(i_ge_dep_a);
  enzo_float * mf_dep_a = (enzo_float *) field.values(i_mf_dep_a);
  enzo_float * vx_dep_a = (enzo_float *) field.values(i_vx_dep_a);
  enzo_float * vy_dep_a = (enzo_float *) field.values(i_vy_dep_a);
  enzo_float * vz_dep_a = (enzo_float *) field.values(i_vz_dep_a);

  enzo_float * d_shell   = (enzo_float *) field.values(i_d_shell);
  enzo_float * d_shell_a = (enzo_float *) field.values(i_d_shell_a);

  EnzoUnits * enzo_units = enzo::units();
  double cell_volume_code = hx*hy*hz;
  double cell_volume_cgs = cell_volume_code * enzo_units->volume();
  double rhounit = enzo_units->density();

  double maxEvacFraction = 0.75; // TODO: make this a parameter

  // multiply by this value to convert cell density (in code units)
  // to cell mass in Msun
  double rho_to_m = rhounit*cell_volume_cgs / enzo_constants::mass_solar;

  for (int iz=gz; iz<nz+gz; iz++){
    for (int iy=gy; iy<ny+gy; iy++){
      for (int ix=gx; ix<nx+gx; ix++){
        int i = INDEX(ix,iy,iz,mx,my);
        if (d_dep_a[i] != 0) { // if any deposition

          double d_old = d[i];
          
          // Could have a race condition here where if one particle updates the density of a cell,
          // that update won't get communicated to the other block until the end of the cycle.
          // In rare cases, this could result in a cell having a negative density because "centralMass"
          // and "centralMetals" in deposit_feedback() will be overpredicted going into the negative-mass
          // CiC for clearing out gas from the central cell. Catch this case by setting density
          // to (1-maxEvacFraction) * density[i] and metal_density to (1-maxEvacFraction) * metal_density[i] if
          // either go negative.

          if (d[i] + d_dep_a[i] < 0) {
            d[i] *= 1-maxEvacFraction;
          }
          else {
            d[i] += d_dep_a[i];
          }

          if (mf[i] + mf_dep_a[i] < 0) {
            mf[i] *= 1-maxEvacFraction;
          }
          else {
            mf[i] += mf_dep_a[i];
          }

          double d_new = d[i];
          double inv_dens_new = 1.0/d_new;

          double M_scale_tot = d_new / d_old;
          double M_scale_shell = d_shell_a[i]/d[i];

          // Here, te_dep_a and ge_dep_a are carrying "energy density" (not specific energy)
          // and vx_dep_a, vy_dep_a, and vy_dep_a are carrying velocity of the shell (not momentum density)
 
          te[i] = te[i] / M_scale_tot + std::max( (double) te_dep_a[i], 0.0) * inv_dens_new; 
          ge[i] = ge[i] / M_scale_tot + std::max( (double) ge_dep_a[i], 0.0) * inv_dens_new;
          vx[i] += vx_dep_a[i] * M_scale_shell;
          vy[i] += vy_dep_a[i] * M_scale_shell;
          vz[i] += vz_dep_a[i] * M_scale_shell;

          // rescale color fields to account for new densities
          EnzoMethodStarMaker::rescale_densities(enzo_block, i, M_scale_tot);
          // undo rescaling of metal_density field
          mf[i] /= M_scale_tot;

         }        
        
      }
    }
  }

  deallocate_temporary_(enzo_block);
  return;
}

void EnzoBlock::p_method_feedback_starss_end() 
{  
  EnzoMethodFeedbackSTARSS * method = static_cast<EnzoMethodFeedbackSTARSS*> (this->method());
  method->add_accumulate_fields(this);

  compute_done();
  return;
}

void EnzoMethodFeedbackSTARSS::compute_ (Block * block)
{

  //----------------------------------------------------
  // some constants here that might get moved to parameters or something else
  const float SNII_ejecta_mass_Msun = 10.5;
  const float SNIa_ejecta_mass_Msun = 1.4;
  const float z_solar          = enzo_constants::metallicity_solar; //Solar metal fraction (0.012)
  //-----------------------------------------------------

  EnzoBlock * enzo_block = enzo::block(block);
  const EnzoConfig * enzo_config = enzo::config();
  Particle particle = enzo_block->data()->particle();
  EnzoUnits * enzo_units = enzo::units();

  double munit = enzo_units->mass();
  double tunit = enzo_units->time();
  double lunit = enzo_units->length();

  double current_time  = block->time();

  Field field = enzo_block->data()->field();

  enzo_float * d           = (enzo_float *) field.values("density");
  enzo_float * te          = (enzo_float *) field.values("total_energy");
  enzo_float * ge          = (enzo_float *) field.values("internal_energy");
  enzo_float * mf          = (enzo_float *) field.values("metal_density");

  // Obtain grid sizes and ghost sizes
  int mx, my, mz, gx, gy, gz, nx, ny, nz;
  double xm, ym, zm, xp, yp, zp, hx, hy, hz;
  field.size(&nx,&ny,&nz);
  field.ghost_depth(0,&gx,&gy,&gz);
  block->data()->lower(&xm,&ym,&zm);
  block->data()->upper(&xp,&yp,&zp);
  field.cell_width(xm,xp,&hx,ym,yp,&hy,zm,zp,&hz);

  mx = nx + 2*gx;
  my = ny + 2*gy;
  mz = nz + 2*gz;

  const int rank = cello::rank();

  // apply feedback depending on particle type
  // for now, just do this for all star particles

  int it = particle.type_index("star");

  // AE: Copying this from MechStars_FeedbackRoutine

  int numSN = 0; // counter of SN events
  int count = 0; // counter of particles

  allocate_temporary_(enzo_block);

  // initialize temporary fields as zero
  enzo_float * d_dep  = (enzo_float *) field.values(i_d_dep);
  enzo_float * te_dep = (enzo_float *) field.values(i_te_dep);
  enzo_float * ge_dep = (enzo_float *) field.values(i_ge_dep);
  enzo_float * mf_dep = (enzo_float *) field.values(i_mf_dep);
  enzo_float * vx_dep = (enzo_float *) field.values(i_vx_dep);
  enzo_float * vy_dep = (enzo_float *) field.values(i_vy_dep);
  enzo_float * vz_dep = (enzo_float *) field.values(i_vz_dep);

  enzo_float * d_dep_a  = (enzo_float *) field.values(i_d_dep_a);
  enzo_float * te_dep_a = (enzo_float *) field.values(i_te_dep_a);
  enzo_float * ge_dep_a = (enzo_float *) field.values(i_ge_dep_a);
  enzo_float * mf_dep_a = (enzo_float *) field.values(i_mf_dep_a);
  enzo_float * vx_dep_a = (enzo_float *) field.values(i_vx_dep_a);
  enzo_float * vy_dep_a = (enzo_float *) field.values(i_vy_dep_a);
  enzo_float * vz_dep_a = (enzo_float *) field.values(i_vz_dep_a);

  enzo_float * d_shell   = (enzo_float *) field.values(i_d_shell);
  enzo_float * d_shell_a = (enzo_float *) field.values(i_d_shell_a);


  for (int i=0; i<mx*my*mz; i++){
    d_dep [i] = 0;    
    te_dep[i] = 0;   
    ge_dep[i] = 0;
    mf_dep[i] = 0;
    vx_dep[i] = 0;
    vy_dep[i] = 0;
    vz_dep[i] = 0;
    d_shell[i] = 0;

    d_dep_a [i] = 0;
    te_dep_a[i] = 0;
    ge_dep_a[i] = 0;
    mf_dep_a[i] = 0;
    vx_dep_a[i] = 0;
    vy_dep_a[i] = 0;
    vz_dep_a[i] = 0;
    d_shell_a[i] = 0;
  }

  double cell_volume = hx*hy*hz;

  const int ia_m = particle.attribute_index (it, "mass");
  const int ia_x  = particle.attribute_index (it, "x");
  const int ia_y  = particle.attribute_index (it, "y");
  const int ia_z  = particle.attribute_index (it, "z");
  const int ia_vx = particle.attribute_index (it, "vx");
  const int ia_vy = particle.attribute_index (it, "vy");
  const int ia_vz = particle.attribute_index (it, "vz");
  const int ia_l = particle.attribute_index (it, "lifetime");
  const int ia_c = particle.attribute_index (it, "creation_time");
  const int ia_mf = particle.attribute_index (it, "metal_fraction");
  const int ia_sn = particle.attribute_index (it, "number_of_sn"); // name change?
  const int ia_lum = particle.attribute_index (it, "luminosity");

  const int dm = particle.stride(it, ia_m);
  const int dp = particle.stride(it, ia_x);
  const int dv = particle.stride(it, ia_vx);
  const int dl = particle.stride(it, ia_l);
  const int dc = particle.stride(it, ia_c);
  const int dmf = particle.stride(it, ia_mf);
  const int dsn = particle.stride(it, ia_sn);
  const int dlum = particle.stride(it, ia_lum);

  const int nb = particle.num_batches(it);

  for (int ib=0; ib<nb; ib++){
    enzo_float *px=0, *py=0, *pz=0, *pvx=0, *pvy=0, *pvz=0;
    enzo_float *plifetime=0, *pcreation=0, *pmass=0, *pmetal=0, *psncounter=0, *plum=0;

    pmass = (enzo_float *) particle.attribute_array(it, ia_m, ib);
    pmetal = (enzo_float *) particle.attribute_array(it, ia_mf, ib);

    px  = (enzo_float *) particle.attribute_array(it, ia_x, ib);
    py  = (enzo_float *) particle.attribute_array(it, ia_y, ib);
    pz  = (enzo_float *) particle.attribute_array(it, ia_z, ib);
    pvx = (enzo_float *) particle.attribute_array(it, ia_vx, ib);
    pvy = (enzo_float *) particle.attribute_array(it, ia_vy, ib);
    pvz = (enzo_float *) particle.attribute_array(it, ia_vz, ib);

    plifetime = (enzo_float *) particle.attribute_array(it, ia_l, ib);
    pcreation = (enzo_float *) particle.attribute_array(it, ia_c, ib);

    psncounter = (enzo_float *) particle.attribute_array(it, ia_sn, ib);

    plum = (enzo_float *) particle.attribute_array(it, ia_lum, ib);

    int np = particle.num_particles(it,ib);

    for (int ip=0; ip<np; ip++){
      int ipdp = ip*dp; // pos
      int ipdm = ip*dm; // mass
      int ipdv = ip*dv; // velocity
      int ipdl = ip*dl; // lifetime
      int ipdc = ip*dc; // creation time
      int ipdmf = ip*dmf; // metallicity
      int ipsn  = ip*dsn; // number of SNe counter
      int ipdlum = ip*dlum; // particle luminosity counter

      double pmass_solar = pmass[ipdm] * munit/enzo_constants::mass_solar;

      if (pmass[ipdm] > 0.0 && plifetime[ipdl] > 0.0){
        const double age = (current_time - pcreation[ipdc]) * enzo_units->time() / enzo_constants::Myr_s;
        count++; // increment particles examined here

        // compute coordinates of central feedback cell
        // this must account for ghost zones

        int ix       = (int) floor((px[ipdp] - xm) / hx + gx);
        int iy       = (int) floor((py[ipdp] - ym) / hy + gy);
        int iz       = (int) floor((pz[ipdp] - zm) / hz + gz);

        int index = INDEX(ix,iy,iz,mx,my); // 1D cell index of star position

        int nSNII = 0, nSNIa = 0;
        double SNMassEjected = 0.0, SNMetalEjected = 0.0;

        if (supernovae_){ 

          /* Determine number of SN events from rates (currently taken from Hopkins 2018) */

          determineSN(age, &nSNII, &nSNIa, pmass_solar,
                      tunit, block->dt());

          numSN += nSNII + nSNIa;

          #ifdef DEBUG_FEEDBACK_STARSS
            if (nSNII + nSNIa > 0){
              CkPrintf("MethodFeedbackSTARSS SNe %d %d level = %d age = %f\n", nSNII, nSNIa, block->level(), age);
          }
          #endif

          if (nSNII+nSNIa > 0){
            /* set feedback properties based on number and types of SN */
            double energySN = (nSNII+nSNIa) * 1.0e51;

            SNMassEjected = SNII_ejecta_mass_Msun * nSNII +
                            SNIa_ejecta_mass_Msun * nSNIa; // AE: split this in two channels for yields

            const double starZ = pmetal[ipdmf] / z_solar;

            /* Fixed mass ejecta */

            this->deposit_feedback( block, energySN, SNMassEjected, SNMetalEjected,
                                    pvx[ipdv],pvy[ipdv],pvz[ipdv],
                                    px[ipdp],py[ipdp],pz[ipdp],
                                    ix, iy, iz, 0, nSNII, nSNIa, starZ); // removed P3

            // add counter for number of SNe for the particle
            psncounter[ipsn] += nSNII+nSNIa;

          } // if nSNII or nSNIa > 0
        } // if single SN

        // Now do stellar winds
        double windMass=0.0, windMetals=0.0, windEnergy=0.0;
        if (this->stellar_winds_){

          const double starZ = pmetal[ipdmf] / z_solar;

          determineWinds(age, &windEnergy, &windMass, &windMetals,
                         pmass_solar,
                         starZ, tunit, block->dt());

          if (windMass > 0){
            #ifdef DEBUG_FEEDBACK_STARSS
              CkPrintf("STARSS_FB: Adding stellar winds...\n");
            #endif
            this->deposit_feedback( block, windEnergy, windMass, windMetals,
                                    pvx[ipdv],pvy[ipdv],pvz[ipdv],
                                    px[ipdp],py[ipdp],pz[ipdp],
                                    ix, iy, iz, 1, 0, 0, starZ); // removed P3

          } // if wind mass > 0
        } // if winds

        // windMass and SNMassEjected are in units of Msun
        pmass[ipdm] -= std::max(0.0,
                       (windMass + SNMassEjected) /
                       (munit/enzo_constants::mass_solar));


        // ionizing radiation
        if (this->radiation_) {
          double Psi_ion;
          if (age < 3.5) {
              Psi_ion = 500; // units of Lsun/Msun
          }
          if (age >= 3.5 && age <= 25){
              Psi_ion = 60. * pow(age/3.5, -3.6) + 470 * pow(age/3.5, 0.045-1.82*std::log(age));
          }
          double lum_unit = munit * lunit * lunit / (tunit*tunit*tunit);
          plum[ipdlum] = Psi_ion * pmass_solar * enzo_constants::luminosity_solar / lum_unit; // erg/s 
        } // if radiation 


      } // if mass and lifetime > 0

    } // end particle loop
  } // end batch loop


  if (count > 0){
    CkPrintf("FeedbackSTARSS: Num FB particles = %d  Events = %d  FeedbackTime %e\n",
              count, numSN, 0.00);
  }

  // refresh
  cello::refresh(ir_feedback_)->set_active(enzo_block->is_leaf());
  enzo_block->refresh_start(ir_feedback_, CkIndex_EnzoBlock::p_method_feedback_starss_end());
  return;
}




// ----------------------------------------------------------------------------


void EnzoMethodFeedbackSTARSS::deposit_feedback (Block * block,
                                              double ejectaEnergy,
                                              double ejectaMass,
                                              double ejectaMetals,
                                              const enzo_float up, const enzo_float vp, const enzo_float wp,
                                              const enzo_float xp, const enzo_float yp, const enzo_float zp,
                                              const int ix, const int iy, const int iz,
                                              const int winds, const int nSNII,
                                              const int nSNIA,
                                              const double starZ)

 const throw(){
  /*
   This routine will create a cube of coupling particles, where we determine
      the feedback quantities.  The vertices of the cube are ~coupled particles
      Each vertex particle will then be CIC deposited to the grid!
  */
  EnzoBlock * enzo_block = enzo::block(block);
  Field field = enzo_block->data()->field();
  EnzoUnits * enzo_units = enzo::units();
  double vunit = enzo_units->velocity();
  double rhounit = enzo_units->density();
  double lunit = enzo_units->length();
  double munit = enzo_units->mass();
  double tunit = enzo_units->time();
  double eunit = munit*vunit*vunit; // energy units (NOTE: not specific energy) 
  
  const EnzoConfig * enzo_config = enzo::config();

  bool AnalyticSNRShellMass = this->analytic_SNR_shell_mass_;

  // Obtain grid sizes and ghost sizes
  int mx, my, mz, gx, gy, gz, nx, ny, nz;
  double xm, ym, zm, xp_, yp_, zp_, hx, hy, hz;
  field.size(&nx,&ny,&nz);
  field.ghost_depth(0,&gx,&gy,&gz);
  enzo_block->data()->lower(&xm,&ym,&zm);
  enzo_block->data()->upper(&xp_,&yp_,&zp_);
  field.cell_width(xm,xp_,&hx,ym,yp_,&hy,zm,zp_,&hz);

  mx = nx + 2*gx;
  my = ny + 2*gy;
  mz = nz + 2*gz;

  int size = mx*my*mz;

  const int rank = cello::rank();

  double cell_volume_code = hx*hy*hz;
  double cell_volume = cell_volume_code*enzo_units->volume();

  // conversion from code_density to mass in Msun
  double rho_to_m = rhounit*cell_volume / enzo_constants::mass_solar;

  enzo_float * d           = (enzo_float *) field.values("density");
  enzo_float * te          = (enzo_float *) field.values("total_energy");
  enzo_float * ge          = (enzo_float *) field.values("internal_energy");

  enzo_float * vx          = (enzo_float *) field.values("velocity_x");
  enzo_float * vy          = (enzo_float *) field.values("velocity_y");
  enzo_float * vz          = (enzo_float *) field.values("velocity_z");

  enzo_float * mf          = (enzo_float *) field.values("metal_density");

  enzo_float * temperature = (enzo_float *) field.values("temperature");

  enzo_float * dHI    = field.is_field("HI_density") ? 
          (enzo_float*) field.values("HI_density") : NULL;
  enzo_float * dHII   = field.is_field("HII_density") ? 
          (enzo_float*) field.values("HII_density") : NULL;
  enzo_float * dHeI   = field.is_field("HeI_density") ? 
          (enzo_float*) field.values("HeI_density") : NULL;
  enzo_float * dHeII  = field.is_field("HeII_density") ? 
          (enzo_float*) field.values("HeII_density") : NULL;
  enzo_float * dHeIII = field.is_field("HeIII_density") ? 
          (enzo_float*) field.values("HeIII_density") : NULL;
  enzo_float * d_el   = field.is_field("e_density") ?
          (enzo_float*) field.values("e_density") : NULL;
 
  enzo_float * dH2I   = field.is_field("H2I_density") ? 
          (enzo_float*) field.values("H2I_density") : NULL;
  enzo_float * dH2II  = field.is_field("H2II_density") ? 
          (enzo_float*) field.values("H2II_density") : NULL;
  enzo_float * dHM    = field.is_field("HM_density") ? 
          (enzo_float*) field.values("HM_density") : NULL;

  enzo_float * dDI    = field.is_field("DI_density") ? 
         (enzo_float *) field.values("DI_density") : NULL;
  enzo_float * dDII   = field.is_field("DII_density") ? 
         (enzo_float *) field.values("DII_density") : NULL;
  enzo_float * dHDI   = field.is_field("HDI_density") ? 
         (enzo_float *) field.values("HDI_density") : NULL;

  // "deposit" fields that hold running total for all exploding particles in this block
  enzo_float *  d_dep_tot = (enzo_float *) field.values(i_d_dep);
  enzo_float * te_dep_tot = (enzo_float *) field.values(i_te_dep);
  enzo_float * ge_dep_tot = (enzo_float *) field.values(i_ge_dep);
  enzo_float * mf_dep_tot = (enzo_float *) field.values(i_mf_dep);
  enzo_float * vx_dep_tot = (enzo_float *) field.values(i_vx_dep);
  enzo_float * vy_dep_tot = (enzo_float *) field.values(i_vy_dep);
  enzo_float * vz_dep_tot = (enzo_float *) field.values(i_vz_dep);

  // holds just shell densities (used for refresh+accumulate)
  enzo_float * d_shell   = (enzo_float *) field.values(i_d_shell);

  // allocate another set of temporary deposit fields for this event 
  enzo_float *  d_dep = new enzo_float[size]; 
  enzo_float * te_dep = new enzo_float[size];
  enzo_float * ge_dep = new enzo_float[size];
  enzo_float * mf_dep = new enzo_float[size];
  enzo_float * vx_dep = new enzo_float[size];
  enzo_float * vy_dep = new enzo_float[size];
  enzo_float * vz_dep = new enzo_float[size];

  // initialize temporary deposit fields as zero
  // Not doing so gives in screwy results
  for (int i=0; i<size; i++) {
    d_dep [i] = 0;
    te_dep[i] = 0;
    ge_dep[i] = 0;
    mf_dep[i] = 0;
    vx_dep[i] = 0;
    vy_dep[i] = 0;
    vz_dep[i] = 0;
  }



  const int index = INDEX(ix,iy,iz,mx,my);

  int stretch_factor = 1.0; // put coupling particles one cell-width away from star particle
  const int nCouple = 26; // 3x3x3 cube minus central cell
  const double A = stretch_factor * hx;

  /*
      Make a cloud of coupling particles;
      each is on a grid with dx spacing
      from the host particles.
  */

  enzo_float CloudParticleVectorX[] = {-1, -1, -1, -1, -1, -1, -1, -1, -1, 0, 0,  0, 0,  0,  0,  0,  0, 1, 1,  1, 1,  1,  1,  1,  1, 1};
  enzo_float CloudParticleVectorY[] = { 1,  1,  1,  0,  0, -1, -1, -1,  0, 1, 1,  1, 0,  0, -1, -1, -1, 1, 1,  1, 0,  0, -1, -1, -1, 0};
  enzo_float CloudParticleVectorZ[] = { 1,  0, -1,  1, -1,  1,  0, -1,  0, 1, 0, -1, 1, -1,  1,  0, -1, 1, 0, -1, 1, -1,  1,  0, -1, 0};

  enzo_float CloudParticlePositionX[nCouple];
  enzo_float CloudParticlePositionY[nCouple];
  enzo_float CloudParticlePositionZ[nCouple];

  for (int cpInd = 0; cpInd < nCouple; cpInd++)
  {
      double norm = sqrt(CloudParticleVectorX[cpInd] * CloudParticleVectorX[cpInd] +
                         CloudParticleVectorY[cpInd] * CloudParticleVectorY[cpInd] +
                         CloudParticleVectorZ[cpInd] * CloudParticleVectorZ[cpInd]);
      double inv_norm = 1.0 / norm;
      double xbaMag = A * A * norm * norm;

      // get position 
      CloudParticlePositionX[cpInd] = xp + CloudParticleVectorX[cpInd] * A;
      CloudParticlePositionY[cpInd] = yp + CloudParticleVectorY[cpInd] * A;
      CloudParticlePositionZ[cpInd] = zp + CloudParticleVectorZ[cpInd] * A;

      /* turn the vectors into unit-vectors */
      CloudParticleVectorZ[cpInd] *= inv_norm;
      CloudParticleVectorY[cpInd] *= inv_norm;
      CloudParticleVectorX[cpInd] *= inv_norm;
  }

     /* 
         transform to comoving with the star and transform velocities to momenta
         for easy momentum deposition, since the fluid variable that PPM pushes
         around is velocity
     */
  
  this->transformComovingWithStar(d,vx,vy,vz,up,vp,wp,mx,my,mz, 1);
  this->transformComovingWithStar(d_shell,vx_dep_tot,vy_dep_tot,vz_dep_tot,up,vp,wp,mx,my,mz, 1);

  const GrackleChemistryData * grackle_chem = enzo::grackle_chemistry();
  const int primordial_chemistry = (grackle_chem == nullptr) ?
    0 : grackle_chem->get<int>("primordial_chemistry");

  /* 
     Use averaged quantities across multiple cells so that deposition is stable.
     vmean is used to determine whether the supernova shell calculation should proceed:
     M_shell > 0 iff v_shell > v_gas 
  */ 
  double Z_mean=0, d_mean=0, n_mean=0, v_mean=0, mu_mean=0;
  const double dflt_mu = static_cast<double>(enzo::fluid_props()->mol_weight());

  for (int ix_ = ix-1; ix_ < ix+2; ix_++) {
    for (int iy_ = iy-1; iy_ < iy+2; iy_++) {
      for (int iz_ = iz-1; iz_ < iz+2; iz_++) {
        int ind = INDEX(ix_,iy_,iz_, mx,my);
        Z_mean += mf[ind] / d[ind];
        // TODO: make EnzoComputeMolecularWeight, and access mu_field here?

        double mu;
        if (primordial_chemistry > 0) {
          mu = d_el[ind] + dHI[ind] + dHII[ind] + 0.25*(dHeI[ind]+dHeII[ind]+dHeIII[ind]);

          if (primordial_chemistry > 1) {
            mu += dHM[ind] + 0.5*(dH2I[ind]+dH2II[ind]);
          }
          if (primordial_chemistry > 2) {
            mu += 0.5*(dDI[ind] + dDII[ind]) + dHDI[ind]/3.0;
          }
          mu /= d[ind];
        } else {
          mu = dflt_mu;
          // in an older version, mu = dflt_mu/d[ind], but I think that was a
          // typo
        }

        mu_mean += mu;
        d_mean += d[ind];
      } 
    }
  }
  
  v_mean *= vunit / 27; // cm/s
  Z_mean *= 1/(27 * enzo_constants::metallicity_solar); // Zsun
  mu_mean /= 27;
  d_mean *= rhounit/27; // g/cm^3
  n_mean = d_mean / (enzo_constants::mass_hydrogen*mu_mean);

  #ifdef DEBUG_FEEDBACK_STARSS
    CkPrintf("STARSS_FB: Zmean = %e Dmean = %e (%e) mu_mean = %e ", Z_mean, d_mean, d_mean / rhounit, mu_mean);
    CkPrintf("Nmean = %f vmean = %f\n", n_mean, v_mean/1e5);
  #endif

  double Z_Zsun = Z_mean;
  double fz = std::min(2.0, pow(std::max(Z_Zsun,0.01),-0.14));

  // Cooling radius as in Hopkins, but as an average over cells
  double CoolingRadius = 28.4 * pow(std::max(0.01, n_mean), -3.0 / 7.0) * pow(ejectaEnergy / 1.0e51, 2.0 / 7.0) * fz; // pc
  double coupledEnergy = ejectaEnergy;
  double cellwidth_pc = hx*lunit / enzo_constants::pc_cm; // pc
  double dxRatio = cellwidth_pc / CoolingRadius;

  /* 
     We want to couple one of four phases: free expansion, Sedov-taylor, shell formation, or terminal
     The first three phases are take forms from Kim & Ostriker 2015, the last from Cioffi 1988
  */

 
  // if we resolve free expansion, energy is mostly thermally coupled
  double p_free = 1.73e4*sqrt(ejectaMass * ejectaEnergy/1e51 / 3.0); 
  double r_free = 2.75*pow(ejectaMass / 3 / n_mean, 1.0/3); // free expansion radius eq. 2
  
  double t3_sedov = pow(std::max(r_free, std::max(cellwidth_pc, r_free)) * enzo_constants::pc_cm / 
                    (5.0 * enzo_constants::pc_cm * pow(ejectaEnergy / 1e51 / n_mean, 1.0 / 5.0)), 5./ 2.);
  
  double p_sedov = 2.21e4 * pow(ejectaEnergy / 1e51, 4. / 5.) * 
                   pow(n_mean, 1. / 5.) * pow(t3_sedov, 3. / 5.); // eq 16

  // shell formation radius eq. 8
  double r_shellform = 22.6*pow(ejectaEnergy/1e51,0.29) * pow(n_mean,-0.42);
  double p_shellform = 3.1e5 * pow(ejectaEnergy / 1e51, 0.94) * pow(n_mean, -0.13); // p_sf = m_sf*v_sf eq 9,11

  /*
      terminal momentum
          We picked the analytic form from Thornton as it matched high-resolution SN we ran the best.
  */ 

  double pTerminal;
  if (Z_Zsun > 0.01) {
    // Thornton, 1998, sqrt(2 * M_R * E_R), eqs 15, 21, 26, 32
    pTerminal = 2.7298e5 * pow(ejectaEnergy/1e51, 13./14.) * pow(n_mean, -0.12) * pow(Z_Zsun, -0.14); // Msun km/s
  }

  else {
    pTerminal = 8.5721e5 * pow(ejectaEnergy/1e51, 13./14.) * pow(n_mean, -0.12);
  } 

  // compute the temperature (returns temperature in Kelvin)
  EnzoComputeTemperature compute_temperature(enzo::fluid_props(),
                                             enzo_config->physics_cosmology);

  compute_temperature.compute(enzo_block);

  double T = temperature[index];

  double gamma = 5.0/3.0;
  double cSound = sqrt(gamma * 
                       enzo_constants::kboltz*T/(mu_mean*enzo_constants::mass_hydrogen)) / 1e5; // km/s

  // fading radius of a supernova, using gas energy of the host cell and ideal gas approximations
  double r_fade = std::max(66.0*pow(ejectaEnergy/1e51, 0.32)*pow(n_mean, -0.37)*pow(cSound/10, -2.0/5.0), 
                           CoolingRadius * 1.5);
  double fadeRatio = cellwidth_pc/r_fade;

  #ifdef DEBUG_FEEDBACK_STARSS
    CkPrintf("STARSS_FB: Fading: T = %e; Cs = %e; R_f = %e; fadeR = %f\n", T, cSound, r_fade, fadeRatio);
  #endif

  double coupledMomenta = 0.0;
  double eKinetic = 0.0;

  double cw_eff = cellwidth_pc;

  double dx_eff = cw_eff / CoolingRadius; // our resolution with respect to the cooling radius
  double fader = cw_eff / r_fade;

  double shellVelocity = 413.0 * pow(n_mean, 1.0 / 7.0) * pow(Z_Zsun, 3.0 / 14.0) 
                               * pow(coupledEnergy / 1e51, 1.0 / 14.0);
                               
  double ratio_pds = cw_eff/r_shellform;

  shellVelocity *=  ratio_pds > 1 ? pow(dx_eff, -7.0 / 3.0) : 1; //km/s

  float beta =  std::min(70.0, std::max( 1.0, shellVelocity / std::max(1.0, cSound)));

  // critical density to skip snowplough (remnant combines with ISM before radiative phase); eq 4.9 cioffi 1988
  float nCritical = 0.0038 *(pow(n_mean * T / 1e4, 7.0/9.0) 
                           * pow(beta, 14.0/9.0))/(pow(ejectaEnergy/1e51, 1.0/9.0) 
                           * pow(std::max(0.0001, Z_Zsun), 1.0/3.0)); // n/cc

  float r_merge = std::max(151.0 * pow((ejectaEnergy/1e51) / 
                      beta / beta / n_mean / T * 1e4, 1./3.), 1.5 * r_fade); // pc
  float merger = cw_eff / r_merge;
  bool faded = fader > 1;

  #ifdef DEBUG_FEEDBACK_STARSS
    CkPrintf(
       "STARSS_FB: RADII: cell = %e, free = %e, shellform = %e, cooling = %e, fade = %e t_3=%e, R_m=%e\n",
       cellwidth_pc, r_free, r_shellform, CoolingRadius, r_fade, t3_sedov, r_merge);
  #endif

  if (! winds)
    {   // this calculation for SNe only

        // free-expansion phase
        if (cw_eff < r_free){
          // Most of the energy should be deposited as thermal here. Using
          // Sedov momentum multiplied by dx/R_free for a smooth transition between the two phases.
          // In the limit of dx = R_free, coupledMomenta(free expansion) = coupledMomenta(sedov).
          coupledMomenta = std::min(p_sedov, pTerminal * dx_eff) * cw_eff/r_free;
          #ifdef DEBUG_FEEDBACK_STARSS
            CkPrintf("STARSS_FB: Coupling Free Expansion phase: p = %e\n", coupledMomenta);
          #endif
        }
 
        // Sedov phase
        if (r_free < cw_eff && dx_eff <= 1){
          coupledMomenta = std::min(p_sedov, pTerminal * dx_eff);
          #ifdef DEBUG_FEEDBACK_STARSS       
            CkPrintf("STARSS_FB: Coupling Sedov-Terminal phase: p = %e (ps = %e, pt = %e, dxe = %e)\n", 
                      coupledMomenta, p_sedov, pTerminal, dx_eff);
          #endif
        }

        // terminal phase
        if (dx_eff > 1){
          // Scaling pTerminal by tanh(dx/R_cool) here to account for error in determining where exactly
          // the terminal phase begins. If we're straddling the edge between Sedov and terminal phases
          // (i.e. when dx_eff = R_cool approximately), there could be some extra pressure-driven
          // expansion even though the algorithm detects that we're in the terminal phase.
          // tanh(dx/R_cool) -> 1 as dx increases
          coupledMomenta = pTerminal * tanh(dx_eff);
          #ifdef DEBUG_FEEDBACK_STARSS
            CkPrintf("STARSS_FB: Coupling Terminal phase: p = %e; dx_eff = %e\n", coupledMomenta, dx_eff);
          #endif
        }

        // fading phase
<<<<<<< HEAD
        if (fader > 1 && this->fade_SNR_){
          coupledMomenta = pTerminal * (1.0 - tanh(pow(fader * merger, 2.5)));
=======
        if (faded && enzo_config->method_feedback_fade_SNR){ 
          coupledMomenta *= (1.0 - tanh(pow(1.25*fader, 2)));
>>>>>>> d33acc37
          #ifdef DEBUG_FEEDBACK_STARSS 
            CkPrintf("STARSS_FB: Coupling Fading phase: p = %e\n", coupledMomenta);
          #endif
        }

        #ifdef DEBUG_FEEDBACK_STARSS
        CkPrintf("STARSS_FB: Checking critical density metric..." 
                 "(n_mean = %e; N_Crit = %e; factors: %e %e %e; beta = %e/%e == %e; rmerge = %e)\n", 
                  n_mean, nCritical, pow(n_mean * T / 1e4, 7.0/9.0), 
                  pow(ejectaEnergy/1e51, 1.0/9.0), pow(fz, 1.0/3.0), 
                  shellVelocity , cSound, beta, r_merge);
        #endif
           
        if (T > 1e6 && coupledMomenta > 1e5) {
          #ifdef DEBUG_FEEDBACK_STARSS
            CkPrintf("STARSS_FB: Coupling high momenta to very hot gas!! (p= %e, T= %e, n_c = %e)\n", coupledMomenta, T, nCritical);
          #endif
        }
    } // endif no winds

    else { // if winds
      coupledMomenta = sqrt(ejectaMass*enzo_constants::mass_solar * 0.5 * ejectaEnergy)/enzo_constants::mass_solar/1e5;
    }

    #ifdef DEBUG_FEEDBACK_STARSS
      CkPrintf("STARSS_FB: Calculated p = %e (sq_fact = %e; p_f = %e; p_t = %e; mcell = %e; mcpl = %e)\n",
         coupledMomenta, (d_mean * cell_volume/enzo_constants::mass_solar) / ejectaMass * 63, p_free, 
         pTerminal, d_mean * cell_volume /enzo_constants::mass_solar, ejectaMass/27.0);  
    #endif

  /*
    If resolution is in a range comparable to Rcool and
    Analytic SNR shell mass is on, adjust the shell mass
    upper range of applicability for shell mass is determined by
    local average gas velocity (v_shell ~ c_s = no shell)
  */

  double centralMass = 0.0;
  double centralMetals = 0.0;
  double maxEvacFraction = 0.75; // TODO: make this a parameter
  double shellMass = 0.0;
   
  if (coupledEnergy > 0 && AnalyticSNRShellMass && !winds) 
  {
    if (dx_eff < 1) // free expansion
       shellMass = 4*cello::pi/3 * d_mean * pow(cw_eff*enzo_constants::pc_cm,3) / enzo_constants::mass_solar; 

    else if (dx_eff > 1) {
      if (Z_Zsun > 0.01)
        shellMass = 1.41e4*pow(ejectaEnergy/1e51, 6./7.) * pow(d_mean, -0.24) * pow(Z_Zsun, -0.27);
      else
        shellMass = 4.89e4*pow(ejectaEnergy/1e51, 6./7.) * pow(d_mean, -0.24);
    }
   
    if (shellMass > 0)
    {
      // get total mass in cells affected by SN       
      for (int ix_ = ix-1; ix_ <= ix+1; ix_++) {
        for (int iy_ = iy-1; iy_ <= iy+1; iy_++) {
          for (int iz_ = iz-1; iz_ <= iz+1; iz_++) {
            int flat = INDEX(ix_,iy_,iz_,mx,my);

            // cell left edges for CiC (starting from ghost zones)
            double xcell = xm + (ix_+0.5 - gx)*hx; 
            double ycell = ym + (iy_+0.5 - gy)*hy;
            double zcell = zm + (iz_+0.5 - gz)*hz;

            double window = Window(xp-xcell, yp-ycell, zp-zcell, hx); // CiC fraction

            if (window <= 0.0) continue;

            centralMass += window * d[flat];
            centralMetals += window * mf[flat];
          }
        }
      } // endfor ix_
      
      centralMass *= rho_to_m; // Mass in Msun
      centralMetals *= rho_to_m;

      // Can't let host cells evacuate completely! 
      // Enforce maximum shellMass 
      shellMass = std::min(shellMass, maxEvacFraction*centralMass);

     } // endif shellMass > 0
      
  } // endif coupledEnergy >0 && AnalyticSNRShellMass && !winds
  
  double coupledMass = shellMass + ejectaMass;
  eKinetic = coupledMomenta * coupledMomenta / (2.0 *(coupledMass)) * enzo_constants::mass_solar * 1e10;
  
  double shellMetals = std::min(maxEvacFraction*centralMetals, 
                                Z_Zsun * enzo_constants::metallicity_solar * shellMass); //Msun

#ifdef DEBUG_FEEDBACK_STARSS
  if (AnalyticSNRShellMass) {
    CkPrintf("STARSS_FB: Shell_m = %e Shell_z = %e shell_V= %e P = %e M_C = %e\n",
             shellMass, shellMetals, shellVelocity, coupledMomenta, centralMass);    
  }  
#endif
 
  #ifdef DEBUG_FEEDBACK_STARSS
    CkPrintf("STARSS_FB: Ekinetic = %e Mass = %e\n",
             eKinetic, d_mean * pow(lunit * hx, 3) / enzo_constants::mass_solar);
  #endif

    if (eKinetic > 1e60)
    {
      #ifdef DEBUG_FEEDBACK_STARSS
        CkPrintf("STARSS_FB: winds = %d, Ekinetic = %e Mass = %e\n",
                  winds, eKinetic, d_mean * pow(lunit * hx, 3) / enzo_constants::mass_solar);
      #endif
      ERROR("EnzoMethodFeedbackSTARSS::deposit_feedback()","Ekinetic > 1e60 erg!\n");
    }

    double coupledGasEnergy = std::max(ejectaEnergy - eKinetic, 0.0);
    #ifdef DEBUG_FEEDBACK_STARSS
      CkPrintf("STARSS_FB: Coupled Gas Energy = %e\n", coupledGasEnergy);
    #endif

    if (dxRatio > 1.0 && !winds){
      // Fade internal energy deposited if our resolution is worse
      // than a cooling radius.
      //
      // Don't need to do this for stellar winds because winds are 
      // a lot weaker than SNe, so it makes essentially no difference.
      coupledGasEnergy = (coupledGasEnergy * pow(dxRatio, -6.5));

      #ifdef DEBUG_FEEDBACK_STARSS
        CkPrintf("STARSS_FB: Reducing gas energy... GE = %e\n", coupledGasEnergy);
      #endif
    }

  double coupledMetals = 0.0;//, SNIAmetals = 0.0, SNIImetals = 0.0, P3metals = 0.0;
  if (winds) coupledMetals = ejectaMetals; // winds only couple to metals
  if (AnalyticSNRShellMass && !winds) coupledMetals += shellMetals;
  
  ejectaMetals += nSNIA * 1.4; // add ejecta from Type Ia SNe 
  ejectaMetals += nSNII * (1.91 + 0.0479 * std::max(starZ, 1.65)); // add ejecta from Type II

  coupledMetals += ejectaMetals;

  #ifdef DEBUG_FEEDBACK_STARSS
    CkPrintf("STARSS_FB: Coupled Metals: %e %e %e\n", ejectaMetals, shellMetals, coupledMetals);
  #endif

  if (!winds) coupledEnergy = std::min(coupledEnergy, eKinetic);

  // Subtract shell mass from the central cells
  double minusRho=0, minusZ=0, msubtracted=0;
  double remainMass=shellMass/rho_to_m, remainZ = shellMetals/rho_to_m;
  if (shellMass > 0 && AnalyticSNRShellMass)
  {
    double zsubtracted=0;
    msubtracted=0;

    for (int ix_ = ix-1; ix_ <= ix+1; ix_++) {
      for (int iy_ = iy-1; iy_ <= iy+1; iy_++) {
        for (int iz_ = iz-1; iz_ <= iz+1; iz_++) {
          int flat = INDEX(ix_,iy_,iz_,mx,my);

          // cell left edges for CiC (starting from ghost zones)
          double xcell = xm + (ix_+0.5 - gx)*hx; 
          double ycell = ym + (iy_+0.5 - gy)*hy;
          double zcell = zm + (iz_+0.5 - gz)*hz;

          double window = Window(xp-xcell, yp-ycell, zp-zcell, hx); // CiC fraction
          if (window <= 0) continue;

          double dpre = d[flat];
          double zpre = mf[flat];
          double pre_z_frac = zpre / dpre;

          // subtract values from the "deposit" fields
          d_dep[flat] -= std::min(window * remainMass, maxEvacFraction*dpre);

          minusRho    += -1*d_dep[flat];
          msubtracted += -1*d_dep[flat];
         
          mf_dep[flat] -= std::min(window * remainZ, maxEvacFraction*zpre); 

          minusZ      += -1*mf_dep[flat];
          zsubtracted += -1*mf_dep[flat];

        } // endfor iz_
      } // endfor iy_
    } // endfor ix_
    remainMass -= msubtracted;
    remainZ    -= zsubtracted;
  } // endif shellMass > 0 && AnalyticSNRShellMass

  minusRho *= rho_to_m; //Msun
  minusZ   *= rho_to_m; //Msun

  double minusM = minusRho;
  if (minusM != coupledMass - ejectaMass && shellMass > 0 && AnalyticSNRShellMass)
  {
    #ifdef DEBUG_FEEDBACK_STARSS
      CkPrintf("STARSS_FB: Of %e, only subtracted %e; rescaling the coupling mass\n", shellMass,
                minusRho);
    #endif
  
    coupledMass = minusM + ejectaMass;
    coupledMetals = minusZ + ejectaMetals; // metal_density in Msun/code_volume

    // if we're in here, we found an inconsistent place where the mass within 
    // cannot support the expected shell.
    // the only real choice, to keep things from exploding in a bad way, 
    // is to rescale the momentum accordingly.
    // If this is triggered, dont expect the terminal momenta relations to hold up.

    if (coupledMomenta*coupledMomenta / 
        (2.0*coupledMass*enzo_constants::mass_solar)*enzo_constants::mass_solar * 1e10 > 1e51) {
      coupledMomenta = std::min(coupledMomenta, sqrt(2.0 * (coupledMass*enzo_constants::mass_solar)
                              * ejectaEnergy)/enzo_constants::mass_solar/1e5);

      #ifdef DEBUG_FEEDBACK_STARSS
        CkPrintf("STARSS_FB: rescaled momentum to %e (est KE = %e)\n", 
                  coupledMomenta, coupledMomenta*coupledMomenta / (2*coupledMass) 
                * enzo_constants::mass_solar * 1e10);
      #endif
    }
  
  } // endif minusM != coupledMass - ejectaMass

  coupledEnergy += coupledGasEnergy;

  #ifdef DEBUG_FEEDBACK_STARSS
      CkPrintf("STARSS_FB: Depositing -- Total Energy = %1.4e; Gas Energy = %1.4e;"
               " Mass = %1.4e; Metal Mass = %1.4e; Momentum = %1.4e\n",
               coupledEnergy, coupledGasEnergy, coupledMass, coupledMetals, coupledMomenta);
  #endif

  // put everything back into code units before CIC
  // these values correspond to TOTAL (energy, mass, momentum)
  // over all the coupling particles.

  coupledEnergy /= (eunit * cell_volume_code); // energy -> energy density
  coupledGasEnergy /= (eunit * cell_volume_code);
  coupledMass /= rho_to_m; // mass -> density
  coupledMetals /= rho_to_m;
  coupledMomenta /= (rho_to_m * vunit / 1e5); // momentum -> momentum_density 


  // Create arrays to pass into CiC routine
  enzo_float coupledMass_list[nCouple], coupledMetals_list[nCouple];
  enzo_float coupledMomenta_x[nCouple], coupledMomenta_y[nCouple], coupledMomenta_z[nCouple];
  enzo_float coupledEnergy_list[nCouple], coupledGasEnergy_list[nCouple];
  for (int n=0; n<nCouple; n++)
  {
    coupledMass_list[n] = coupledMass/nCouple;
    coupledMetals_list[n] = coupledMetals/nCouple;
    coupledMomenta_x[n] = coupledMomenta/nCouple*CloudParticleVectorX[n];
    coupledMomenta_y[n] = coupledMomenta/nCouple*CloudParticleVectorY[n];
    coupledMomenta_z[n] = coupledMomenta/nCouple*CloudParticleVectorZ[n];
    coupledEnergy_list[n] = coupledEnergy/nCouple;
    coupledGasEnergy_list[n] = coupledGasEnergy/nCouple;
  }
  enzo_float left_edge[3] = {xm-gx*hx, ym-gy*hy, zm-gz*hz};

  // CiC deposit mass/energy/momentum
  FORTRAN_NAME(cic_deposit)
  (&CloudParticlePositionX, &CloudParticlePositionY,
   &CloudParticlePositionZ, &rank, &nCouple, &coupledMass_list, d_dep, &left_edge,
   &mx, &my, &mz, &hx, &A);

  FORTRAN_NAME(cic_deposit)
  (&CloudParticlePositionX, &CloudParticlePositionY,
   &CloudParticlePositionZ, &rank, &nCouple, &coupledMomenta_x, vx_dep, &left_edge,
   &mx, &my, &mz, &hx, &hx);

  FORTRAN_NAME(cic_deposit)
  (&CloudParticlePositionX, &CloudParticlePositionY,
   &CloudParticlePositionZ, &rank, &nCouple, &coupledMomenta_y, vy_dep, &left_edge,
   &mx, &my, &mz, &hx, &hx);

  FORTRAN_NAME(cic_deposit)
  (&CloudParticlePositionX, &CloudParticlePositionY,
   &CloudParticlePositionZ, &rank, &nCouple, &coupledMomenta_z, vz_dep, &left_edge,
   &mx, &my, &mz, &hx, &hx);

  FORTRAN_NAME(cic_deposit)
  (&CloudParticlePositionX, &CloudParticlePositionY,
   &CloudParticlePositionZ, &rank, &nCouple, &coupledMetals_list, mf_dep, &left_edge,
   &mx, &my, &mz, &hx, &A);

  FORTRAN_NAME(cic_deposit)
  (&CloudParticlePositionX, &CloudParticlePositionY,
   &CloudParticlePositionZ, &rank, &nCouple, &coupledEnergy_list, te_dep, &left_edge,
   &mx, &my, &mz, &hx, &A);

  FORTRAN_NAME(cic_deposit)
  (&CloudParticlePositionX, &CloudParticlePositionY,
   &CloudParticlePositionZ, &rank, &nCouple, &coupledGasEnergy_list, ge_dep, &left_edge,
   &mx, &my, &mz, &hx, &A);

  FORTRAN_NAME(cic_deposit)
  (&CloudParticlePositionX, &CloudParticlePositionY,
   &CloudParticlePositionZ, &rank, &nCouple, &coupledMass_list, d_shell, &left_edge,
   &mx, &my, &mz, &hx, &A);

  // copy deposited quantites to original fields
  for (int i=0; i<size; i++){
    double d_old = d[i]; 
    d[i] += d_dep[i];
    double d_new = d[i];

    double cell_mass = d_new*cell_volume_code;
    double M_scale = d_new / d_old;

    mf[i] += mf_dep[i]; 

    // need to rescale specific energies to account for added mass
    te[i] = te[i]/M_scale + te_dep[i]/d_new;
    ge[i] = ge[i]/M_scale + ge_dep[i]/d_new;

    vx[i] += vx_dep[i];
    vy[i] += vy_dep[i];
    vz[i] += vz_dep[i];
    // Rescale color fields to account for new densities.
    // Don't need to rescale metal_density because we already deposited
    // into the metal_density field.

    EnzoMethodStarMaker::rescale_densities(enzo_block, i, d_new/d_old);

    // undo rescaling of metal_density
    mf[i] /= (d_new/d_old);

    // add deposited quantities to fields that track depositions
    // of all star particles in the block this cycle
     d_dep_tot[i] += d_dep[i];
    mf_dep_tot[i] += mf_dep[i];
    te_dep_tot[i] += te_dep[i];
    ge_dep_tot[i] += ge_dep[i];
    vx_dep_tot[i] += vx_dep[i];
    vy_dep_tot[i] += vy_dep[i];
    vz_dep_tot[i] += vz_dep[i];
  }
  // transform velocities back to "lab" frame
  // convert velocity (actually momentum density at the moment) field back to velocity 
  this->transformComovingWithStar(d,vx,vy,vz,up,vp,wp,mx,my,mz, -1);
  this->transformComovingWithStar(d_shell,vx_dep_tot,vy_dep_tot,vz_dep_tot,up,vp,wp,mx,my,mz, -1);

  // clear temporary fields 
  delete []  d_dep;
  delete [] mf_dep;
  delete [] te_dep;
  delete [] ge_dep;
  delete [] vx_dep;
  delete [] vy_dep;
  delete [] vz_dep;
}



double EnzoMethodFeedbackSTARSS::timestep (Block * block) throw()
{
  // In general this is not needed, but could imagine putting timestep
  // limiters in situations where, for example, one would want
  // dt < star_lifetime (or something like that), especially if
  // important things happen throughout the star's lifetime.
  EnzoUnits * enzo_units = enzo::units();

  EnzoMethodStarMaker* starmaker_method =
    (EnzoMethodStarMaker*)(enzo::problem()->method("star_maker"));
  ASSERT("EnzoMethodFeedbackSTARSS::timestep",
         "requires \"star_maker\" method", starmaker_method != nullptr);

  double dtStar = std::numeric_limits<double>::max();
  if (block->level() >= starmaker_method->sf_minimum_level()){
    const double pSNmax = 0.0005408 * starmaker_method->minimum_star_mass() *
                          block->dt() * enzo_units->time() / enzo_constants::Myr_s * 1.25;
    if (pSNmax > 1.0) dtStar = block->dt() * 1.0 / pSNmax;
  }

  return dtStar;
}


// #endif<|MERGE_RESOLUTION|>--- conflicted
+++ resolved
@@ -240,8 +240,7 @@
 // =============================================================================
 // =============================================================================
 
-EnzoMethodFeedbackSTARSS::EnzoMethodFeedbackSTARSS
-(ParameterAccessor &p)
+EnzoMethodFeedbackSTARSS::EnzoMethodFeedbackSTARSS(ParameterGroup p)
   : Method()
   , ir_feedback_(-1)
 {
@@ -1157,13 +1156,8 @@
         }
 
         // fading phase
-<<<<<<< HEAD
-        if (fader > 1 && this->fade_SNR_){
-          coupledMomenta = pTerminal * (1.0 - tanh(pow(fader * merger, 2.5)));
-=======
-        if (faded && enzo_config->method_feedback_fade_SNR){ 
+        if (faded && this->fade_SNR_){
           coupledMomenta *= (1.0 - tanh(pow(1.25*fader, 2)));
->>>>>>> d33acc37
           #ifdef DEBUG_FEEDBACK_STARSS 
             CkPrintf("STARSS_FB: Coupling Fading phase: p = %e\n", coupledMomenta);
           #endif
