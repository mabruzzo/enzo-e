--- conflicted
+++ resolved
@@ -92,12 +92,6 @@
 #endif  
 
   refresh.add_field (ix_);
-
-  const int ghost_depth = 4; // maximum of possible A_
-  const int min_face_rank = 0;
-  const int ir = add_refresh
-    (ghost_depth,min_face_rank,neighbor_type_(),
-     sync_type_(), enzo_sync_id_solver_jacobi_1);
 
   ScalarDescr * scalar_descr_int = cello::scalar_descr_int();
   i_iter_ = scalar_descr_int->new_value(name_ + ":iter");  
@@ -274,29 +268,11 @@
 
 void EnzoSolverJacobi::do_refresh_(Block * block)
 {
-<<<<<<< HEAD
-  const int ghost_depth   = A_->ghost_depth();
-
-  // REVERTING TO 0: addresses refresh synchronization bug
-  //  const int min_face_rank = cello::rank() - 1;
-  const int min_face_rank = 0;
-
-  //  const int id_sync = 2*sync_id_()+(*piter_(block))%2;
-
-  int sync_id = (*piter_(block) % 2 == 0) ?
-    enzo_sync_id_solver_jacobi_2 :
-    enzo_sync_id_solver_jacobi_3;
-  
-  Refresh refresh
-    (ghost_depth,min_face_rank,neighbor_type_(),
-     sync_type_(),  enzo_sync_id_solver_jacobi_2);
-=======
   TRACE_JACOBI(block,this,"do_refresh()");
 #ifdef DEBUG_NEW_REFRESH  
   CkPrintf ("DEBUG_NEW_REFRESH %s:%d ir_smooth=%d\n",__FILE__,__LINE__,ir_smooth_);
 #endif  
   Refresh & refresh = new_refresh(ir_smooth_);
->>>>>>> d7cd212a
 
   refresh.set_active(is_finest_(block));
   refresh.add_field (ix_);
