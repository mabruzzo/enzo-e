--- conflicted
+++ resolved
@@ -8,24 +8,15 @@
 #include "cello.hpp"
 #include "enzo.hpp"
 
-<<<<<<< HEAD
-EnzoMethodFeedback::EnzoMethodFeedback() : Method() {
-  enzo::check_particle_attribute("star", "mass");
-
-  FieldDescr *field_descr = cello::field_descr();
-  const EnzoConfig *enzo_config = enzo::config();
-  EnzoUnits *enzo_units = enzo::units();
-=======
 EnzoMethodFeedback::EnzoMethodFeedback
 ()
   : Method()
 {
   cello::particle_descr()->check_particle_attribute("star","mass");
 
-  FieldDescr * field_descr = cello::field_descr();
-  const EnzoConfig * enzo_config = enzo::config();
-  EnzoUnits * enzo_units = enzo::units();
->>>>>>> 3f7f33f4
+  FieldDescr *field_descr = cello::field_descr();
+  const EnzoConfig *enzo_config = enzo::config();
+  EnzoUnits *enzo_units = enzo::units();
 
   // AJE: This was the old way this was done
   // Initialize default refresh object
