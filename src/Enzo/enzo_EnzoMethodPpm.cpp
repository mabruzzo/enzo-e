// See LICENSE_CELLO file for license and copyright information

/// @file     enzo_EnzoMethodPpm.cpp
/// @author   James Bordner (jobordner@ucsd.edu)
/// @date     Fri Apr  2 17:05:23 PDT 2010
/// @brief    Implements the EnzoMethodPpm class

#include "cello.hpp"
#include "enzo.hpp"

// #define DEBUG_PPM

#ifdef DEBUG_PPM
#  define TRACE_PPM(MESSAGE)						\
  CkPrintf ("%s:%d TRACE_PPM %s %s\n",					\
	    __FILE__,__LINE__,block->name().c_str(),MESSAGE);		\
  fflush (stdout);
#else
#  define TRACE_PPM(MESSAGE) /* ... */
#endif

//----------------------------------------------------------------------

EnzoMethodPpm::EnzoMethodPpm ()
  : Method(),
    comoving_coordinates_(enzo::config()->physics_cosmology)
{
  // Initialize default Refresh object

<<<<<<< HEAD
  const int ir = add_refresh(4,0,neighbor_leaf,sync_barrier,
  			       enzo_sync_id_method_ppm);

  refresh(ir)->add_field("density");
  refresh(ir)->add_field("velocity_x");
  refresh(ir)->add_field("velocity_y");
  refresh(ir)->add_field("velocity_z");
  refresh(ir)->add_field("total_energy");
  refresh(ir)->add_field("internal_energy");
  refresh(ir)->add_field("acceleration_x");
  refresh(ir)->add_field("acceleration_y");
  refresh(ir)->add_field("acceleration_z");
=======
  Refresh & refresh = new_refresh(ir_post_);
  cello::simulation()->new_refresh_set_name(ir_post_,name());
  
  refresh.add_field("density");
  refresh.add_field("velocity_x");
  refresh.add_field("velocity_y");
  refresh.add_field("velocity_z");
  refresh.add_field("total_energy");
  refresh.add_field("internal_energy");
  refresh.add_field("acceleration_x");
  refresh.add_field("acceleration_y");
  refresh.add_field("acceleration_z");
>>>>>>> d7cd212a

  // PPM parameters initialized in EnzoBlock::initialize()
}

//----------------------------------------------------------------------

void EnzoMethodPpm::pup (PUP::er &p)
{
  // NOTE: change this function whenever attributes change

  TRACEPUP;

  Method::pup(p);

  p | comoving_coordinates_;
}

//----------------------------------------------------------------------

void EnzoMethodPpm::compute ( Block * block) throw()
{
  TRACE_PPM("compute()");
  EnzoBlock * enzo_block = enzo::block(block);

  if (block->is_leaf()) {
    TRACE_PPM ("BEGIN SolveHydroEquations");
    enzo_block->SolveHydroEquations 
      ( block->time(), block->dt(), comoving_coordinates_ );
    TRACE_PPM ("END SolveHydroEquations");

  }

  block->compute_done(); 
  
}

//----------------------------------------------------------------------

double EnzoMethodPpm::timestep ( Block * block ) const throw()
{

  TRACE_PPM("timestep()");

  EnzoBlock * enzo_block = enzo::block(block);

  enzo_float cosmo_a = 1.0, cosmo_dadt=0.0;

  EnzoPhysicsCosmology * cosmology = enzo::cosmology();

  ASSERT ("EnzoMethodPpm::timestep()",
	  "comoving_coordinates enabled but missing EnzoPhysicsCosmology",
	  ! (comoving_coordinates_ && (cosmology == NULL)) );

  if (comoving_coordinates_) {

    cosmology->compute_expansion_factor
      (&cosmo_a, &cosmo_dadt,(enzo_float)enzo_block->time());
    
  }

  enzo_float dtBaryons = ENZO_HUGE_VAL;

  /* Compute the pressure. */

  const int in = cello::index_static();

  EnzoComputePressure compute_pressure (EnzoBlock::Gamma[in],
					comoving_coordinates_);
  compute_pressure.compute(enzo_block);

  Field field = enzo_block->data()->field();

  int rank = cello::rank();

  enzo_float * density    = (enzo_float *)field.values("density");
  enzo_float * velocity_x = (rank >= 1) ? 
    (enzo_float *)field.values("velocity_x") : NULL;
  enzo_float * velocity_y = (rank >= 2) ? 
    (enzo_float *)field.values("velocity_y") : NULL;
  enzo_float * velocity_z = (rank >= 3) ? 
    (enzo_float *)field.values("velocity_z") : NULL;
  enzo_float * pressure = (enzo_float *) field.values("pressure");
   
  /* calculate minimum timestep */

  FORTRAN_NAME(calc_dt)(&rank, 
			enzo_block->GridDimension, 
			enzo_block->GridDimension+1,
			enzo_block->GridDimension+2,
			enzo_block->GridStartIndex, 
			enzo_block->GridEndIndex,
			enzo_block->GridStartIndex+1, 
			enzo_block->GridEndIndex+1,
			enzo_block->GridStartIndex+2, 
			enzo_block->GridEndIndex+2,
			&enzo_block->CellWidth[0], 
			&enzo_block->CellWidth[1], 
			&enzo_block->CellWidth[2],
			&EnzoBlock::Gamma[in], &EnzoBlock::PressureFree[in], &cosmo_a,
			density, pressure,
			velocity_x, 
			velocity_y, 
			velocity_z, 
			&dtBaryons);

  TRACE1 ("dtBaryons: %f",dtBaryons);

  dtBaryons *= courant_;

  double dt = dtBaryons;

  return dt;
}<|MERGE_RESOLUTION|>--- conflicted
+++ resolved
@@ -27,20 +27,6 @@
 {
   // Initialize default Refresh object
 
-<<<<<<< HEAD
-  const int ir = add_refresh(4,0,neighbor_leaf,sync_barrier,
-  			       enzo_sync_id_method_ppm);
-
-  refresh(ir)->add_field("density");
-  refresh(ir)->add_field("velocity_x");
-  refresh(ir)->add_field("velocity_y");
-  refresh(ir)->add_field("velocity_z");
-  refresh(ir)->add_field("total_energy");
-  refresh(ir)->add_field("internal_energy");
-  refresh(ir)->add_field("acceleration_x");
-  refresh(ir)->add_field("acceleration_y");
-  refresh(ir)->add_field("acceleration_z");
-=======
   Refresh & refresh = new_refresh(ir_post_);
   cello::simulation()->new_refresh_set_name(ir_post_,name());
   
@@ -53,7 +39,6 @@
   refresh.add_field("acceleration_x");
   refresh.add_field("acceleration_y");
   refresh.add_field("acceleration_z");
->>>>>>> d7cd212a
 
   // PPM parameters initialized in EnzoBlock::initialize()
 }
