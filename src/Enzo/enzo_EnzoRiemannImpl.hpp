--- conflicted
+++ resolved
@@ -305,60 +305,6 @@
   p|passive_scalar_groups_;
   p|passive_integrable_groups_;
   p|passive_integrable_categories_;
-<<<<<<< HEAD
-  p|force_bfield_fluxes_to_zero_;
-}
-
-//----------------------------------------------------------------------
-
-template <class ImplFunctor>
-const std::vector<std::string> EnzoRiemannImpl<ImplFunctor>::combined_integrable_groups() const throw()
-{
-  std::vector<std::string> combined_integrable_groups;
-
-  auto contains = [](const std::vector<std::string> &vec,
-		     const std::string &value)
-  { return std::find(vec.cbegin(),vec.cend(), value) != vec.cend(); };
-
-  for (const std::string& elem : integrable_groups_){
-    if (!contains(combined_integrable_groups, elem)) {
-      combined_integrable_groups.push_back(elem);
-    }
-  }
-  for (const std::string& elem : passive_scalar_groups_){
-    if (!contains(combined_integrable_groups, elem)) {
-      combined_integrable_groups.push_back(elem);
-    }
-  }
-  for (const std::string& elem : passive_integrable_groups_){
-    if (!contains(combined_integrable_groups, elem)) {
-      combined_integrable_groups.push_back(elem);
-    }
-  }
-
-  return combined_integrable_groups;
-}
-
-//----------------------------------------------------------------------
-
-inline void set_bfield_fluxes_to_zero_(EnzoFieldArrayFactory array_factory,
-                                       Grouping &flux_group) noexcept
-{
-  int num_fields = flux_group.size("bfield");
-  for (int field_ind=0; field_ind<num_fields; field_ind++){
-    EFlt3DArray bfield_flux = array_factory.from_grouping(flux_group, "bfield",
-                                                          field_ind);
-    for (int iz=0; iz<bfield_flux.shape(0); iz++) {
-      for (int iy=0; iy<bfield_flux.shape(1); iy++) {
-        for (int ix=0; ix<bfield_flux.shape(2); ix++) {
-          bfield_flux(iz,iy,ix) = 0.;
-        }
-      }
-    }
-
-  }
-=======
->>>>>>> 4deb945d
 }
 
 //----------------------------------------------------------------------
