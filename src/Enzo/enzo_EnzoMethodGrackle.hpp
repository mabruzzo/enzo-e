// See LICENSE_CELLO file for license and copyright information

/// @file     enzo_EnzoMethodGrackle.hpp
/// @author   James Bordner (jobordner@ucsd.edu)
///           Andrew Emerick (aemerick11@gmail.com)
/// @date     Tues May 7
/// @brief    [\ref Enzo] Declaration of EnzoMethodGrackle class
///
/// This class interfaces the Grackle primordial chemistry / cooling
/// library with Cello

#ifndef ENZO_ENZO_METHOD_GRACKLE_HPP
#define ENZO_ENZO_METHOD_GRACKLE_HPP


#ifdef CONFIG_USE_GRACKLE
// PUP operator for Grackle's code_units
inline void operator|(PUP::er &p, code_units &c){
  // Make sure to change this if code_units ever changes
  // all are just single values (int or float)

  p | c.comoving_coordinates;
  p | c.density_units;
  p | c.length_units;
  p | c.time_units;
  p | c.velocity_units;
  p | c.a_units;
  p | c.a_value;

}

typedef int (*grackle_local_property_func)(chemistry_data*,
					   chemistry_data_storage *,
					   code_units*, grackle_field_data*,
					   enzo_float*);
#endif



class EnzoMethodGrackle : public Method {

  /// @class    EnzoMethodGrackle
  /// @ingroup  Enzo
  ///
  /// This class interfaces the Grackle primordial chemistry / cooling
  /// library with Cello

public: // interface

  /// Create a new EnzoMethodGrackle object
  EnzoMethodGrackle(
                    const double physics_cosmology_initial_redshift,
                    const double time);

  // Destructor
  virtual ~EnzoMethodGrackle() throw() { deallocate_grackle_rates_(); }

  /// Charm++ PUP::able declarations
  PUPable_decl(EnzoMethodGrackle);

  /// Charm++ PUP::able migration constructor
  EnzoMethodGrackle (CkMigrateMessage *m)
    : Method (m)
#ifdef CONFIG_USE_GRACKLE
      , grackle_units_()
      , grackle_rates_()
      , time_grackle_data_initialized_(ENZO_FLOAT_UNDEFINED)
#endif
    {  }

  /// CHARM++ Pack / Unpack function
  void pup (PUP::er &p){

    // NOTE: change this function whenever attributes change

  #ifdef CONFIG_USE_GRACKLE

    TRACEPUP;

    Method::pup(p);

    p | grackle_units_;

    double last_init_time = time_grackle_data_initialized_;
    p | last_init_time;
    if (p.isUnpacking()) {
      ASSERT("EnzoMethodGrackle::pup",
             "grackle_chemistry_data must have previously been initialized",
             last_init_time!=ENZO_FLOAT_UNDEFINED);
      // the following recomputes grackle_rates_ (and sets the value of
      // time_grackle_data_initialized_ to last_init_time). This is done
      // to avoid writing pup methods for all of Grackle's internal data
      // structures.
      time_grackle_data_initialized_ = ENZO_FLOAT_UNDEFINED;
      initialize_grackle_chemistry_data(last_init_time, true);
    }

  #endif /* CONFIG_USE_GRACKLE */

  }

  /// Apply the method to advance a block one timestep
  virtual void compute( Block * block) throw();

  virtual std::string name () throw ()
  { return "grackle"; }

  /// Compute maximum timestep for this method
  virtual double timestep ( Block * block) const throw();

#ifdef CONFIG_USE_GRACKLE

<<<<<<< HEAD
  static void define_required_grackle_fields();

  void initialize_grackle_chemistry_data(double current_time);
=======
  void initialize_grackle_chemistry_data(double current_time,
                                         bool preinitialized_units = false);

  static void setup_grackle_units (double current_time,
                                   code_units * grackle_units) throw();
>>>>>>> 2b791b65

  static void setup_grackle_units(EnzoBlock * enzo_block,
                                  code_units * grackle_units,
                                  int i_hist = 0 ) throw(){
    double compute_time;
    if (i_hist == 0) {
      compute_time = enzo_block->time();
    } else {
      compute_time = enzo_block->data()->field().history_time(i_hist);
    }
    setup_grackle_units(compute_time, grackle_units);
  }

  static void setup_grackle_fields(EnzoBlock * enzo_block,
                                   grackle_field_data * grackle_fields,
                                   int i_hist = 0 ) throw();

  static void update_grackle_density_fields(EnzoBlock * enzo_block,
                                   grackle_field_data * grackle_fields) throw();

  static void delete_grackle_fields(grackle_field_data * grackle_fields_) throw() {
      grackle_fields_->density         = NULL;
      grackle_fields_->internal_energy = NULL;
      grackle_fields_->x_velocity      = NULL;
      grackle_fields_->y_velocity      = NULL;
      grackle_fields_->z_velocity      = NULL;
      grackle_fields_->HI_density      = NULL;
      grackle_fields_->HII_density     = NULL;
      grackle_fields_->HeI_density     = NULL;
      grackle_fields_->HeII_density    = NULL;
      grackle_fields_->HeIII_density   = NULL;
      grackle_fields_->e_density       = NULL;
      grackle_fields_->HM_density      = NULL;
      grackle_fields_->H2I_density     = NULL;
      grackle_fields_->H2II_density    = NULL;
      grackle_fields_->DI_density      = NULL;
      grackle_fields_->DII_density     = NULL;
      grackle_fields_->HDI_density     = NULL;
      grackle_fields_->metal_density   = NULL;
      grackle_fields_->volumetric_heating_rate = NULL;
      grackle_fields_->specific_heating_rate   = NULL;

      delete [] grackle_fields_->grid_dimension; grackle_fields_->grid_dimension = NULL;
      delete [] grackle_fields_->grid_start;     grackle_fields_->grid_start      = NULL;
      delete [] grackle_fields_->grid_end;       grackle_fields_->grid_end        = NULL;

      return;
 }

  void calculate_cooling_time(Block * block, enzo_float* ct,
			      code_units* grackle_units = NULL,
			      grackle_field_data* grackle_fields = NULL,
			      int i_hist = 0) const throw()
  {
    compute_local_property_(block, ct, grackle_units, grackle_fields, i_hist,
			    &local_calculate_cooling_time,
			    "local_calculate_cooling_time");
  }

  void calculate_pressure(Block * block, enzo_float* pressure,
			  code_units* grackle_units = NULL,
			  grackle_field_data* grackle_fields = NULL,
			  int i_hist = 0) const throw()
  {
    compute_local_property_(block, pressure, grackle_units, grackle_fields,
			    i_hist, &local_calculate_pressure,
			    "local_calculate_pressure");
  }

  void calculate_temperature(Block * block, enzo_float* temperature,
			     code_units* grackle_units = NULL,
			     grackle_field_data* grackle_fields = NULL,
			     int i_hist = 0) const throw()
  {
    compute_local_property_(block, temperature, grackle_units, grackle_fields,
			    i_hist, &local_calculate_temperature,
			    "local_calculate_temperature");
  }

#endif

protected: // methods

  void deallocate_grackle_rates_() throw();

#ifdef CONFIG_USE_GRACKLE

  // when grackle_units is NULL, new values are temporarily allocated
  void compute_local_property_(Block * block, enzo_float* values,
			       code_units* grackle_units,
			       grackle_field_data* grackle_fields, int i_hist,
			       grackle_local_property_func func,
			       std::string func_name) const throw();

#endif

protected: // methods

#ifdef CONFIG_USE_GRACKLE
  void compute_( EnzoBlock * enzo_block) throw();

  void ResetEnergies ( EnzoBlock * enzo_block) throw();

// protected: // attributes

  code_units grackle_units_;
  chemistry_data_storage grackle_rates_;
  double time_grackle_data_initialized_;
#endif

};

#endif /* ENZO_ENZO_METHOD_GRACKLE_HPP */<|MERGE_RESOLUTION|>--- conflicted
+++ resolved
@@ -110,17 +110,13 @@
 
 #ifdef CONFIG_USE_GRACKLE
 
-<<<<<<< HEAD
   static void define_required_grackle_fields();
 
-  void initialize_grackle_chemistry_data(double current_time);
-=======
   void initialize_grackle_chemistry_data(double current_time,
                                          bool preinitialized_units = false);
 
   static void setup_grackle_units (double current_time,
                                    code_units * grackle_units) throw();
->>>>>>> 2b791b65
 
   static void setup_grackle_units(EnzoBlock * enzo_block,
                                   code_units * grackle_units,
