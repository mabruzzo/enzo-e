--- conflicted
+++ resolved
@@ -707,11 +707,6 @@
   read_method_check_(p);
   read_method_grackle_(p);
   read_method_gravity_(p);
-<<<<<<< HEAD
-  read_method_heat_(p);
-=======
-  read_method_merge_sinks_(p);
->>>>>>> d33acc37
   read_method_ppm_(p);
   read_method_m1_closure_(p);
   read_method_turbulence_(p);
