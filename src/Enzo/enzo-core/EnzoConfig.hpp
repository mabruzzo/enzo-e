// See LICENSE_CELLO file for license and copyright information

/// @file     enzo_EnzoConfig.hpp
/// @author   James Bordner (jobordner@ucsd.edu)
/// @date     2012-10-02
/// @brief    [\ref Parameters] Declaration of the EnzoConfig class
///

#ifndef PARAMETERS_ENZO_CONFIG_HPP
#define PARAMETERS_ENZO_CONFIG_HPP

#define MAX_FIELDS      30
#define MAX_FILE_GROUPS 10

class Parameters;

class EnzoConfig : public Config {

  /// @class    EnzoConfig
  /// @ingroup  Enzo
  /// @brief    [\ref Enzo] Declaration of Enzo configuration class

public: // interface

  /// Constructor
  EnzoConfig() throw();

  /// Destructor
  virtual ~EnzoConfig() throw();

  /// Copy constructor
  EnzoConfig(const EnzoConfig & config) throw();

  /// Assignment operator
  EnzoConfig & operator= (const EnzoConfig & config) throw();

  /// CHARM++ PUP::able declaration
  PUPable_decl(EnzoConfig);

  /// CHARM++ migration constructor
  EnzoConfig(CkMigrateMessage *m)
    : Config (m),
      adapt_mass_type(),
      ppm_diffusion(0),
      ppm_flattening(0),
      ppm_minimum_pressure_support_parameter(0),
      ppm_pressure_free(false),
      ppm_steepening(false),
      ppm_use_minimum_pressure_support(false),
      field_uniform_density(1.0),
      // Cosmology
      physics_cosmology(false),
      physics_cosmology_hubble_constant_now(0.0),
      physics_cosmology_omega_matter_now(0.0),
      physics_cosmology_omega_lamda_now(0.0),
      physics_cosmology_omega_baryon_now(1.0),
      physics_cosmology_omega_cdm_now(0.0),
      physics_cosmology_comoving_box_size(0.0),
      physics_cosmology_max_expansion_rate(0.0),
      physics_cosmology_initial_redshift(0.0),
      physics_cosmology_final_redshift(0.0),
      // FluidProps
      physics_fluid_props_de_config(),
      physics_fluid_props_eos_variant(),
      physics_fluid_props_fluid_floor_config(),
      physics_fluid_props_mol_weight(0.0),
      // Gravity
      physics_gravity_grav_constant_codeU(-1.0),

      //--------------------
      // INITIAL [sorted]
      //--------------------

      // EnzoInitialAccretionTest
      initial_accretion_test_gas_density(0.0),
      initial_accretion_test_gas_pressure(0.0),
      initial_accretion_test_gas_radial_velocity(0.0),
      initial_accretion_test_sink_mass(0.0),
      // EnzoInitialBBTest
      initial_bb_test_angular_rotation_velocity(0.0),
      initial_bb_test_external_density(0.0),
      initial_bb_test_fluctuation_amplitude(0.0),
      initial_bb_test_mean_density(0.0),
      initial_bb_test_nominal_sound_speed(0.0),
      initial_bb_test_truncation_radius(0.0),
      // EnzoInitialBCenter
      initial_bcenter_update_etot(false),
      // EnzoInitialBurkertBodenheimer
      initial_burkertbodenheimer_densityprofile(1),
      initial_burkertbodenheimer_mass(0.0),
      initial_burkertbodenheimer_outer_velocity(-1),
      initial_burkertbodenheimer_particle_ratio(0.0),
      initial_burkertbodenheimer_radius_relative(0.0),
      initial_burkertbodenheimer_rank(0),
      initial_burkertbodenheimer_rotating(true),
      initial_burkertbodenheimer_temperature(0.0),
      // EnzoInitialCloud
      initial_cloud_center_x(0.0),
      initial_cloud_center_y(0.0),
      initial_cloud_center_z(0.0),
      initial_cloud_density_cloud(0.0),
      initial_cloud_density_wind(0.0),
      initial_cloud_eint_wind(0.0),
      initial_cloud_etot_wind(0.0),
      initial_cloud_initialize_uniform_bfield(false),
      initial_cloud_metal_mass_frac(0.0),
      initial_cloud_perturb_Nwaves(0),
      initial_cloud_perturb_amplitude(0.0),
      initial_cloud_perturb_min_wavelength(std::numeric_limits<double>::min()),
      initial_cloud_perturb_max_wavelength(std::numeric_limits<double>::min()),
      initial_cloud_perturb_seed(0),
      initial_cloud_radius(0.),
      initial_cloud_subsample_n(0),
      initial_cloud_velocity_wind(0.0),
      // EnzoInitialCollapse
      initial_collapse_mass(0.0),
      initial_collapse_particle_ratio(0.0),
      initial_collapse_radius_relative(0.0),
      initial_collapse_rank(0),
      initial_collapse_temperature(0.0),
      // EnzoInitialCosmology
      initial_cosmology_temperature(0.0),
      // EnzoInitialFeedbackTest
      initial_feedback_test_density(),
      initial_feedback_test_e_density(),
      initial_feedback_test_from_file(),
      initial_feedback_test_HeI_density(),
      initial_feedback_test_HeII_density(),
      initial_feedback_test_HeIII_density(),
      initial_feedback_test_HI_density(),
      initial_feedback_test_HII_density(),
      initial_feedback_test_metal_fraction(),
      initial_feedback_test_star_mass(),
      initial_feedback_test_temperature(),
      initial_feedback_test_luminosity(),
      // EnzoGrackleTest
      initial_grackle_test_maximum_H_number_density(1000.0),
      initial_grackle_test_maximum_metallicity(1.0),
      initial_grackle_test_maximum_temperature(1.0E8),
      initial_grackle_test_minimum_H_number_density(0.1),
      initial_grackle_test_minimum_metallicity(1.0E-4),
      initial_grackle_test_minimum_temperature(10.0),
      // EnzoInitialHdf5
      initial_hdf5_blocking(),
      initial_hdf5_field_coords(),
      initial_hdf5_field_datasets(),
      initial_hdf5_field_files(),
      initial_hdf5_field_names(),
      initial_hdf5_format(),
      initial_hdf5_max_level(),
      initial_hdf5_monitor_iter(),
      initial_hdf5_particle_attributes(),
      initial_hdf5_particle_coords(),
      initial_hdf5_particle_datasets(),
      initial_hdf5_particle_files(),
      initial_hdf5_particle_types(),
      //   AE: Maybe these values (and those in cpp) don't matter
      //       are they overwritten by the read-in (even when not found in param file)?
      // EnzoInitialIsolatedGalaxy
      initial_IG_analytic_velocity(false),
      initial_IG_disk_mass(42.9661),            // Gas disk mass in code units
      initial_IG_disk_metal_fraction(1.0E-10),         // Gas disk metal fraction
      initial_IG_disk_temperature(1e4),         // Gas disk temperature in K
      initial_IG_gas_fraction(0.2),             // Gas disk M_gas / M_star
      initial_IG_gas_halo_density(0.0),          // Gas halo uniform density (ignored if zero)
      initial_IG_gas_halo_mass(0.1),             // Gas halo total mass in code units
      initial_IG_gas_halo_metal_fraction(1.0E-10),      // Gas halo metal fraction
      initial_IG_gas_halo_radius(1.0),           // Gas halo maximum radius in code units
      initial_IG_gas_halo_temperature(1e4),      // Gas halo initial temperature
      initial_IG_include_recent_SF(false),
      initial_IG_live_dm_halo(false),
      initial_IG_recent_SF_bin_size(5.0),
      initial_IG_recent_SF_end(0.0),
      initial_IG_recent_SF_seed(12345),
      initial_IG_recent_SF_SFR(2.0),
      initial_IG_recent_SF_start(-100.0),
      initial_IG_scale_height(0.00343218),      // Gas disk scale height in code units
      initial_IG_scale_length(0.0343218),       // Gas disk scale length in code units
      initial_IG_stellar_bulge(false),
      initial_IG_stellar_disk(false),
      initial_IG_use_gas_particles(false),       //
      // EnzoInitialMergeSinksTest
      initial_merge_sinks_test_particle_data_filename(""),
      // EnzoInitialMusic
      initial_music_field_coords(),
      initial_music_field_datasets(),
      initial_music_field_files(),
      initial_music_field_names(),
      initial_music_particle_attributes(),
      initial_music_particle_coords(),
      initial_music_particle_datasets(),
      initial_music_particle_files(),
      initial_music_particle_types(),
      initial_music_throttle_close_count(),
      initial_music_throttle_group_size(),
      initial_music_throttle_internode(),
      initial_music_throttle_intranode(),
      initial_music_throttle_node_files(),
      initial_music_throttle_seconds_delay(),
      initial_music_throttle_seconds_stagger(),
      // EnzoInitialPm
      initial_pm_field(""),
      initial_pm_level(0),
      initial_pm_mpp(0.0),
      initial_sedov_density(0.0),
      // EnzoInitialSedovArray[23]
      initial_sedov_pressure_in(0.0),
      initial_sedov_pressure_out(0.0),
      initial_sedov_radius_relative(0.0),
      // EnzoInitialSedovRandom
      initial_sedov_random_density(0.0),
      initial_sedov_random_grackle_cooling(false),
      initial_sedov_random_half_empty(false),
      initial_sedov_random_max_blasts(0),
      initial_sedov_random_pressure_in(0.0),
      initial_sedov_random_pressure_out(0.0),
      initial_sedov_random_radius_relative(0.0),
      initial_sedov_random_te_multiplier(0),
      initial_sedov_rank(0),
      // EnzoInitialShuCollapse
      initial_shu_collapse_central_sink_exists(false),
      initial_shu_collapse_central_sink_mass(0.0),
      initial_shu_collapse_external_density(0.0),
      initial_shu_collapse_instability_parameter(0.0),
      initial_shu_collapse_nominal_sound_speed(0.0),
      initial_shu_collapse_truncation_radius(0.0),
      // EnzoInitialSoup
      initial_soup_density(0.0),
      initial_soup_file(""),
      initial_soup_pressure_in(0.0),
      initial_soup_pressure_out(0.0),
      initial_soup_rank(0),
      initial_soup_rotate(false),
      // EnzoInitialTurbulence
      initial_turbulence_density(0.0),
      initial_turbulence_pressure(0.0),
      initial_turbulence_temperature(0.0),

      //--------------------
      // METHODS [sorted]
      //--------------------

      // EnzoMethodCheck
      method_check_num_files(1),
      method_check_ordering("order_morton"),
      method_check_dir(),
      method_check_monitor_iter(0),
      method_check_include_ghosts(false),
      /// EnzoMethodFeedback
      method_feedback_ejecta_mass(0.0),
      method_feedback_ejecta_metal_fraction(0.0),
      method_feedback_flavor(""),
      method_feedback_ke_fraction(0.0),
      method_feedback_radius(-1.0),
      method_feedback_shift_cell_center(true),
      method_feedback_stencil(3),
      method_feedback_supernova_energy(1.0),
      method_feedback_time_first_sn(-1.0), // in Myr
      method_feedback_use_ionization_feedback(false),
      /// EnzoMethodFeedbackSTARSS
      method_feedback_supernovae(true),
      method_feedback_unrestricted_sn(true),
      method_feedback_stellar_winds(true),
      method_feedback_min_level(0),
      method_feedback_analytic_SNR_shell_mass(true),
      method_feedback_fade_SNR(true),
      method_feedback_NEvents(-1),
      // EnzoMethodCheckGravity
      method_check_gravity_particle_type(),
      /// EnzoMethodStarMaker
      method_star_maker_flavor(""),
      method_star_maker_use_density_threshold(false),           // check above density threshold before SF
      method_star_maker_use_velocity_divergence(false),         // check for converging flow before SF
      method_star_maker_use_dynamical_time(false),              //
      method_star_maker_use_altAlpha(false), // alternate virial parameter calculation
      method_star_maker_use_cooling_time(false), 
      method_star_maker_use_self_gravitating(false),           //
      method_star_maker_use_h2_self_shielding(false),
      method_star_maker_use_jeans_mass(false),
      method_star_maker_use_overdensity_threshold(false),
      method_star_maker_use_critical_metallicity(false),
      method_star_maker_use_temperature_threshold(false),
      method_star_maker_critical_metallicity(0.0),
      method_star_maker_temperature_threshold(1.0E4),
      method_star_maker_number_density_threshold(0.0),      // Number density threshold in cgs
      method_star_maker_maximum_mass_fraction(0.05),            // maximum cell mass fraction to convert to stars
      method_star_maker_efficiency(0.01),            // star maker efficiency
      method_star_maker_minimum_star_mass(0.0),    // minium star particle mass in solar masses
      method_star_maker_maximum_star_mass(-1.0),    // maximum star particle mass in solar masses
      method_star_maker_min_level(0), // minimum refinement level for star formation
      method_star_maker_turn_off_probability(false),
      // EnzoMethodM1Closure
      method_m1_closure(false),
      method_m1_closure_N_groups(1), // # of frequency bins
      method_m1_closure_flux_function("GLF"), // which flux function to use
      method_m1_closure_hll_file("hll_evals.list"), // path to hll eigenvalue table
      method_m1_closure_clight_frac(1.0), // fraction of speed of light value to use
      method_m1_closure_photon_escape_fraction(1.0),
      method_m1_closure_radiation_spectrum("custom"), // Type of radiation spectrum to use for star particles 
      method_m1_closure_temperature_blackbody(-1.0), // requires radiation_spectrum="blackbody"
      method_m1_closure_particle_luminosity(-1.0), // specify emission rate from sources
      method_m1_closure_SED(), // supply list of emission rates for all groups (radiation_spectrum="custom")
      method_m1_closure_min_photon_density(0.0),
      method_m1_closure_attenuation(true),
      method_m1_closure_thermochemistry(true),
      method_m1_closure_recombination_radiation(false),
      method_m1_closure_H2_photodissociation(false),
      method_m1_closure_lyman_werner_background(false),
      method_m1_closure_LWB_J21(-1.0),
      method_m1_closure_cross_section_calculator("vernier"), // what type of cross section calculator to use ("vernier", "vernier_average", "custom")
      method_m1_closure_sigmaN(), // user-defined cross sections (requires cross_section_calculator = "custom")
      method_m1_closure_sigmaE(), 
      method_m1_closure_energy_lower(),
      method_m1_closure_energy_upper(),
      method_m1_closure_energy_mean(), // mean energy for bin
      // EnzoMethodTurbulence
      method_turbulence_edot(0.0),
      method_turbulence_mach_number(0.0),
<<<<<<< HEAD
      // EnzoMethodGravity
      method_gravity_solver(""),
      method_gravity_order(4),
      method_gravity_dt_max(1.0e10),
      method_gravity_accumulate(false),
=======
      // EnzoMethodGrackle
      method_grackle_use_grackle(false),
      method_grackle_chemistry(),
      method_grackle_use_cooling_timestep(false),
      method_grackle_radiation_redshift(-1.0),
>>>>>>> 2eeea227
      // EnzoMethodBackgroundAcceleration
      method_background_acceleration_flavor(""),
      method_background_acceleration_mass(0.0),
      method_background_acceleration_DM_mass(0.0),
      method_background_acceleration_bulge_mass(0.0),
      method_background_acceleration_core_radius(0.0),
      method_background_acceleration_bulge_radius(0.0),
      method_background_acceleration_stellar_mass(0.0),
      method_background_acceleration_DM_mass_radius(0.0),
      method_background_acceleration_stellar_scale_height_r(0.0),
      method_background_acceleration_stellar_scale_height_z(0.0),
      method_background_acceleration_apply_acceleration(true),
      // EnzoMethodMHDVlct
      method_vlct_riemann_solver(""),
      method_vlct_time_scheme(""),
      method_vlct_reconstruct_method(""),
      method_vlct_theta_limiter(0.0),
      method_vlct_mhd_choice(""),
      // EnzoMethodMergeSinks
      method_merge_sinks_merging_radius_cells(0.0),
      // EnzoMethodAccretion
      method_accretion_accretion_radius_cells(0.0),
      method_accretion_flavor(""),
      method_accretion_physical_density_threshold_cgs(0.0),
      method_accretion_max_mass_fraction(0.0),
      // EnzoProlong
      prolong_enzo_type(),
      prolong_enzo_positive(true),
      prolong_enzo_use_linear(false),
      // EnzoSolverMg0
      solver_pre_smooth(),
      solver_post_smooth(),
      solver_last_smooth(),
      solver_coarse_solve(),
      solver_domain_solve(),
      solver_weight(),
      solver_restart_cycle(),
      // EnzoSolver<Krylov>
      solver_precondition(),
      solver_coarse_level(),
      solver_is_unigrid(),
      // EnzoStopping
      stopping_redshift()

  {
    for (int axis=0; axis<3; axis++) {
      initial_cloud_uniform_bfield[axis] = 0;
      initial_sedov_array[axis] = 0;
      initial_sedov_random_array[axis] = 0;
      initial_soup_array[axis] = 0;
      initial_soup_d_pos[axis] = 0;
      initial_soup_d_size[axis] = 0;
      initial_collapse_array[axis] = 0;
      initial_IG_center_position[axis] = 0.5;
      initial_IG_bfield[axis]         = 0.0;
      initial_accretion_test_sink_position[axis] = 0.0;
      initial_accretion_test_sink_velocity[axis] = 0.0;
      method_background_acceleration_center[axis] = 0.5;
      method_background_acceleration_angular_momentum[axis] = 0;

      initial_feedback_test_position[axis] = 0.5;
    }
    method_background_acceleration_angular_momentum[2] = 1;
  }

  /// CHARM++ Pack / Unpack function
  void pup (PUP::er &p);

  /// Read values from the Parameters object
  void read (Parameters * parameters) throw();

protected: // methods

  void read_adapt_(Parameters *);

  void read_field_(Parameters *);

  //--------------------
  // read_initial [sorted]
  //--------------------
  void read_initial_accretion_test_(Parameters *);
  void read_initial_bb_test_(Parameters *);
  void read_initial_bcenter_(Parameters *);
  void read_initial_burkertbodenheimer_(Parameters *);
  void read_initial_cloud_(Parameters *);
  void read_initial_collapse_(Parameters *);
  void read_initial_cosmology_(Parameters *);
  void read_initial_feedback_test_(Parameters *);
  void read_initial_grackle_(Parameters *);
  void read_initial_hdf5_(Parameters *);
  void read_initial_isolated_galaxy_(Parameters *);
  void read_initial_merge_sinks_test_(Parameters *);
  void read_initial_music_(Parameters *);
  void read_initial_pm_(Parameters *);
  void read_initial_sedov_(Parameters *);
  void read_initial_sedov_random_(Parameters *);
  void read_initial_shu_collapse_(Parameters *);
  void read_initial_soup_(Parameters *);
  void read_initial_turbulence_(Parameters *);

  //--------------------
  // read_method [sorted]
  //--------------------
  void read_method_accretion_(Parameters *);
  void read_method_background_acceleration_(Parameters *);
  void read_method_check_(Parameters *);
  void read_method_feedback_(Parameters *);
<<<<<<< HEAD
  void read_method_gravity_(Parameters *);
=======
  void read_method_grackle_(Parameters *);
>>>>>>> 2eeea227
  void read_method_merge_sinks_(Parameters *);
  void read_method_ppm_(Parameters *);
  void read_method_star_maker_(Parameters *);
  void read_method_m1_closure_(Parameters *);
  void read_method_turbulence_(Parameters *);
  void read_method_vlct_(Parameters *);
  
  void read_physics_(Parameters *);
  void read_physics_fluid_props_(Parameters *);
  void read_physics_gravity_(Parameters *);

  void read_prolong_enzo_(Parameters *);

  void read_solvers_(Parameters *);

  void read_stopping_(Parameters *);


public: // attributes

  // NOTE: change pup() function whenever attributes change

  /// Refine

  std::vector <std::string>  adapt_mass_type;

  /// EnzoMethodPpm

  bool                       ppm_diffusion;
  int                        ppm_flattening;
  int                        ppm_minimum_pressure_support_parameter;
  bool                       ppm_pressure_free;
  bool                       ppm_steepening;
  bool                       ppm_use_minimum_pressure_support;

  double                     field_uniform_density;

  /// Cosmology
  bool                       physics_cosmology;
  double                     physics_cosmology_hubble_constant_now;
  double                     physics_cosmology_omega_matter_now;
  double                     physics_cosmology_omega_lamda_now;
  double                     physics_cosmology_omega_baryon_now;
  double                     physics_cosmology_omega_cdm_now;
  double                     physics_cosmology_comoving_box_size;
  double                     physics_cosmology_max_expansion_rate;
  double                     physics_cosmology_initial_redshift;
  double                     physics_cosmology_final_redshift;

  /// FluidProps
  EnzoDualEnergyConfig       physics_fluid_props_de_config;
  EnzoEOSVariant             physics_fluid_props_eos_variant;
  EnzoFluidFloorConfig       physics_fluid_props_fluid_floor_config;
  double                     physics_fluid_props_mol_weight;

  /// Gravity
  double                     physics_gravity_grav_constant_codeU;

  /// EnzoInitialBCenter;
  bool                       initial_bcenter_update_etot;

  /// EnzoInitialBurkertBodenheimer
  int                        initial_burkertbodenheimer_rank;
  int                        initial_burkertbodenheimer_array[3];
  double                     initial_burkertbodenheimer_radius_relative;
  double                     initial_burkertbodenheimer_particle_ratio;
  double                     initial_burkertbodenheimer_mass;
  double                     initial_burkertbodenheimer_temperature;
  int                        initial_burkertbodenheimer_densityprofile;
  bool                       initial_burkertbodenheimer_rotating;
  double                     initial_burkertbodenheimer_outer_velocity;

  /// EnzoInitialCloud;
  double                     initial_cloud_center_x;
  double                     initial_cloud_center_y;
  double                     initial_cloud_center_z;
  double                     initial_cloud_density_cloud;
  double                     initial_cloud_density_wind;
  double                     initial_cloud_eint_wind;
  double                     initial_cloud_etot_wind;
  bool                       initial_cloud_initialize_uniform_bfield;
  double                     initial_cloud_uniform_bfield[3];
  double                     initial_cloud_metal_mass_frac;
  int                        initial_cloud_perturb_Nwaves;
  double                     initial_cloud_perturb_amplitude;
  double                     initial_cloud_perturb_min_wavelength;
  double                     initial_cloud_perturb_max_wavelength;
  unsigned int               initial_cloud_perturb_seed;
  double                     initial_cloud_radius;
  int                        initial_cloud_subsample_n;
  double                     initial_cloud_velocity_wind;

  /// EnzoInitialCosmology;
  double                     initial_cosmology_temperature;

  /// EnzoInitialCollapse
  int                        initial_collapse_rank;
  int                        initial_collapse_array[3];
  double                     initial_collapse_radius_relative;
  double                     initial_collapse_particle_ratio;
  double                     initial_collapse_mass;
  double                     initial_collapse_temperature;

  /// EnzoGrackleTest
  double                     initial_grackle_test_maximum_H_number_density;
  double                     initial_grackle_test_maximum_metallicity;
  double                     initial_grackle_test_maximum_temperature;
  double                     initial_grackle_test_minimum_H_number_density;
  double                     initial_grackle_test_minimum_metallicity;
  double                     initial_grackle_test_minimum_temperature;

  /// EnzoInitialHdf5

  int                         initial_hdf5_max_level;
  std::string                 initial_hdf5_format;
  int                         initial_hdf5_blocking[3];
  int                         initial_hdf5_monitor_iter;
  std::vector < std::string > initial_hdf5_field_files;
  std::vector < std::string > initial_hdf5_field_datasets;
  std::vector < std::string > initial_hdf5_field_names;
  std::vector < std::string > initial_hdf5_field_coords;
  std::vector < std::string > initial_hdf5_particle_files;
  std::vector < std::string > initial_hdf5_particle_datasets;
  std::vector < std::string > initial_hdf5_particle_coords;
  std::vector < std::string > initial_hdf5_particle_types;
  std::vector < std::string > initial_hdf5_particle_attributes;

  /// EnzoInitialMusic

  std::vector < std::string > initial_music_field_files;
  std::vector < std::string > initial_music_field_datasets;
  std::vector < std::string > initial_music_field_names;
  std::vector < std::string > initial_music_field_coords;
  std::vector < std::string > initial_music_particle_files;
  std::vector < std::string > initial_music_particle_datasets;
  std::vector < std::string > initial_music_particle_coords;
  std::vector < std::string > initial_music_particle_types;
  std::vector < std::string > initial_music_particle_attributes;
  bool                        initial_music_throttle_internode;
  bool                        initial_music_throttle_intranode;
  bool                        initial_music_throttle_node_files;
  int                         initial_music_throttle_close_count;
  int                         initial_music_throttle_group_size;
  double                      initial_music_throttle_seconds_stagger;
  double                      initial_music_throttle_seconds_delay;

  /// EnzoInitialPm
  std::string                initial_pm_field;
  double                     initial_pm_mpp;
  int                        initial_pm_level;

  /// EnzoInitialSedovArray[23]
  int                        initial_sedov_rank;
  int                        initial_sedov_array[3];
  double                     initial_sedov_radius_relative;
  double                     initial_sedov_pressure_in;
  double                     initial_sedov_pressure_out;
  double                     initial_sedov_density;

  /// EnzoInitialSedovRandom
  int                        initial_sedov_random_array[3];
  bool                       initial_sedov_random_half_empty;
  bool                       initial_sedov_random_grackle_cooling;
  int                        initial_sedov_random_max_blasts;
  double                     initial_sedov_random_radius_relative;
  double                     initial_sedov_random_pressure_in;
  double                     initial_sedov_random_pressure_out;
  double                     initial_sedov_random_density;
  int                        initial_sedov_random_te_multiplier;

  /// EnzoInitialSoup
  int                        initial_soup_rank;
  std::string                initial_soup_file;
  bool                       initial_soup_rotate;
  int                        initial_soup_array[3];
  double                     initial_soup_d_pos[3];
  double                     initial_soup_d_size[3];
  double                     initial_soup_pressure_in;
  double                     initial_soup_pressure_out;
  double                     initial_soup_density;

  /// EnzoInitialTurbulence
  double                     initial_turbulence_density;
  double                     initial_turbulence_pressure;
  double                     initial_turbulence_temperature;

  /// EnzoInitialFeedbackTest

  double                     initial_feedback_test_position[3];
  double                     initial_feedback_test_luminosity;
  double                     initial_feedback_test_density;
  double                     initial_feedback_test_HI_density;
  double                     initial_feedback_test_HII_density;
  double                     initial_feedback_test_HeI_density;
  double                     initial_feedback_test_HeII_density;
  double                     initial_feedback_test_HeIII_density;
  double                     initial_feedback_test_e_density;
  double                     initial_feedback_test_star_mass;
  double                     initial_feedback_test_temperature;
  bool                       initial_feedback_test_from_file;
  double                     initial_feedback_test_metal_fraction;

  /// EnzoInitialIsolatedGalaxy
  bool                       initial_IG_analytic_velocity;
  bool                       initial_IG_include_recent_SF;
  bool                       initial_IG_live_dm_halo;
  bool                       initial_IG_stellar_bulge;
  bool                       initial_IG_stellar_disk;
  bool                       initial_IG_use_gas_particles;
  double                     initial_IG_bfield[3];
  double                     initial_IG_center_position[3];
  double                     initial_IG_disk_mass;
  double                     initial_IG_disk_metal_fraction;
  double                     initial_IG_disk_temperature;
  double                     initial_IG_gas_fraction;
  double                     initial_IG_gas_halo_density;
  double                     initial_IG_gas_halo_mass;
  double                     initial_IG_gas_halo_metal_fraction;
  double                     initial_IG_gas_halo_radius;
  double                     initial_IG_gas_halo_temperature;
  double                     initial_IG_recent_SF_bin_size;
  double                     initial_IG_recent_SF_end;
  double                     initial_IG_recent_SF_SFR;
  double                     initial_IG_recent_SF_start;
  double                     initial_IG_scale_height;
  double                     initial_IG_scale_length;
  int                        initial_IG_recent_SF_seed;

  // EnzoInitialMergeSinksTest
  std::string                initial_merge_sinks_test_particle_data_filename;

  // EnzoInitialAccretionTest
  double                     initial_accretion_test_gas_density;
  double                     initial_accretion_test_gas_pressure;
  double                     initial_accretion_test_gas_radial_velocity;
  double                     initial_accretion_test_sink_mass;
  double                     initial_accretion_test_sink_position[3];
  double                     initial_accretion_test_sink_velocity[3];

  // EnzoInitialShuCollapse
  bool                       initial_shu_collapse_central_sink_exists;
  double                     initial_shu_collapse_center[3];
  double                     initial_shu_collapse_central_sink_mass;
  double                     initial_shu_collapse_drift_velocity[3];
  double                     initial_shu_collapse_external_density;
  double                     initial_shu_collapse_instability_parameter;
  double                     initial_shu_collapse_nominal_sound_speed;
  double                     initial_shu_collapse_truncation_radius;

  // EnzoInitialBBTest
  double                     initial_bb_test_angular_rotation_velocity;
  double                     initial_bb_test_center[3];
  double                     initial_bb_test_drift_velocity[3];
  double                     initial_bb_test_external_density;
  double                     initial_bb_test_fluctuation_amplitude;
  double                     initial_bb_test_mean_density;
  double                     initial_bb_test_nominal_sound_speed;
  double                     initial_bb_test_truncation_radius;

  //--------------------
  // EnzoMethod
  //--------------------

  /// EnzoMethodCheck
  int                        method_check_num_files;
  std::string                method_check_ordering;
  std::vector<std::string>   method_check_dir;
  int                        method_check_monitor_iter;
  bool                       method_check_include_ghosts;

  /// EnzoMethodCheckGravity
  std::string                method_check_gravity_particle_type;

  /// EnzoMethodFeedback
  std::string               method_feedback_flavor;
  double                    method_feedback_ejecta_mass;
  double                    method_feedback_supernova_energy;
  double                    method_feedback_ejecta_metal_fraction;
  double                    method_feedback_ke_fraction;
  double                    method_feedback_time_first_sn;
  int                       method_feedback_stencil;
  double                    method_feedback_radius;
  bool                      method_feedback_shift_cell_center;
  bool                      method_feedback_use_ionization_feedback;

  
  /// EnzoMethodFeedbackSTARSS
  bool                       method_feedback_supernovae;
  bool                       method_feedback_unrestricted_sn;
  bool                       method_feedback_stellar_winds;
  bool                       method_feedback_radiation;
  int                        method_feedback_min_level;
  bool                       method_feedback_analytic_SNR_shell_mass;
  bool                       method_feedback_fade_SNR;
  int                        method_feedback_NEvents;

  /// EnzoMethodStarMaker
  std::string               method_star_maker_flavor;
  bool                      method_star_maker_use_altAlpha;
  bool                      method_star_maker_use_density_threshold;
  bool                      method_star_maker_use_overdensity_threshold;
  bool                      method_star_maker_use_temperature_threshold;
  bool                      method_star_maker_use_critical_metallicity;
  bool                      method_star_maker_use_velocity_divergence;
  bool                      method_star_maker_use_cooling_time;
  bool                      method_star_maker_use_dynamical_time;
  bool                      method_star_maker_use_h2_self_shielding;
  bool                      method_star_maker_use_jeans_mass;
  bool                      method_star_maker_use_self_gravitating;
  double                    method_star_maker_number_density_threshold;
  double                    method_star_maker_overdensity_threshold;
  double                    method_star_maker_temperature_threshold;
  double                    method_star_maker_critical_metallicity;
  double                    method_star_maker_maximum_mass_fraction;
  double                    method_star_maker_efficiency;
  double                    method_star_maker_minimum_star_mass;
  double                    method_star_maker_maximum_star_mass;
  int                       method_star_maker_min_level;
  bool                      method_star_maker_turn_off_probability;


  /// EnzoMethodM1Closure
  
  bool                      method_m1_closure; 
  int                       method_m1_closure_N_groups;
  std::string               method_m1_closure_flux_function;
  std::string               method_m1_closure_hll_file;
  double                    method_m1_closure_clight_frac;
  double                    method_m1_closure_photon_escape_fraction;
  std::string               method_m1_closure_radiation_spectrum;
  double                    method_m1_closure_temperature_blackbody; 
  double                    method_m1_closure_particle_luminosity;
  std::vector<double>       method_m1_closure_SED;
  double                    method_m1_closure_min_photon_density;
  bool                      method_m1_closure_attenuation;
  bool                      method_m1_closure_thermochemistry;
  bool                      method_m1_closure_recombination_radiation;
  bool                      method_m1_closure_H2_photodissociation;
  bool                      method_m1_closure_lyman_werner_background;
  double                    method_m1_closure_LWB_J21;
  std::string               method_m1_closure_cross_section_calculator;
  std::vector<double>       method_m1_closure_sigmaN;
  std::vector<double>       method_m1_closure_sigmaE;
  std::vector<double>       method_m1_closure_energy_lower;
  std::vector<double>       method_m1_closure_energy_upper;
  std::vector<double>       method_m1_closure_energy_mean;

  /// EnzoMethodTurbulence
  double                     method_turbulence_edot;
  double                     method_turbulence_mach_number;

<<<<<<< HEAD
  /// EnzoMethodGravity
  std::string                method_gravity_solver;
  int                        method_gravity_order;
  double                     method_gravity_dt_max;
  bool                       method_gravity_accumulate;
=======
  /// EnzoMethodGrackle
  bool                       method_grackle_use_grackle;
  GrackleChemistryData       method_grackle_chemistry;
  bool                       method_grackle_use_cooling_timestep;
  double                     method_grackle_radiation_redshift;
>>>>>>> 2eeea227

  /// EnzoMethodBackgroundAcceleration

  std::string                method_background_acceleration_flavor;
  double                     method_background_acceleration_mass;
  double                     method_background_acceleration_DM_mass;
  double                     method_background_acceleration_bulge_mass;
  double                     method_background_acceleration_core_radius;
  double                     method_background_acceleration_bulge_radius;
  double                     method_background_acceleration_stellar_mass;
  double                     method_background_acceleration_DM_mass_radius;
  double                     method_background_acceleration_stellar_scale_height_r;
  double                     method_background_acceleration_stellar_scale_height_z;
  double                     method_background_acceleration_center[3];
  double                     method_background_acceleration_angular_momentum[3];
  bool                       method_background_acceleration_apply_acceleration;

  /// EnzoMethodMHDVlct
  std::string                method_vlct_riemann_solver;
  std::string                method_vlct_time_scheme;
  std::string                method_vlct_reconstruct_method;
  double                     method_vlct_theta_limiter;
  std::string                method_vlct_mhd_choice;

  /// EnzoMethodMergeSinks
  double                     method_merge_sinks_merging_radius_cells;

  /// EnzoMethodAccretion
  double                     method_accretion_accretion_radius_cells;
  std::string                method_accretion_flavor;
  double                     method_accretion_physical_density_threshold_cgs;
  double                     method_accretion_max_mass_fraction;
  
  std::string                prolong_enzo_type;
  bool                       prolong_enzo_positive;
  bool                       prolong_enzo_use_linear;

  ///==============
  /// EnzoSolverMg0
  ///==============

  /// Solver index for multigrid pre-smoother

  std::vector<int>           solver_pre_smooth;

  /// Solver index for multigrid post-smoother

  std::vector<int>           solver_post_smooth;

  /// Solver index for multigrid "last"-smoother

  std::vector<int>           solver_last_smooth;

  /// Solver index for multigrid coarse solver

  std::vector<int>           solver_coarse_solve;

  /// Solver index for domain decomposition (dd) domain solver

  std::vector<int>           solver_domain_solve;

  /// Weighting factor for smoother

  std::vector<double>        solver_weight;

  /// Whether to start the iterative solver using the previous solution

  std::vector<int>           solver_restart_cycle;

  /// EnzoSolver<Krylov>

  /// Solver index for Krylov solver preconditioner
  std::vector<int>           solver_precondition;

  /// Mg0 coarse grid solver

  std::vector<int>           solver_coarse_level;
  std::vector<int>           solver_is_unigrid;

  /// Stop at specified redshift for cosmology
  double                     stopping_redshift;

};

extern EnzoConfig g_enzo_config;

#endif /* PARAMETERS_ENZO_CONFIG_HPP */<|MERGE_RESOLUTION|>--- conflicted
+++ resolved
@@ -316,19 +316,6 @@
       // EnzoMethodTurbulence
       method_turbulence_edot(0.0),
       method_turbulence_mach_number(0.0),
-<<<<<<< HEAD
-      // EnzoMethodGravity
-      method_gravity_solver(""),
-      method_gravity_order(4),
-      method_gravity_dt_max(1.0e10),
-      method_gravity_accumulate(false),
-=======
-      // EnzoMethodGrackle
-      method_grackle_use_grackle(false),
-      method_grackle_chemistry(),
-      method_grackle_use_cooling_timestep(false),
-      method_grackle_radiation_redshift(-1.0),
->>>>>>> 2eeea227
       // EnzoMethodBackgroundAcceleration
       method_background_acceleration_flavor(""),
       method_background_acceleration_mass(0.0),
@@ -436,11 +423,6 @@
   void read_method_background_acceleration_(Parameters *);
   void read_method_check_(Parameters *);
   void read_method_feedback_(Parameters *);
-<<<<<<< HEAD
-  void read_method_gravity_(Parameters *);
-=======
-  void read_method_grackle_(Parameters *);
->>>>>>> 2eeea227
   void read_method_merge_sinks_(Parameters *);
   void read_method_ppm_(Parameters *);
   void read_method_star_maker_(Parameters *);
@@ -792,20 +774,6 @@
   double                     method_turbulence_edot;
   double                     method_turbulence_mach_number;
 
-<<<<<<< HEAD
-  /// EnzoMethodGravity
-  std::string                method_gravity_solver;
-  int                        method_gravity_order;
-  double                     method_gravity_dt_max;
-  bool                       method_gravity_accumulate;
-=======
-  /// EnzoMethodGrackle
-  bool                       method_grackle_use_grackle;
-  GrackleChemistryData       method_grackle_chemistry;
-  bool                       method_grackle_use_cooling_timestep;
-  double                     method_grackle_radiation_redshift;
->>>>>>> 2eeea227
-
   /// EnzoMethodBackgroundAcceleration
 
   std::string                method_background_acceleration_flavor;
