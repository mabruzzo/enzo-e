// See LICENSE_CELLO file for license and copyright information

/// @file     enzo_EnzoConfig.hpp
/// @author   James Bordner (jobordner@ucsd.edu)
/// @date     2012-10-02
/// @brief    [\ref Parameters] Declaration of the EnzoConfig class
///

#ifndef PARAMETERS_ENZO_CONFIG_HPP
#define PARAMETERS_ENZO_CONFIG_HPP

#define MAX_FIELDS      30
#define MAX_FILE_GROUPS 10

class Parameters;

class EnzoConfig : public Config {

  /// @class    EnzoConfig
  /// @ingroup  Enzo
  /// @brief    [\ref Enzo] Declaration of Enzo configuration class

public: // interface

  /// Constructor
  EnzoConfig() throw();

  /// Destructor
  virtual ~EnzoConfig() throw();

  /// Copy constructor
  EnzoConfig(const EnzoConfig & config) throw();

  /// Assignment operator
  EnzoConfig & operator= (const EnzoConfig & config) throw();

  /// CHARM++ PUP::able declaration
  PUPable_decl(EnzoConfig);

  /// CHARM++ migration constructor
  EnzoConfig(CkMigrateMessage *m)
    : Config (m),
      adapt_mass_type(),
      field_uniform_density(1.0),
      // Cosmology
      physics_cosmology(false),
      physics_cosmology_hubble_constant_now(0.0),
      physics_cosmology_omega_matter_now(0.0),
      physics_cosmology_omega_lamda_now(0.0),
      physics_cosmology_omega_baryon_now(1.0),
      physics_cosmology_omega_cdm_now(0.0),
      physics_cosmology_comoving_box_size(0.0),
      physics_cosmology_max_expansion_rate(0.0),
      physics_cosmology_initial_redshift(0.0),
      physics_cosmology_final_redshift(0.0),
      // FluidProps
      physics_fluid_props_de_config(),
      physics_fluid_props_eos_variant(),
      physics_fluid_props_fluid_floor_config(),
      physics_fluid_props_mol_weight(0.0),
      // Gravity
      physics_gravity_grav_constant_codeU(-1.0),

      //--------------------
      // INITIAL [sorted]
      //--------------------

      // EnzoInitialAccretionTest
      initial_accretion_test_gas_density(0.0),
      initial_accretion_test_gas_pressure(0.0),
      initial_accretion_test_gas_radial_velocity(0.0),
      initial_accretion_test_sink_mass(0.0),
      // EnzoInitialBBTest
      initial_bb_test_angular_rotation_velocity(0.0),
      initial_bb_test_external_density(0.0),
      initial_bb_test_fluctuation_amplitude(0.0),
      initial_bb_test_mean_density(0.0),
      initial_bb_test_nominal_sound_speed(0.0),
      initial_bb_test_truncation_radius(0.0),
      // EnzoInitialBCenter
      initial_bcenter_update_etot(false),
      // EnzoInitialBurkertBodenheimer
      initial_burkertbodenheimer_densityprofile(1),
      initial_burkertbodenheimer_mass(0.0),
      initial_burkertbodenheimer_outer_velocity(-1),
      initial_burkertbodenheimer_particle_ratio(0.0),
      initial_burkertbodenheimer_radius_relative(0.0),
      initial_burkertbodenheimer_rank(0),
      initial_burkertbodenheimer_rotating(true),
      initial_burkertbodenheimer_temperature(0.0),
      // EnzoInitialCloud
      initial_cloud_center_x(0.0),
      initial_cloud_center_y(0.0),
      initial_cloud_center_z(0.0),
      initial_cloud_density_cloud(0.0),
      initial_cloud_density_wind(0.0),
      initial_cloud_eint_wind(0.0),
      initial_cloud_etot_wind(0.0),
      initial_cloud_initialize_uniform_bfield(false),
      initial_cloud_metal_mass_frac(0.0),
      initial_cloud_perturb_Nwaves(0),
      initial_cloud_perturb_amplitude(0.0),
      initial_cloud_perturb_min_wavelength(std::numeric_limits<double>::min()),
      initial_cloud_perturb_max_wavelength(std::numeric_limits<double>::min()),
      initial_cloud_perturb_seed(0),
      initial_cloud_radius(0.),
      initial_cloud_subsample_n(0),
      initial_cloud_velocity_wind(0.0),
      // EnzoInitialCollapse
      initial_collapse_mass(0.0),
      initial_collapse_particle_ratio(0.0),
      initial_collapse_radius_relative(0.0),
      initial_collapse_rank(0),
      initial_collapse_temperature(0.0),
      // EnzoInitialCosmology
      initial_cosmology_temperature(0.0),
      // EnzoInitialFeedbackTest
      initial_feedback_test_density(),
      initial_feedback_test_e_density(),
      initial_feedback_test_from_file(),
      initial_feedback_test_HeI_density(),
      initial_feedback_test_HeII_density(),
      initial_feedback_test_HeIII_density(),
      initial_feedback_test_HI_density(),
      initial_feedback_test_HII_density(),
      initial_feedback_test_metal_fraction(),
      initial_feedback_test_star_mass(),
      initial_feedback_test_temperature(),
      initial_feedback_test_luminosity(),
      // EnzoGrackleTest
      initial_grackle_test_maximum_H_number_density(1000.0),
      initial_grackle_test_maximum_metallicity(1.0),
      initial_grackle_test_maximum_temperature(1.0E8),
      initial_grackle_test_minimum_H_number_density(0.1),
      initial_grackle_test_minimum_metallicity(1.0E-4),
      initial_grackle_test_minimum_temperature(10.0),
      // EnzoInitialHdf5
      initial_hdf5_blocking(),
      initial_hdf5_field_coords(),
      initial_hdf5_field_datasets(),
      initial_hdf5_field_files(),
      initial_hdf5_field_names(),
      initial_hdf5_format(),
      initial_hdf5_max_level(),
      initial_hdf5_monitor_iter(),
      initial_hdf5_particle_attributes(),
      initial_hdf5_particle_coords(),
      initial_hdf5_particle_datasets(),
      initial_hdf5_particle_files(),
      initial_hdf5_particle_types(),
      //   AE: Maybe these values (and those in cpp) don't matter
      //       are they overwritten by the read-in (even when not found in param file)?
      // EnzoInitialIsolatedGalaxy
      initial_IG_analytic_velocity(false),
      initial_IG_disk_mass(42.9661),            // Gas disk mass in code units
      initial_IG_disk_metal_fraction(1.0E-10),         // Gas disk metal fraction
      initial_IG_disk_temperature(1e4),         // Gas disk temperature in K
      initial_IG_gas_fraction(0.2),             // Gas disk M_gas / M_star
      initial_IG_gas_halo_density(0.0),          // Gas halo uniform density (ignored if zero)
      initial_IG_gas_halo_mass(0.1),             // Gas halo total mass in code units
      initial_IG_gas_halo_metal_fraction(1.0E-10),      // Gas halo metal fraction
      initial_IG_gas_halo_radius(1.0),           // Gas halo maximum radius in code units
      initial_IG_gas_halo_temperature(1e4),      // Gas halo initial temperature
      initial_IG_include_recent_SF(false),
      initial_IG_live_dm_halo(false),
      initial_IG_recent_SF_bin_size(5.0),
      initial_IG_recent_SF_end(0.0),
      initial_IG_recent_SF_seed(12345),
      initial_IG_recent_SF_SFR(2.0),
      initial_IG_recent_SF_start(-100.0),
      initial_IG_scale_height(0.00343218),      // Gas disk scale height in code units
      initial_IG_scale_length(0.0343218),       // Gas disk scale length in code units
      initial_IG_stellar_bulge(false),
      initial_IG_stellar_disk(false),
      initial_IG_use_gas_particles(false),       //
      // EnzoInitialInclinedWave
      initial_inclinedwave_alpha(0.0),
      initial_inclinedwave_amplitude(0.0),
      initial_inclinedwave_beta(0.0),
      initial_inclinedwave_lambda(0.0),
      initial_inclinedwave_parallel_vel(std::numeric_limits<double>::min()),
      initial_inclinedwave_positive_vel(true),
      initial_inclinedwave_wave_type(""),
      // EnzoInitialMergeSinksTest
      initial_merge_sinks_test_particle_data_filename(""),
      // EnzoInitialMusic
      initial_music_field_coords(),
      initial_music_field_datasets(),
      initial_music_field_files(),
      initial_music_field_names(),
      initial_music_particle_attributes(),
      initial_music_particle_coords(),
      initial_music_particle_datasets(),
      initial_music_particle_files(),
      initial_music_particle_types(),
      initial_music_throttle_close_count(),
      initial_music_throttle_group_size(),
      initial_music_throttle_internode(),
      initial_music_throttle_intranode(),
      initial_music_throttle_node_files(),
      initial_music_throttle_seconds_delay(),
      initial_music_throttle_seconds_stagger(),
      // EnzoInitialPm
      initial_pm_field(""),
      initial_pm_level(0),
      initial_pm_mpp(0.0),
      initial_sedov_density(0.0),
      // EnzoInitialSedovArray[23]
      initial_sedov_pressure_in(0.0),
      initial_sedov_pressure_out(0.0),
      initial_sedov_radius_relative(0.0),
      // EnzoInitialSedovRandom
      initial_sedov_random_density(0.0),
      initial_sedov_random_grackle_cooling(false),
      initial_sedov_random_half_empty(false),
      initial_sedov_random_max_blasts(0),
      initial_sedov_random_pressure_in(0.0),
      initial_sedov_random_pressure_out(0.0),
      initial_sedov_random_radius_relative(0.0),
      initial_sedov_random_te_multiplier(0),
      initial_sedov_rank(0),
      // EnzoInitialShockTube
      initial_shock_tube_aligned_ax(""),
      initial_shock_tube_axis_velocity(0.0),
      initial_shock_tube_flip_initialize(false),
      initial_shock_tube_setup_name(""),
      initial_shock_tube_trans_velocity(0.0),
      // EnzoInitialShuCollapse
      initial_shu_collapse_central_sink_exists(false),
      initial_shu_collapse_central_sink_mass(0.0),
      initial_shu_collapse_external_density(0.0),
      initial_shu_collapse_instability_parameter(0.0),
      initial_shu_collapse_nominal_sound_speed(0.0),
      initial_shu_collapse_truncation_radius(0.0),
      // EnzoInitialSoup
      initial_soup_density(0.0),
      initial_soup_file(""),
      initial_soup_pressure_in(0.0),
      initial_soup_pressure_out(0.0),
      initial_soup_rank(0),
      initial_soup_rotate(false),
      // EnzoInitialTurbulence
      initial_turbulence_density(0.0),
      initial_turbulence_pressure(0.0),
      initial_turbulence_temperature(0.0),

      //--------------------
      // METHODS [sorted]
      //--------------------

      // EnzoMethodCheck
      method_check_num_files(1),
      method_check_ordering("order_morton"),
      method_check_dir(),
      method_check_monitor_iter(0),
      method_check_include_ghosts(false),
      /// EnzoMethodFeedback
      method_feedback_ejecta_mass(0.0),
      method_feedback_ejecta_metal_fraction(0.0),
      method_feedback_flavor(""),
      method_feedback_ke_fraction(0.0),
      method_feedback_radius(-1.0),
      method_feedback_shift_cell_center(true),
      method_feedback_stencil(3),
      method_feedback_supernova_energy(1.0),
      method_feedback_time_first_sn(-1.0), // in Myr
      method_feedback_use_ionization_feedback(false),
      /// EnzoMethodFeedbackSTARSS
      method_feedback_supernovae(true),
      method_feedback_unrestricted_sn(true),
      method_feedback_stellar_winds(true),
      method_feedback_min_level(0),
      method_feedback_analytic_SNR_shell_mass(true),
      method_feedback_fade_SNR(true),
      method_feedback_NEvents(-1),
      // EnzoMethodCheckGravity
      method_check_gravity_particle_type(),
<<<<<<< HEAD

=======
>>>>>>> d33acc37
      // EnzoMethodHydro
      method_hydro_method(""),
      method_hydro_dual_energy(false),
      method_hydro_dual_energy_eta_1(0.0),
      method_hydro_dual_energy_eta_2(0.0),
      method_hydro_reconstruct_method(""),
      method_hydro_reconstruct_conservative(false),
      method_hydro_reconstruct_positive(false),
      method_hydro_riemann_solver(""),
      /// EnzoMethodStarMaker
      method_star_maker_flavor(""),
      method_star_maker_use_density_threshold(false),           // check above density threshold before SF
      method_star_maker_use_velocity_divergence(false),         // check for converging flow before SF
      method_star_maker_use_dynamical_time(false),              //
      method_star_maker_use_altAlpha(false), // alternate virial parameter calculation
      method_star_maker_use_cooling_time(false), 
      method_star_maker_use_self_gravitating(false),           //
      method_star_maker_use_h2_self_shielding(false),
      method_star_maker_use_jeans_mass(false),
      method_star_maker_use_overdensity_threshold(false),
      method_star_maker_use_critical_metallicity(false),
      method_star_maker_use_temperature_threshold(false),
      method_star_maker_critical_metallicity(0.0),
      method_star_maker_temperature_threshold(1.0E4),
      method_star_maker_number_density_threshold(0.0),      // Number density threshold in cgs
      method_star_maker_maximum_mass_fraction(0.05),            // maximum cell mass fraction to convert to stars
      method_star_maker_efficiency(0.01),            // star maker efficiency
      method_star_maker_minimum_star_mass(0.0),    // minium star particle mass in solar masses
      method_star_maker_maximum_star_mass(-1.0),    // maximum star particle mass in solar masses
      method_star_maker_min_level(0), // minimum refinement level for star formation
      method_star_maker_turn_off_probability(false),
      // EnzoMethodM1Closure
      method_m1_closure(false),
      method_m1_closure_N_groups(1), // # of frequency bins
      method_m1_closure_flux_function("GLF"), // which flux function to use
      method_m1_closure_hll_file("hll_evals.list"), // path to hll eigenvalue table
      method_m1_closure_clight_frac(1.0), // fraction of speed of light value to use
      method_m1_closure_photon_escape_fraction(1.0),
      method_m1_closure_radiation_spectrum("custom"), // Type of radiation spectrum to use for star particles 
      method_m1_closure_temperature_blackbody(-1.0), // requires radiation_spectrum="blackbody"
      method_m1_closure_particle_luminosity(-1.0), // specify emission rate from sources
      method_m1_closure_SED(), // supply list of emission rates for all groups (radiation_spectrum="custom")
      method_m1_closure_min_photon_density(0.0),
      method_m1_closure_attenuation(true),
      method_m1_closure_thermochemistry(true),
      method_m1_closure_recombination_radiation(false),
      method_m1_closure_H2_photodissociation(false),
      method_m1_closure_lyman_werner_background(false),
      method_m1_closure_LWB_J21(-1.0),
      method_m1_closure_cross_section_calculator("vernier"), // what type of cross section calculator to use ("vernier", "vernier_average", "custom")
      method_m1_closure_sigmaN(), // user-defined cross sections (requires cross_section_calculator = "custom")
      method_m1_closure_sigmaE(), 
      method_m1_closure_energy_lower(),
      method_m1_closure_energy_upper(),
      method_m1_closure_energy_mean(), // mean energy for bin
      // EnzoMethodTurbulence
      method_turbulence_edot(0.0),
      method_turbulence_mach_number(0.0),
      // EnzoMethodGrackle
      method_grackle_use_grackle(false),
      method_grackle_chemistry(),
      method_grackle_use_cooling_timestep(false),
      method_grackle_radiation_redshift(-1.0),
      // EnzoMethodGravity
      method_gravity_solver(""),
      method_gravity_order(4),
      method_gravity_dt_max(1.0e10),
      method_gravity_accumulate(false),
      // EnzoMethodBackgroundAcceleration
      method_background_acceleration_flavor(""),
      method_background_acceleration_mass(0.0),
      method_background_acceleration_DM_mass(0.0),
      method_background_acceleration_bulge_mass(0.0),
      method_background_acceleration_core_radius(0.0),
      method_background_acceleration_bulge_radius(0.0),
      method_background_acceleration_stellar_mass(0.0),
      method_background_acceleration_DM_mass_radius(0.0),
      method_background_acceleration_stellar_scale_height_r(0.0),
      method_background_acceleration_stellar_scale_height_z(0.0),
      method_background_acceleration_apply_acceleration(true),
      // EnzoMethodMHDVlct
      method_vlct_riemann_solver(""),
      method_vlct_time_scheme(""),
      method_vlct_reconstruct_method(""),
      method_vlct_theta_limiter(0.0),
      method_vlct_mhd_choice(""),
      // EnzoMethodMergeSinks
      method_merge_sinks_merging_radius_cells(0.0),
      // EnzoMethodAccretion
      method_accretion_accretion_radius_cells(0.0),
      method_accretion_flavor(""),
      method_accretion_physical_density_threshold_cgs(0.0),
      method_accretion_max_mass_fraction(0.0),
      // EnzoProlong
      prolong_enzo_type(),
      prolong_enzo_positive(true),
      prolong_enzo_use_linear(false),
      // EnzoSolverMg0
      solver_pre_smooth(),
      solver_post_smooth(),
      solver_last_smooth(),
      solver_coarse_solve(),
      solver_domain_solve(),
      solver_weight(),
      solver_restart_cycle(),
      // EnzoSolver<Krylov>
      solver_precondition(),
      solver_coarse_level(),
      solver_is_unigrid(),
      // EnzoStopping
      stopping_redshift()

  {
    for (int axis=0; axis<3; axis++) {
      initial_cloud_uniform_bfield[axis] = 0;
      initial_sedov_array[axis] = 0;
      initial_sedov_random_array[axis] = 0;
      initial_soup_array[axis] = 0;
      initial_soup_d_pos[axis] = 0;
      initial_soup_d_size[axis] = 0;
      initial_collapse_array[axis] = 0;
      initial_IG_center_position[axis] = 0.5;
      initial_IG_bfield[axis]         = 0.0;
      initial_accretion_test_sink_position[axis] = 0.0;
      initial_accretion_test_sink_velocity[axis] = 0.0;
      method_background_acceleration_center[axis] = 0.5;
      method_background_acceleration_angular_momentum[axis] = 0;

      initial_feedback_test_position[axis] = 0.5;
    }
    method_background_acceleration_angular_momentum[2] = 1;
  }

  /// CHARM++ Pack / Unpack function
  void pup (PUP::er &p);

  /// Read values from the Parameters object
  void read (Parameters * parameters) throw();

protected: // methods

  void read_adapt_(Parameters *);

  void read_field_(Parameters *);

  //--------------------
  // read_initial [sorted]
  //--------------------
  void read_initial_accretion_test_(Parameters *);
  void read_initial_bb_test_(Parameters *);
  void read_initial_bcenter_(Parameters *);
  void read_initial_burkertbodenheimer_(Parameters *);
  void read_initial_cloud_(Parameters *);
  void read_initial_collapse_(Parameters *);
  void read_initial_cosmology_(Parameters *);
  void read_initial_feedback_test_(Parameters *);
  void read_initial_grackle_(Parameters *);
  void read_initial_hdf5_(Parameters *);
  void read_initial_inclined_wave_(Parameters *);
  void read_initial_isolated_galaxy_(Parameters *);
  void read_initial_merge_sinks_test_(Parameters *);
  void read_initial_music_(Parameters *);
  void read_initial_pm_(Parameters *);
  void read_initial_sedov_(Parameters *);
  void read_initial_sedov_random_(Parameters *);
  void read_initial_shock_tube_(Parameters *);
  void read_initial_shu_collapse_(Parameters *);
  void read_initial_soup_(Parameters *);
  void read_initial_turbulence_(Parameters *);

  //--------------------
  // read_method [sorted]
  //--------------------
  void read_method_accretion_(Parameters *);
  void read_method_background_acceleration_(Parameters *);
  void read_method_check_(Parameters *);
  void read_method_feedback_(Parameters *);
  void read_method_grackle_(Parameters *);
  void read_method_gravity_(Parameters *);
  void read_method_merge_sinks_(Parameters *);
<<<<<<< HEAD
=======
  void read_method_ppm_(Parameters *);
>>>>>>> d33acc37
  void read_method_star_maker_(Parameters *);
  void read_method_m1_closure_(Parameters *);
  void read_method_turbulence_(Parameters *);
  void read_method_vlct_(Parameters *);
  
  void read_physics_(Parameters *);
  void read_physics_fluid_props_(Parameters *);
  void read_physics_gravity_(Parameters *);

  void read_prolong_enzo_(Parameters *);

  void read_solvers_(Parameters *);

  void read_stopping_(Parameters *);


public: // attributes

  // NOTE: change pup() function whenever attributes change

  /// Refine

  std::vector <std::string>  adapt_mass_type;

  double                     field_uniform_density;

  /// Cosmology
  bool                       physics_cosmology;
  double                     physics_cosmology_hubble_constant_now;
  double                     physics_cosmology_omega_matter_now;
  double                     physics_cosmology_omega_lamda_now;
  double                     physics_cosmology_omega_baryon_now;
  double                     physics_cosmology_omega_cdm_now;
  double                     physics_cosmology_comoving_box_size;
  double                     physics_cosmology_max_expansion_rate;
  double                     physics_cosmology_initial_redshift;
  double                     physics_cosmology_final_redshift;

  /// FluidProps
  EnzoDualEnergyConfig       physics_fluid_props_de_config;
  EnzoEOSVariant             physics_fluid_props_eos_variant;
  EnzoFluidFloorConfig       physics_fluid_props_fluid_floor_config;
  double                     physics_fluid_props_mol_weight;

  /// Gravity
  double                     physics_gravity_grav_constant_codeU;

  /// EnzoInitialBCenter;
  bool                       initial_bcenter_update_etot;

  /// EnzoInitialBurkertBodenheimer
  int                        initial_burkertbodenheimer_rank;
  int                        initial_burkertbodenheimer_array[3];
  double                     initial_burkertbodenheimer_radius_relative;
  double                     initial_burkertbodenheimer_particle_ratio;
  double                     initial_burkertbodenheimer_mass;
  double                     initial_burkertbodenheimer_temperature;
  int                        initial_burkertbodenheimer_densityprofile;
  bool                       initial_burkertbodenheimer_rotating;
  double                     initial_burkertbodenheimer_outer_velocity;

  /// EnzoInitialCloud;
  double                     initial_cloud_center_x;
  double                     initial_cloud_center_y;
  double                     initial_cloud_center_z;
  double                     initial_cloud_density_cloud;
  double                     initial_cloud_density_wind;
  double                     initial_cloud_eint_wind;
  double                     initial_cloud_etot_wind;
  bool                       initial_cloud_initialize_uniform_bfield;
  double                     initial_cloud_uniform_bfield[3];
  double                     initial_cloud_metal_mass_frac;
  int                        initial_cloud_perturb_Nwaves;
  double                     initial_cloud_perturb_amplitude;
  double                     initial_cloud_perturb_min_wavelength;
  double                     initial_cloud_perturb_max_wavelength;
  unsigned int               initial_cloud_perturb_seed;
  double                     initial_cloud_radius;
  int                        initial_cloud_subsample_n;
  double                     initial_cloud_velocity_wind;

  /// EnzoInitialCosmology;
  double                     initial_cosmology_temperature;

  /// EnzoInitialCollapse
  int                        initial_collapse_rank;
  int                        initial_collapse_array[3];
  double                     initial_collapse_radius_relative;
  double                     initial_collapse_particle_ratio;
  double                     initial_collapse_mass;
  double                     initial_collapse_temperature;

  /// EnzoGrackleTest
  double                     initial_grackle_test_maximum_H_number_density;
  double                     initial_grackle_test_maximum_metallicity;
  double                     initial_grackle_test_maximum_temperature;
  double                     initial_grackle_test_minimum_H_number_density;
  double                     initial_grackle_test_minimum_metallicity;
  double                     initial_grackle_test_minimum_temperature;

  /// EnzoInitialHdf5

  int                         initial_hdf5_max_level;
  std::string                 initial_hdf5_format;
  int                         initial_hdf5_blocking[3];
  int                         initial_hdf5_monitor_iter;
  std::vector < std::string > initial_hdf5_field_files;
  std::vector < std::string > initial_hdf5_field_datasets;
  std::vector < std::string > initial_hdf5_field_names;
  std::vector < std::string > initial_hdf5_field_coords;
  std::vector < std::string > initial_hdf5_particle_files;
  std::vector < std::string > initial_hdf5_particle_datasets;
  std::vector < std::string > initial_hdf5_particle_coords;
  std::vector < std::string > initial_hdf5_particle_types;
  std::vector < std::string > initial_hdf5_particle_attributes;

  /// EnzoInitialInclinedWave
  double                     initial_inclinedwave_alpha;
  double                     initial_inclinedwave_beta;
  double                     initial_inclinedwave_amplitude;
  double                     initial_inclinedwave_lambda;
  double                     initial_inclinedwave_parallel_vel;
  bool                       initial_inclinedwave_positive_vel;
  std::string                initial_inclinedwave_wave_type;

  /// EnzoInitialMusic

  std::vector < std::string > initial_music_field_files;
  std::vector < std::string > initial_music_field_datasets;
  std::vector < std::string > initial_music_field_names;
  std::vector < std::string > initial_music_field_coords;
  std::vector < std::string > initial_music_particle_files;
  std::vector < std::string > initial_music_particle_datasets;
  std::vector < std::string > initial_music_particle_coords;
  std::vector < std::string > initial_music_particle_types;
  std::vector < std::string > initial_music_particle_attributes;
  bool                        initial_music_throttle_internode;
  bool                        initial_music_throttle_intranode;
  bool                        initial_music_throttle_node_files;
  int                         initial_music_throttle_close_count;
  int                         initial_music_throttle_group_size;
  double                      initial_music_throttle_seconds_stagger;
  double                      initial_music_throttle_seconds_delay;

  /// EnzoInitialPm
  std::string                initial_pm_field;
  double                     initial_pm_mpp;
  int                        initial_pm_level;

  /// EnzoInitialSedovArray[23]
  int                        initial_sedov_rank;
  int                        initial_sedov_array[3];
  double                     initial_sedov_radius_relative;
  double                     initial_sedov_pressure_in;
  double                     initial_sedov_pressure_out;
  double                     initial_sedov_density;

  /// EnzoInitialSedovRandom
  int                        initial_sedov_random_array[3];
  bool                       initial_sedov_random_half_empty;
  bool                       initial_sedov_random_grackle_cooling;
  int                        initial_sedov_random_max_blasts;
  double                     initial_sedov_random_radius_relative;
  double                     initial_sedov_random_pressure_in;
  double                     initial_sedov_random_pressure_out;
  double                     initial_sedov_random_density;
  int                        initial_sedov_random_te_multiplier;

  /// EnzoInitialShockTube
  std::string                initial_shock_tube_setup_name;
  std::string                initial_shock_tube_aligned_ax;
  double                     initial_shock_tube_axis_velocity;
  double                     initial_shock_tube_trans_velocity;
  bool                       initial_shock_tube_flip_initialize;

  /// EnzoInitialSoup
  int                        initial_soup_rank;
  std::string                initial_soup_file;
  bool                       initial_soup_rotate;
  int                        initial_soup_array[3];
  double                     initial_soup_d_pos[3];
  double                     initial_soup_d_size[3];
  double                     initial_soup_pressure_in;
  double                     initial_soup_pressure_out;
  double                     initial_soup_density;

  /// EnzoInitialTurbulence
  double                     initial_turbulence_density;
  double                     initial_turbulence_pressure;
  double                     initial_turbulence_temperature;

  /// EnzoInitialFeedbackTest

  double                     initial_feedback_test_position[3];
  double                     initial_feedback_test_luminosity;
  double                     initial_feedback_test_density;
  double                     initial_feedback_test_HI_density;
  double                     initial_feedback_test_HII_density;
  double                     initial_feedback_test_HeI_density;
  double                     initial_feedback_test_HeII_density;
  double                     initial_feedback_test_HeIII_density;
  double                     initial_feedback_test_e_density;
  double                     initial_feedback_test_star_mass;
  double                     initial_feedback_test_temperature;
  bool                       initial_feedback_test_from_file;
  double                     initial_feedback_test_metal_fraction;

  /// EnzoInitialIsolatedGalaxy
  bool                       initial_IG_analytic_velocity;
  bool                       initial_IG_include_recent_SF;
  bool                       initial_IG_live_dm_halo;
  bool                       initial_IG_stellar_bulge;
  bool                       initial_IG_stellar_disk;
  bool                       initial_IG_use_gas_particles;
  double                     initial_IG_bfield[3];
  double                     initial_IG_center_position[3];
  double                     initial_IG_disk_mass;
  double                     initial_IG_disk_metal_fraction;
  double                     initial_IG_disk_temperature;
  double                     initial_IG_gas_fraction;
  double                     initial_IG_gas_halo_density;
  double                     initial_IG_gas_halo_mass;
  double                     initial_IG_gas_halo_metal_fraction;
  double                     initial_IG_gas_halo_radius;
  double                     initial_IG_gas_halo_temperature;
  double                     initial_IG_recent_SF_bin_size;
  double                     initial_IG_recent_SF_end;
  double                     initial_IG_recent_SF_SFR;
  double                     initial_IG_recent_SF_start;
  double                     initial_IG_scale_height;
  double                     initial_IG_scale_length;
  int                        initial_IG_recent_SF_seed;

  // EnzoInitialMergeSinksTest
  std::string                initial_merge_sinks_test_particle_data_filename;

  // EnzoInitialAccretionTest
  double                     initial_accretion_test_gas_density;
  double                     initial_accretion_test_gas_pressure;
  double                     initial_accretion_test_gas_radial_velocity;
  double                     initial_accretion_test_sink_mass;
  double                     initial_accretion_test_sink_position[3];
  double                     initial_accretion_test_sink_velocity[3];

  // EnzoInitialShuCollapse
  bool                       initial_shu_collapse_central_sink_exists;
  double                     initial_shu_collapse_center[3];
  double                     initial_shu_collapse_central_sink_mass;
  double                     initial_shu_collapse_drift_velocity[3];
  double                     initial_shu_collapse_external_density;
  double                     initial_shu_collapse_instability_parameter;
  double                     initial_shu_collapse_nominal_sound_speed;
  double                     initial_shu_collapse_truncation_radius;

  // EnzoInitialBBTest
  double                     initial_bb_test_angular_rotation_velocity;
  double                     initial_bb_test_center[3];
  double                     initial_bb_test_drift_velocity[3];
  double                     initial_bb_test_external_density;
  double                     initial_bb_test_fluctuation_amplitude;
  double                     initial_bb_test_mean_density;
  double                     initial_bb_test_nominal_sound_speed;
  double                     initial_bb_test_truncation_radius;

  //--------------------
  // EnzoMethod
  //--------------------

  /// EnzoMethodCheck
  int                        method_check_num_files;
  std::string                method_check_ordering;
  std::vector<std::string>   method_check_dir;
  int                        method_check_monitor_iter;
  bool                       method_check_include_ghosts;

  /// EnzoMethodCheckGravity
  std::string                method_check_gravity_particle_type;

  /// EnzoMethodHydro
  std::string                method_hydro_method;
  bool                       method_hydro_dual_energy;
  double                     method_hydro_dual_energy_eta_1;
  double                     method_hydro_dual_energy_eta_2;
  std::string                method_hydro_reconstruct_method;
  bool                       method_hydro_reconstruct_conservative;
  bool                       method_hydro_reconstruct_positive;
  std::string                method_hydro_riemann_solver;

  /// EnzoMethodFeedback
  std::string               method_feedback_flavor;
  double                    method_feedback_ejecta_mass;
  double                    method_feedback_supernova_energy;
  double                    method_feedback_ejecta_metal_fraction;
  double                    method_feedback_ke_fraction;
  double                    method_feedback_time_first_sn;
  int                       method_feedback_stencil;
  double                    method_feedback_radius;
  bool                      method_feedback_shift_cell_center;
  bool                      method_feedback_use_ionization_feedback;

  
  /// EnzoMethodFeedbackSTARSS
  bool                       method_feedback_supernovae;
  bool                       method_feedback_unrestricted_sn;
  bool                       method_feedback_stellar_winds;
  bool                       method_feedback_radiation;
  int                        method_feedback_min_level;
  bool                       method_feedback_analytic_SNR_shell_mass;
  bool                       method_feedback_fade_SNR;
  int                        method_feedback_NEvents;

  /// EnzoMethodStarMaker
  std::string               method_star_maker_flavor;
  bool                      method_star_maker_use_altAlpha;
  bool                      method_star_maker_use_density_threshold;
  bool                      method_star_maker_use_overdensity_threshold;
  bool                      method_star_maker_use_temperature_threshold;
  bool                      method_star_maker_use_critical_metallicity;
  bool                      method_star_maker_use_velocity_divergence;
  bool                      method_star_maker_use_cooling_time;
  bool                      method_star_maker_use_dynamical_time;
  bool                      method_star_maker_use_h2_self_shielding;
  bool                      method_star_maker_use_jeans_mass;
  bool                      method_star_maker_use_self_gravitating;
  double                    method_star_maker_number_density_threshold;
  double                    method_star_maker_overdensity_threshold;
  double                    method_star_maker_temperature_threshold;
  double                    method_star_maker_critical_metallicity;
  double                    method_star_maker_maximum_mass_fraction;
  double                    method_star_maker_efficiency;
  double                    method_star_maker_minimum_star_mass;
  double                    method_star_maker_maximum_star_mass;
  int                       method_star_maker_min_level;
  bool                      method_star_maker_turn_off_probability;


  /// EnzoMethodM1Closure
  
  bool                      method_m1_closure; 
  int                       method_m1_closure_N_groups;
  std::string               method_m1_closure_flux_function;
  std::string               method_m1_closure_hll_file;
  double                    method_m1_closure_clight_frac;
  double                    method_m1_closure_photon_escape_fraction;
  std::string               method_m1_closure_radiation_spectrum;
  double                    method_m1_closure_temperature_blackbody; 
  double                    method_m1_closure_particle_luminosity;
  std::vector<double>       method_m1_closure_SED;
  double                    method_m1_closure_min_photon_density;
  bool                      method_m1_closure_attenuation;
  bool                      method_m1_closure_thermochemistry;
  bool                      method_m1_closure_recombination_radiation;
  bool                      method_m1_closure_H2_photodissociation;
  bool                      method_m1_closure_lyman_werner_background;
  double                    method_m1_closure_LWB_J21;
  std::string               method_m1_closure_cross_section_calculator;
  std::vector<double>       method_m1_closure_sigmaN;
  std::vector<double>       method_m1_closure_sigmaE;
  std::vector<double>       method_m1_closure_energy_lower;
  std::vector<double>       method_m1_closure_energy_upper;
  std::vector<double>       method_m1_closure_energy_mean;

  /// EnzoMethodTurbulence
  double                     method_turbulence_edot;
  double                     method_turbulence_mach_number;

  /// EnzoMethodGrackle
  bool                       method_grackle_use_grackle;
  GrackleChemistryData       method_grackle_chemistry;
  bool                       method_grackle_use_cooling_timestep;
  double                     method_grackle_radiation_redshift;

  /// EnzoMethodGravity
  std::string                method_gravity_solver;
  int                        method_gravity_order;
  double                     method_gravity_dt_max;
  bool                       method_gravity_accumulate;

  /// EnzoMethodBackgroundAcceleration

  std::string                method_background_acceleration_flavor;
  double                     method_background_acceleration_mass;
  double                     method_background_acceleration_DM_mass;
  double                     method_background_acceleration_bulge_mass;
  double                     method_background_acceleration_core_radius;
  double                     method_background_acceleration_bulge_radius;
  double                     method_background_acceleration_stellar_mass;
  double                     method_background_acceleration_DM_mass_radius;
  double                     method_background_acceleration_stellar_scale_height_r;
  double                     method_background_acceleration_stellar_scale_height_z;
  double                     method_background_acceleration_center[3];
  double                     method_background_acceleration_angular_momentum[3];
  bool                       method_background_acceleration_apply_acceleration;

  /// EnzoMethodMHDVlct
  std::string                method_vlct_riemann_solver;
  std::string                method_vlct_time_scheme;
  std::string                method_vlct_reconstruct_method;
  double                     method_vlct_theta_limiter;
  std::string                method_vlct_mhd_choice;

  /// EnzoMethodMergeSinks
  double                     method_merge_sinks_merging_radius_cells;

  /// EnzoMethodAccretion
  double                     method_accretion_accretion_radius_cells;
  std::string                method_accretion_flavor;
  double                     method_accretion_physical_density_threshold_cgs;
  double                     method_accretion_max_mass_fraction;
  
  std::string                prolong_enzo_type;
  bool                       prolong_enzo_positive;
  bool                       prolong_enzo_use_linear;

  ///==============
  /// EnzoSolverMg0
  ///==============

  /// Solver index for multigrid pre-smoother

  std::vector<int>           solver_pre_smooth;

  /// Solver index for multigrid post-smoother

  std::vector<int>           solver_post_smooth;

  /// Solver index for multigrid "last"-smoother

  std::vector<int>           solver_last_smooth;

  /// Solver index for multigrid coarse solver

  std::vector<int>           solver_coarse_solve;

  /// Solver index for domain decomposition (dd) domain solver

  std::vector<int>           solver_domain_solve;

  /// Weighting factor for smoother

  std::vector<double>        solver_weight;

  /// Whether to start the iterative solver using the previous solution

  std::vector<int>           solver_restart_cycle;

  /// EnzoSolver<Krylov>

  /// Solver index for Krylov solver preconditioner
  std::vector<int>           solver_precondition;

  /// Mg0 coarse grid solver

  std::vector<int>           solver_coarse_level;
  std::vector<int>           solver_is_unigrid;

  /// Stop at specified redshift for cosmology
  double                     stopping_redshift;

};

extern EnzoConfig g_enzo_config;

#endif /* PARAMETERS_ENZO_CONFIG_HPP */<|MERGE_RESOLUTION|>--- conflicted
+++ resolved
@@ -275,10 +275,6 @@
       method_feedback_NEvents(-1),
       // EnzoMethodCheckGravity
       method_check_gravity_particle_type(),
-<<<<<<< HEAD
-
-=======
->>>>>>> d33acc37
       // EnzoMethodHydro
       method_hydro_method(""),
       method_hydro_dual_energy(false),
@@ -459,10 +455,6 @@
   void read_method_grackle_(Parameters *);
   void read_method_gravity_(Parameters *);
   void read_method_merge_sinks_(Parameters *);
-<<<<<<< HEAD
-=======
-  void read_method_ppm_(Parameters *);
->>>>>>> d33acc37
   void read_method_star_maker_(Parameters *);
   void read_method_m1_closure_(Parameters *);
   void read_method_turbulence_(Parameters *);
