--- conflicted
+++ resolved
@@ -8,9 +8,6 @@
 ///
 
 #include "enzo.hpp"
-<<<<<<< HEAD
-#include "Enzo/particle/particle.hpp"
-=======
 #include "Enzo/assorted/assorted.hpp" // misc. Method classes
 #include "Enzo/gravity/gravity.hpp" // EnzoMethodGravity
                                     // EnzoMethodBackgroundAcceleration
@@ -18,9 +15,9 @@
                                     // EnzoSolver* EnzoMatrix*
 #include "Enzo/initial/initial.hpp" // lots of initializers
 #include "Enzo/mesh/mesh.hpp" // EnzoProlong, EnzoRefine*, EnzoRestrict*
+#include "Enzo/particle/particle.hpp"
 #include "Enzo/tests/tests.hpp" // EnzoInitial*Test
 #include "Enzo/utils/utils.hpp" // EnzoComputeCicInterp
->>>>>>> 0843a6b5
 
 //----------------------------------------------------------------------
 
