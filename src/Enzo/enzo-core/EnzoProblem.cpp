// See LICENSE_CELLO file for license and copyright information

/// @file     enzo_EnzoProblem.cpp
/// @author   James Bordner (jobordner@ucsd.edu)
/// @date     2012-03-03
/// @brief    Implementation of EnzoProblem class
///
///

#include "enzo.hpp"
#include "Enzo/hydro-mhd/hydro-mhd.hpp" // EnzoMethodMHDVlct, EnzoMethodPpm,
                                        // EnzoMethodPpml

#include "Enzo/assorted/assorted.hpp" // misc. Method classes
#include "Enzo/gravity/gravity.hpp" // EnzoMethodGravity
                                    // EnzoMethodBackgroundAcceleration
                                    // EnzoComputeAcceleration
                                    // EnzoSolver* EnzoMatrix*
#include "Enzo/initial/initial.hpp" // lots of initializers
#include "Enzo/io/io.hpp" // EnzoMethodCheck, EnzoInitial{Hdf5,Music}
#include "Enzo/mesh/mesh.hpp" // EnzoProlong, EnzoRefine*, EnzoRestrict*
#include "Enzo/particle/particle.hpp"
#include "Enzo/tests/tests.hpp" // EnzoInitial*Test
#include "Enzo/utils/utils.hpp" // EnzoComputeCicInterp

//----------------------------------------------------------------------

EnzoProblem::EnzoProblem() throw ()
  : Problem()
{
}

//----------------------------------------------------------------------

EnzoProblem::~EnzoProblem() throw ()
{
}

//----------------------------------------------------------------------

void EnzoProblem::pup (PUP::er &p)
{
  // NOTE: change this function whenever attributes change

  TRACEPUP;

  Problem::pup(p);
}

//======================================================================

Boundary * EnzoProblem::create_boundary_
(std::string type,
 int index,
 Config * config,
 Parameters * parameters
 ) throw ()
/// @param type   Type of boundary condition to use
/// @param index  Index of the Boundary object to use
/// @param config Configuration parameters object
/// @param parameters Parameters object (for evaluating expressions)
{

  std::shared_ptr<Mask> mask = nullptr;
  if (config->boundary_mask[index]) {
    std::string param_str = "Boundary:" + config->boundary_list[index] + ":mask";
    Param * param = parameters->param(param_str);
    mask = Mask::create(param,parameters);
  }
  axis_enum axis = (axis_enum) config->boundary_axis[index];
  face_enum face = (face_enum) config->boundary_face[index];

  Boundary * boundary = 0;

  if (       type == "reflecting") {
    boundary = new EnzoBoundary (axis,face,mask,boundary_type_reflecting);
  } else if (type == "outflow") {
    boundary = new EnzoBoundary (axis,face,mask,boundary_type_outflow);
  } else {
    boundary = Problem::create_boundary_(type,index,config,parameters);
  }

  return boundary;
}

//----------------------------------------------------------------------

Initial * EnzoProblem::create_initial_
(
 std::string  type,
 int index,
 Config * config,
 Parameters * parameters
 ) throw ()
{

  //--------------------------------------------------
  // parameter: Initial : cycle
  // parameter: Initial : time
  //--------------------------------------------------

  Initial * initial = 0;

  int cycle   = config->initial_cycle;
  double time = config->initial_time;

  const EnzoConfig * enzo_config = enzo::config();

  if (type == "hdf5") {

    initial = new EnzoInitialHdf5
      (cycle,time,
       enzo_config->initial_hdf5_max_level,
       enzo_config->initial_hdf5_format,
       enzo_config->initial_hdf5_blocking,
       enzo_config->initial_hdf5_monitor_iter,
       enzo_config->initial_hdf5_field_files,
       enzo_config->initial_hdf5_field_datasets,
       enzo_config->initial_hdf5_field_coords,
       enzo_config->initial_hdf5_field_names,
       enzo_config->initial_hdf5_particle_files,
       enzo_config->initial_hdf5_particle_datasets,
       enzo_config->initial_hdf5_particle_coords,
       enzo_config->initial_hdf5_particle_types,
       enzo_config->initial_hdf5_particle_attributes);

  } else if (type == "music") {

    initial = new EnzoInitialMusic
      (cycle,time,enzo_config,config->mesh_max_initial_level);

  } else if (type == "implosion_2d") {

    initial = new EnzoInitialImplosion2(cycle,time);

  } else if (type == "sedov_array_2d") {

    initial = new EnzoInitialSedovArray2(enzo_config);

  } else if (type == "sedov_array_3d") {

    initial = new EnzoInitialSedovArray3(enzo_config);

  } else if (type == "sedov_random") {

    initial = new EnzoInitialSedovRandom(enzo_config);

  } else if (type == "sedov") {

    const int rank = enzo_config->initial_sedov_rank;

    ASSERT1 ("EnzoConfig::read()",
	     "Parameter 'Initial:sedov:rank' is %d, but must be set to 2 or 3",
	     rank,  (rank == 2 || rank == 3) );

    if (rank == 2) initial = new EnzoInitialSedovArray2(enzo_config);
    if (rank == 3) initial = new EnzoInitialSedovArray3(enzo_config);

#ifdef CONFIG_USE_GRACKLE
  } else if (type == "grackle_test") {
    initial = new EnzoInitialGrackleTest(enzo_config);
#endif /* CONFIG_USE_GRACKLE */
  } else if (type == "feedback_test") {
    initial = new EnzoInitialFeedbackTest(enzo_config);
  } else if (type == "vlct_bfield") {
    initial = new EnzoInitialBCenter(parameters, cycle, time,
				     enzo_config->initial_bcenter_update_etot);
  } else if (type == "cloud") {
    initial = new EnzoInitialCloud
      (cycle,time,
       enzo_config->initial_cloud_subsample_n,
       enzo_config->initial_cloud_radius,
       enzo_config->initial_cloud_center_x,
       enzo_config->initial_cloud_center_y,
       enzo_config->initial_cloud_center_z,
       enzo_config->initial_cloud_density_cloud,
       enzo_config->initial_cloud_density_wind,
       enzo_config->initial_cloud_etot_wind,
       enzo_config->initial_cloud_eint_wind,
       enzo_config->initial_cloud_velocity_wind,
       enzo_config->initial_cloud_metal_mass_frac,
       enzo_config->initial_cloud_initialize_uniform_bfield,
       enzo_config->initial_cloud_uniform_bfield,
       enzo_config->initial_cloud_perturb_Nwaves,
       enzo_config->initial_cloud_perturb_amplitude,
       enzo_config->initial_cloud_perturb_min_wavelength,
       enzo_config->initial_cloud_perturb_max_wavelength,
       enzo_config->initial_cloud_perturb_seed);
  } else if (type == "collapse") {
    initial = new EnzoInitialCollapse
      (cycle,time,
       enzo_config->initial_collapse_rank,
       enzo_config->initial_collapse_array,
       enzo_config->initial_collapse_radius_relative,
       enzo_config->initial_collapse_particle_ratio,
       enzo_config->initial_collapse_mass,
       enzo_config->initial_collapse_temperature);
  } else if (type == "cosmology") {
    initial = new EnzoInitialCosmology
      (cycle,time,
       enzo::fluid_props()->gamma(),
       enzo_config->initial_cosmology_temperature
       );
  } else if (type == "inclined_wave") {
    initial = new EnzoInitialInclinedWave
      (cycle, time,
       enzo_config->initial_inclinedwave_alpha,
       enzo_config->initial_inclinedwave_beta,
       enzo::fluid_props()->gamma(),
       enzo_config->initial_inclinedwave_amplitude,
       enzo_config->initial_inclinedwave_lambda,
       enzo_config->initial_inclinedwave_parallel_vel,
       enzo_config->initial_inclinedwave_positive_vel,
       enzo_config->initial_inclinedwave_wave_type);
  } else if (type == "turbulence") {
    initial = new EnzoInitialTurbulence
      (cycle,time,
       enzo_config->initial_turbulence_density,
       enzo_config->initial_turbulence_pressure,
       enzo_config->initial_turbulence_temperature,
       enzo::fluid_props()->gamma());
  } else if (type == "pm") {
    std::string param_str = "Initial:" + config->initial_list[index] + ":mask";
    initial = new EnzoInitialPm
      (parameters, param_str,
       cycle,time,
       enzo_config->initial_pm_field,
       enzo_config->initial_pm_mpp,
       enzo_config->initial_pm_level);
  } else if (type == "ppml_test") {
    initial = new EnzoInitialPpmlTest (cycle,time,enzo_config);
  } else if (type == "shock_tube") {
    initial = new EnzoInitialShockTube
      (enzo::fluid_props()->gamma(),
       cycle, time,
       enzo_config->initial_shock_tube_setup_name,
       enzo_config->initial_shock_tube_aligned_ax,
       enzo_config->initial_shock_tube_axis_velocity,
       enzo_config->initial_shock_tube_trans_velocity,
       enzo_config->initial_shock_tube_flip_initialize);
  } else if (type == "soup") {
    const int rank = enzo_config->initial_soup_rank;
    initial = new EnzoInitialSoup
      (cycle, time,
       enzo_config->initial_soup_file,
       rank,
       enzo_config->initial_soup_rotate,
       enzo_config->initial_soup_array[0],
       enzo_config->initial_soup_array[1],
       enzo_config->initial_soup_array[2],
       enzo_config->initial_soup_d_pos[0],
       enzo_config->initial_soup_d_pos[1],
       enzo_config->initial_soup_d_pos[2],
       enzo_config->initial_soup_d_size[0],
       enzo_config->initial_soup_d_size[1],
       enzo_config->initial_soup_d_size[2],
       enzo_config->initial_soup_density,
       enzo_config->initial_soup_pressure_in,
       enzo_config->initial_soup_pressure_out);
  } else if (type == "burkertbodenheimer") {
    initial = new EnzoInitialBurkertBodenheimer
      (cycle,time,
       enzo_config->initial_burkertbodenheimer_rank,
       enzo_config->initial_burkertbodenheimer_array,
       enzo_config->initial_burkertbodenheimer_radius_relative,
       enzo_config->initial_burkertbodenheimer_particle_ratio,
       enzo_config->initial_burkertbodenheimer_mass,
       enzo_config->initial_burkertbodenheimer_temperature,
       enzo_config->initial_burkertbodenheimer_densityprofile);
  } else if (type == "isolated_galaxy") {
    initial = new EnzoInitialIsolatedGalaxy (enzo_config);
  } else if (type == "merge_sinks_test") {
    initial = new EnzoInitialMergeSinksTest (enzo_config);
  } else if (type == "accretion_test") {
    initial = new EnzoInitialAccretionTest
      (cycle, time,
       enzo_config->initial_accretion_test_sink_position,
       enzo_config->initial_accretion_test_sink_velocity,
       enzo_config->initial_accretion_test_sink_mass,
       enzo_config->initial_accretion_test_gas_density,
       enzo_config->initial_accretion_test_gas_pressure,
       enzo_config->initial_accretion_test_gas_radial_velocity);
  } else if (type == "shu_collapse") {
    initial = new EnzoInitialShuCollapse
      (cycle, time,
       enzo_config->initial_shu_collapse_center,
       enzo_config->initial_shu_collapse_drift_velocity,
       enzo_config->initial_shu_collapse_truncation_radius,
       enzo_config->initial_shu_collapse_nominal_sound_speed,
       enzo_config->initial_shu_collapse_instability_parameter,
       enzo_config->initial_shu_collapse_external_density,
       enzo_config->initial_shu_collapse_central_sink_exists,
       enzo_config->initial_shu_collapse_central_sink_mass);
  } else if (type == "bb_test") {
    initial = new EnzoInitialBBTest
      (cycle, time,
       enzo_config->initial_bb_test_center,
       enzo_config->initial_bb_test_drift_velocity,
       enzo_config->initial_bb_test_mean_density,
       enzo_config->initial_bb_test_fluctuation_amplitude,
       enzo_config->initial_bb_test_truncation_radius,
       enzo_config->initial_bb_test_nominal_sound_speed,
       enzo_config->initial_bb_test_angular_rotation_velocity,
       enzo_config->initial_bb_test_external_density);
  } else {
    initial = Problem::create_initial_
      (type,index,config,parameters);
  }

  return initial;

}

//----------------------------------------------------------------------

Stopping * EnzoProblem::create_stopping_
( std::string  type, Config * config ) throw ()
/// @param type   Type of the stopping criterion to create (ignored)
/// @param config  Configuration parameter class
{
  const EnzoConfig * enzo_config = enzo::config();
  return new EnzoStopping(enzo_config->stopping_cycle,
			  enzo_config->stopping_time,
			  enzo_config->stopping_seconds,
			  enzo_config->stopping_redshift);
}

//----------------------------------------------------------------------

Refine * EnzoProblem::create_refine_
(
 std::string        type,
 int                index,
 Config *           config,
 Parameters *       parameters
 ) throw ()
{

  const EnzoConfig * enzo_config = enzo::config();

  if (type == "shock") {

    return new EnzoRefineShock
      (config->adapt_min_refine[index],
       config->adapt_max_coarsen[index],
       config->adapt_min_refine2[index],
       config->adapt_max_coarsen2[index],
       enzo::fluid_props()->gamma(),
       enzo_config->physics_cosmology,
       config->adapt_max_level[index],
       config->adapt_include_ghosts[index],
       config->adapt_output[index]);

  } else if (type == "particle_mass") {

    return new EnzoRefineParticleMass
      (config->adapt_min_refine[index],
       config->adapt_max_coarsen[index],
       config->adapt_max_level[index],
       config->adapt_include_ghosts[index],
       config->adapt_output[index],
       config->adapt_level_exponent[index] );

  } else if (type == "mass") {

    return new EnzoRefineMass
      (config->adapt_min_refine[index],
       config->adapt_max_coarsen[index],
       config->adapt_max_level[index],
       config->adapt_include_ghosts[index],
       config->adapt_output[index],
       config->adapt_field_list[index][0],
       enzo_config->adapt_mass_type[index],
       config->adapt_level_exponent[index] );

  } else {
    return Problem::create_refine_(type,index,config,parameters);
  }
}

//----------------------------------------------------------------------

Solver * EnzoProblem::create_solver_
( std::string  solver_type,
  int index_solver,
  Config * config) throw ()
/// @param solver_type   Name of the solver to create
/// @param config Configuration parameters class
{
  const EnzoConfig * enzo_config = enzo::config();

  Solver * solver = NULL;

  // Set solve type if not default "on_leaves" (solve_leaf)

  std::string solve_type_name=enzo_config->solver_solve_type[index_solver];

  int solve_type;

  if (solve_type_name=="leaf") {
    solve_type = solve_leaf;
  } else if (solve_type_name=="level") {
    solve_type = solve_level;
  } else if (solve_type_name=="tree") {
    solve_type = solve_tree;
  } else if (solve_type_name=="block") {
    solve_type = solve_block;
  } else {
    solve_type = solve_unknown;
  }

  Prolong * prolong = create_prolong_
    (enzo_config->solver_prolong[index_solver],config);
  Restrict * restrict = create_restrict_
    (enzo_config->solver_restrict[index_solver],config);

  const int index_prolong = prolong_list_.size();
  const int index_restrict = restrict_list_.size();
  prolong_list_.push_back(prolong);
  restrict_list_.push_back(restrict);

  if (solver_type == "cg") {

    solver = new EnzoSolverCg
      (enzo_config->solver_list[index_solver],
       enzo_config->solver_field_x[index_solver],
       enzo_config->solver_field_b[index_solver],
       enzo_config->solver_monitor_iter[index_solver],
       enzo_config->solver_restart_cycle[index_solver],
       solve_type,
       index_prolong,
       index_restrict,
       enzo_config->solver_min_level[index_solver],
       enzo_config->solver_max_level[index_solver],
       enzo_config->solver_iter_max[index_solver],
       enzo_config->solver_res_tol[index_solver],
       enzo_config->solver_precondition[index_solver]);

  } else if (solver_type == "dd") {

    solver = new EnzoSolverDd
      (enzo_config->solver_list[index_solver],
       enzo_config->solver_field_x[index_solver],
       enzo_config->solver_field_b[index_solver],
       enzo_config->solver_monitor_iter[index_solver],
       enzo_config->solver_restart_cycle[index_solver],
       solve_type,
       index_prolong,
       index_restrict,
       enzo_config->solver_min_level[index_solver],
       enzo_config->solver_max_level[index_solver],
       enzo_config->solver_coarse_solve[index_solver],
       enzo_config->solver_domain_solve[index_solver],
       enzo_config->solver_last_smooth[index_solver],
       enzo_config->solver_coarse_level[index_solver]);

  } else if (solver_type == "bicgstab") {

    solver = new EnzoSolverBiCgStab
      (enzo_config->solver_list[index_solver],
       enzo_config->solver_field_x[index_solver],
       enzo_config->solver_field_b[index_solver],
       enzo_config->solver_monitor_iter[index_solver],
       enzo_config->solver_restart_cycle[index_solver],
       solve_type,
       index_prolong,
       index_restrict,
       enzo_config->solver_min_level[index_solver],
       enzo_config->solver_max_level[index_solver],
       enzo_config->solver_iter_max[index_solver],
       enzo_config->solver_res_tol[index_solver],
       enzo_config->solver_precondition[index_solver],
       enzo_config->solver_coarse_level[index_solver]);

  } else if (solver_type == "diagonal") {

    solver = new EnzoSolverDiagonal
      (enzo_config->solver_list[index_solver],
       enzo_config->solver_field_x[index_solver],
       enzo_config->solver_field_b[index_solver],
       enzo_config->solver_monitor_iter[index_solver],
       enzo_config->solver_restart_cycle[index_solver],
       solve_type,
       index_prolong,
       index_restrict);

  } else if (solver_type == "jacobi") {

    solver = new EnzoSolverJacobi
      (enzo_config->solver_list[index_solver],
       enzo_config->solver_field_x[index_solver],
       enzo_config->solver_field_b[index_solver],
       enzo_config->solver_monitor_iter[index_solver],
       enzo_config->solver_restart_cycle[index_solver],
       solve_type,
       index_prolong,
       index_restrict,
       enzo_config->solver_weight[index_solver],
       enzo_config->solver_iter_max[index_solver]);

  } else if (solver_type == "mg0") {

    solver = new EnzoSolverMg0
      (enzo_config->solver_list[index_solver],
       enzo_config->solver_field_x[index_solver],
       enzo_config->solver_field_b[index_solver],
       enzo_config->solver_monitor_iter[index_solver],
       enzo_config->solver_restart_cycle[index_solver],
       solve_type,
       index_prolong,
       index_restrict,
       enzo_config->solver_min_level[index_solver],
       enzo_config->solver_max_level[index_solver],
       enzo_config->solver_iter_max[index_solver],
       enzo_config->solver_res_tol[index_solver],
       enzo_config->solver_pre_smooth[index_solver],
       enzo_config->solver_coarse_solve[index_solver],
       enzo_config->solver_post_smooth[index_solver],
       enzo_config->solver_last_smooth[index_solver],
       enzo_config->solver_coarse_level[index_solver]);

  } else {
    // Not an Enzo Solver--try base class Cello Solver
    solver = Problem::create_solver_ (solver_type, index_solver,config);
  }

  ASSERT1 ("EnzoProblem::create_solver()",
	   "Unknown solver %s",
	   solver_type.c_str(),
	   solver != NULL);

  solver->set_index(index_solver);

  return solver;
}

//----------------------------------------------------------------------

Compute * EnzoProblem::create_compute
( std::string name,
  Config * config ) throw()
/// @param name  Name of the compute to create
{

  Compute * compute = 0;

  TRACE1("EnzoProblem::create_compute %s",name.c_str());

  const EnzoConfig * enzo_config = enzo::config();

  if (name == "temperature") {

    compute = new EnzoComputeTemperature(enzo::fluid_props(),
                                         enzo_config->physics_cosmology);

  } else if (name == "pressure"){

    compute = new EnzoComputePressure(enzo::fluid_props()->gamma(),
                                      enzo_config->physics_cosmology);

#ifdef CONFIG_USE_GRACKLE
  } else if (name == "cooling_time"){

    compute = new EnzoComputeCoolingTime();

#endif
  } else {

    // Fallback to Cello method's
    compute = Problem::create_compute (name,config);

    ASSERT2("EnzoProblem::create_compute",
            "Compute created %s does not match compute requested %s",
            compute->name().c_str(),name.c_str(),
            compute->name() == name);
  }

  return compute;
}


//----------------------------------------------------------------------

Method * EnzoProblem::create_method_
( std::string  name,
  int index_method,
  Config * config,
  const Factory * factory) throw ()
/// @param name   Name of the method to create
/// @param config Configuration parameters class
{
  Method * method = 0;

  // historically, this method would always call method->set_courant after
  // building a new method object. But, with this new p_group approach, each
  // method objects should opt out of this approach (so that they can set
  // appropriate default courant factors)
  // - in cases where the courant factor is not used, we may not explicitly set
  //   this variable to true (since it doesn't really matter)
  bool skip_auto_courant = false;

  // move creation of p_group up the call stack?
  ASSERT("Problem::create_method_", "Something is wrong", cello::simulation());
  Parameters* parameters = cello::simulation()->parameters();
  const std::string root_path =
    ("Method:" + parameters->list_value_string(index_method, "Method:list"));
  ParameterGroup p_group(*parameters, root_path);

  const EnzoConfig * enzo_config = enzo::config();

  // The following 2 lines may need to be updated in the future
  const std::vector<std::string>& mlist = enzo_config->method_list;
  const bool store_fluxes_for_corrections =
    std::find(mlist.begin(), mlist.end(), "flux_correct") != mlist.end();

  TRACE1("EnzoProblem::create_method %s",name.c_str());
  if (name == "ppm") {

    method = new EnzoMethodPpm
      (store_fluxes_for_corrections,
       enzo_config->ppm_diffusion,
       enzo_config->ppm_flattening,
       enzo_config->ppm_pressure_free,
       enzo_config->ppm_steepening,
       enzo_config->ppm_use_minimum_pressure_support,
       enzo_config->ppm_minimum_pressure_support_parameter);
/*
  } else if (name == "hydro") {

    method = new EnzoMethodHydro
      (enzo_config->method_hydro_method,
       enzo::fluid_props()->gamma(),
       enzo_config->physics_gravity,
       enzo_config->physics_cosmology,
       enzo_config->method_hydro_dual_energy,
       enzo_config->method_hydro_dual_energy_eta_1,
       enzo_config->method_hydro_dual_energy_eta_2,
       enzo_config->method_hydro_reconstruct_method,
       enzo_config->method_hydro_reconstruct_conservative,
       enzo_config->method_hydro_reconstruct_positive,
       enzo_config->ppm_density_floor,
       enzo_config->ppm_pressure_floor,
       enzo_config->ppm_pressure_free,
       enzo_config->ppm_diffusion,
       enzo_config->ppm_flattening,
       enzo_config->ppm_steepening,
       enzo_config->method_hydro_riemann_solver
       );
*/

  } else if (name == "ppml") {

    method = new EnzoMethodPpml(p_group);
    skip_auto_courant = true;

  } else if (name == "pm_deposit") {

    method = new EnzoMethodPmDeposit (p_group);

  } else if (name == "pm_update") {

    method = new EnzoMethodPmUpdate(p_group);

  } else if (name == "heat") {

    method = new EnzoMethodHeat(p_group);
    skip_auto_courant = true;

#ifdef CONFIG_USE_GRACKLE

  } else if (name == "grackle") {

    method = new EnzoMethodGrackle
      (enzo_config->method_grackle_chemistry,
       enzo_config->method_grackle_use_cooling_timestep,
       enzo_config->method_grackle_radiation_redshift,
       enzo_config->physics_cosmology_initial_redshift,
       enzo::simulation()->time());

#endif /* CONFIG_USE_GRACKLE */

  } else if (name == "balance") {

    method = new EnzoMethodBalance;

  } else if (name == "turbulence") {

    method = new EnzoMethodTurbulence
      (enzo_config->method_turbulence_edot,
       enzo_config->initial_turbulence_density,
       enzo_config->initial_turbulence_temperature,
       enzo_config->method_turbulence_mach_number,
       enzo_config->physics_cosmology);

  } else if (name == "cosmology") {

    method = new EnzoMethodCosmology;

  } else if (name == "comoving_expansion") {

    bool comoving_coordinates = enzo_config->physics_cosmology;

    method = new EnzoMethodComovingExpansion ( comoving_coordinates );

  } else if (name == "gravity") {

    // the presence of this extra logic here is undesirable, but it appears
    // somewhat unavoidable

    std::string solver_name = p_accessor.value_string("solver","unknown");

    int index_solver = enzo_config->solver_index.at(solver_name);

    ASSERT1 ("EnzoProblem::create_solver_()",
	     "Cannot find solver \"%s\"",
	     solver_name.c_str(),
	     0 <= index_solver && index_solver < enzo_config->num_solvers);

    Prolong * prolong = create_prolong_
      (p_accessor.value_string("prolong","linear"),config);

    const int index_prolong = prolong_list_.size();
    prolong_list_.push_back(prolong);

<<<<<<< HEAD
    method = new EnzoMethodGravity(p_accessor, index_solver, index_prolong);
=======
    method = new EnzoMethodGravity
      (
       enzo_config->solver_index.at(solver_name),
       enzo_config->method_gravity_order,
       enzo_config->method_gravity_accumulate,
       index_prolong,
       enzo_config->method_gravity_dt_max);
>>>>>>> d33acc37

  } else if (name == "mhd_vlct") {

    method = new EnzoMethodMHDVlct
      (enzo_config->method_vlct_riemann_solver,
       enzo_config->method_vlct_time_scheme,
       enzo_config->method_vlct_reconstruct_method,
       enzo_config->method_vlct_theta_limiter,
       enzo_config->method_vlct_mhd_choice,
       store_fluxes_for_corrections);

  } else if (name == "background_acceleration") {

    // If self-gravity is calculated, we do not need to zero
    // out the acceleration field from the previous time step
    // before adding the background accelerations
    bool zero_acceleration = true;
    for (int index = 0; index < method_list_.size(); index++){
      if (method_list_[index]->name() == "gravity"){
        zero_acceleration = false;
        break;
      }
    }

    method = new EnzoMethodBackgroundAcceleration
      (zero_acceleration);

  } else if (name == "star_maker") {

    // should generalize this to enable multiple maker types
    if (enzo_config->method_star_maker_flavor == "stochastic"){
      method = new EnzoMethodStarMakerStochasticSF();
    } else if (enzo_config->method_star_maker_flavor == "STARSS" ||
               enzo_config->method_star_maker_flavor == "starss") {
      method = new EnzoMethodStarMakerSTARSS();
    } else{ // does not do anything
      method = new EnzoMethodStarMaker();
    }

  } else if (name == "feedback") {

    // need a similar type swtich as in star maker
    if (enzo_config->method_feedback_flavor == "distributed"){
      method = new EnzoMethodDistributedFeedback();
    } else if (enzo_config->method_feedback_flavor == "STARSS" ||
               enzo_config->method_feedback_flavor == "starss") {
      method = new EnzoMethodFeedbackSTARSS();
    }  else { // does not do anything
      method = new EnzoMethodFeedback();
    }

  } else if (name == "m1_closure") {

    method = new EnzoMethodM1Closure(enzo_config->method_m1_closure_N_groups);

  } else if (name == "check") {

    // Method for checkpointing the simulation
    method = new EnzoMethodCheck
      (enzo_config->method_check_num_files,
       enzo_config->method_check_ordering,
       enzo_config->method_check_dir,
       enzo_config->method_check_monitor_iter,
       enzo_config->method_check_include_ghosts);

  } else if (name == "merge_sinks") {

    method = new EnzoMethodMergeSinks
      (enzo_config->method_merge_sinks_merging_radius_cells);

  } else if (name == "accretion") {

    if (enzo_config->method_accretion_flavor == "threshold") {
      method = new EnzoMethodThresholdAccretion
        (
         enzo_config->method_accretion_accretion_radius_cells,
         enzo_config->method_accretion_physical_density_threshold_cgs,
         enzo_config->method_accretion_max_mass_fraction
         );
    } else if (enzo_config->method_accretion_flavor == "bondi_hoyle") {
      method = new EnzoMethodBondiHoyleAccretion
        (
         enzo_config->method_accretion_accretion_radius_cells,
         enzo_config->method_accretion_physical_density_threshold_cgs,
         enzo_config->method_accretion_max_mass_fraction
         );
    } else if (enzo_config->method_accretion_flavor == "flux") {
      method = new EnzoMethodFluxAccretion
        (
         enzo_config->method_accretion_accretion_radius_cells,
         enzo_config->method_accretion_physical_density_threshold_cgs,
         enzo_config->method_accretion_max_mass_fraction
         );
    } else if (enzo_config->method_accretion_flavor == "dummy"){
      method = new EnzoMethodAccretion
        (
         enzo_config->method_accretion_accretion_radius_cells,
         enzo_config->method_accretion_physical_density_threshold_cgs,
         enzo_config->method_accretion_max_mass_fraction
         );
    } else {
      ERROR1("EnzoProblem::create_method_",
             "\"accretion\" method has flavor \"%s\", which is not one of the possible options: "
	     "\"threshold\", \"bondi_hoyle\", \"flux\", or \"dummy\"",
	     enzo_config->method_accretion_flavor.c_str());
    }
  } else if (name == "sink_maker") {

    method = new EnzoMethodSinkMaker(p_group);

  } else {

    // Fallback to Cello method's
    method = Problem::create_method_ (name, index_method,config,
                                      enzo::simulation()->factory());

  }

  if (method) {

    // set the method's courant safety factor
    if (!skip_auto_courant){
      method->set_courant(config->method_courant[index_method]);
    }

    ASSERT2("EnzoProblem::create_method",
	    "Method created %s does not match method requested %s",
	    method->name().c_str(),name.c_str(),
	    method->name() == name);
  }

  return method;
}

//----------------------------------------------------------------------

Prolong * EnzoProblem::create_prolong_
( std::string  type,
  Config *     config ) throw ()
{

  Prolong * prolong = 0;

  const EnzoConfig * enzo_config = enzo::config();

  if (type == "enzo") {
    prolong = new EnzoProlong
      (enzo_config->prolong_enzo_type,
       enzo_config->prolong_enzo_positive,
       enzo_config->prolong_enzo_use_linear);
  } else {
    prolong = Problem::create_prolong_(type,config);
  }

  return prolong;

}

//----------------------------------------------------------------------

Physics * EnzoProblem::create_physics_
( std::string  type,
   int index,
   Config * config,
   Parameters * parameters) throw ()
{

  Physics * physics = NULL;
  const EnzoConfig * enzo_config = enzo::config();

  if (type == "cosmology") {

    physics = new EnzoPhysicsCosmology
      (
       enzo_config->physics_cosmology_hubble_constant_now,
       enzo_config->physics_cosmology_omega_matter_now,
       enzo_config->physics_cosmology_omega_baryon_now,
       enzo_config->physics_cosmology_omega_cdm_now,
       enzo_config->physics_cosmology_omega_lamda_now,
       enzo_config->physics_cosmology_comoving_box_size,
       enzo_config->physics_cosmology_max_expansion_rate,
       enzo_config->physics_cosmology_initial_redshift,
       enzo_config->physics_cosmology_final_redshift
       );

  } else if (type == "fluid_props") {

    physics = new EnzoPhysicsFluidProps
      (
       enzo_config->physics_fluid_props_de_config,
       enzo_config->physics_fluid_props_fluid_floor_config,
       enzo_config->physics_fluid_props_eos_variant,
       enzo_config->physics_fluid_props_mol_weight
       );

  } else if (type == "gravity") {

    // note: it may make sense to convert EnzoProblem::initialize_physics into
    // a virtual method and provide a custom implementation that reorders the
    // physics object initialization to avoid the following problem
    // - unlike things such as methods, initializers, boundaries, or refinement
    //   criteria, ordering of physics object shouldn't matter to a user
    // - if we did that, we could consolidate that method with the
    //   initialize_physics_coda_ method

    for (std::size_t i = index; i < enzo_config->physics_list.size(); i++) {
      ASSERT("EnzoProblem::create_physics_",
             "a \"cosmology\" physics object MUST NOT follow a \"gravity\" "
             "object (it's okay if it comes before the \"gravity\" object)",
             enzo_config->physics_list[i] != "cosmology");
    }
    physics = new EnzoPhysicsGravity
      (enzo_config->physics_gravity_grav_constant_codeU);

  } else {

    physics = Problem::create_physics_
      (type,index,config,parameters);
  }

  return physics;

}

//----------------------------------------------------------------------

void EnzoProblem::initialize_physics_coda_(Config * config,
                                           Parameters * parameters) throw()
{
  // if EnzoPhysicsFluidProps or EnzoPhysicsGravity don't already exist,
  // initialize them (this is required for backwards compatability)
  const std::vector<std::string> required = {"fluid_props", "gravity"};
  for (const std::string& name: required) {
    if (physics(name) != nullptr) { continue; }
    physics_list_.push_back(create_physics_(name, physics_list_.size(),
                                            config, parameters));
  }

  // in the future, we might want to move the following snippet from
  // EnzoInitialCosmology::EnzoInitialCosmology to this function:
  //  EnzoPhysicsCosmology * cosmology = (EnzoPhysicsCosmology *)
  //  this->physics("cosmology");
  //  if (cosmology != nullptr) { enzo::units()->set_cosmology(cosmology); }
  // Doing this could resolve some issues encountered in EnzoMethodGrackle more
  // elegantly that the existing work-around
}

//----------------------------------------------------------------------

Units * EnzoProblem::create_units_ (  Config * config  ) throw ()
{
  EnzoUnits * units = new EnzoUnits;

  if (config->units_mass == 1.0) {

    units->set_using_density (config->units_length,
			      config->units_density,
			      config->units_time);

  } else if (config->units_density == 1.0) {

    units->set_using_mass (config->units_length,
			   config->units_mass,
			   config->units_time);
  } else {

    ERROR("Problem::create_units_",
	  "Cannot set both Units:density and Units:mass parameters");
  }

  return units;

}

//----------------------------------------------------------------------

Restrict * EnzoProblem::create_restrict_
(
 std::string  type,
 Config * config ) throw ()
{

  Restrict * restrict = 0;

  restrict = Problem::create_restrict_(type,config);

  return restrict;

}

//----------------------------------------------------------------------<|MERGE_RESOLUTION|>--- conflicted
+++ resolved
@@ -707,7 +707,7 @@
     // the presence of this extra logic here is undesirable, but it appears
     // somewhat unavoidable
 
-    std::string solver_name = p_accessor.value_string("solver","unknown");
+    std::string solver_name = p_group.value_string("solver","unknown");
 
     int index_solver = enzo_config->solver_index.at(solver_name);
 
@@ -717,22 +717,12 @@
 	     0 <= index_solver && index_solver < enzo_config->num_solvers);
 
     Prolong * prolong = create_prolong_
-      (p_accessor.value_string("prolong","linear"),config);
+      (p_group.value_string("prolong","linear"),config);
 
     const int index_prolong = prolong_list_.size();
     prolong_list_.push_back(prolong);
 
-<<<<<<< HEAD
-    method = new EnzoMethodGravity(p_accessor, index_solver, index_prolong);
-=======
-    method = new EnzoMethodGravity
-      (
-       enzo_config->solver_index.at(solver_name),
-       enzo_config->method_gravity_order,
-       enzo_config->method_gravity_accumulate,
-       index_prolong,
-       enzo_config->method_gravity_dt_max);
->>>>>>> d33acc37
+    method = new EnzoMethodGravity(p_group, index_solver, index_prolong);
 
   } else if (name == "mhd_vlct") {
 
