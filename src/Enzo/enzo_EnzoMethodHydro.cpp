// See LICENSE_CELLO file for license and copyright information

/// @file     enzo_EnzoMethodHydro.cpp
/// @author   James Bordner (jobordner@ucsd.edu)
/// @date     Wed Oct 18 12:35:40 PDT 2017
/// @brief    Implements the EnzoMethodHydro class

#include "cello.hpp"
#include "enzo.hpp"

//----------------------------------------------------------------------

EnzoMethodHydro::EnzoMethodHydro
( std::string method,
  enzo_float gamma,
  bool gravity,
  bool comoving_coordinates,
  bool dual_energy,
  enzo_float dual_energy_eta1,
  enzo_float dual_energy_eta2,
  std::string reconstruct_method,
  bool reconstruct_conservative,
  bool reconstruct_positive,
  enzo_float ppm_density_floor,
  enzo_float ppm_pressure_floor,
  int ppm_pressure_free,
  int ppm_diffusion,
  int ppm_flattening,
  int ppm_steepening,
  std::string riemann_solver
  )
  : Method(),
    method_(method),
    gamma_(gamma),
    gravity_(gravity?1:0),
    comoving_coordinates_(comoving_coordinates),
    dual_energy_(dual_energy?1:0),
    dual_energy_eta1_(dual_energy_eta1),
    dual_energy_eta2_(dual_energy_eta2),
    reconstruct_method_(reconstruct_method),
    reconstruct_conservative_(reconstruct_conservative ? 1:0),
    reconstruct_positive_(reconstruct_positive ? 1:0),
    ppm_density_floor_(ppm_density_floor),
    ppm_pressure_floor_(ppm_pressure_floor),
    ppm_pressure_free_(ppm_pressure_free),
    ppm_diffusion_(ppm_diffusion),
    ppm_flattening_(ppm_flattening),
    ppm_steepening_(ppm_steepening),
    riemann_solver_(riemann_solver)

{
  // Initialize default Refresh object

  const int rank = cello::rank();
  this->required_fields_ = std::vector<std::string>
                               {"density","internal_energy","total_energy","pressure"};
  if (rank >= 0) this->required_fields_.insert(this->required_fields_.end(),{"velocity_x","acceleration_x"});
  if (rank >= 1) this->required_fields_.insert(this->required_fields_.end(),{"velocity_y","acceleration_y"});
  if (rank >= 2) this->required_fields_.insert(this->required_fields_.end(),{"velocity_z","acceleration_z"});

  this->define_fields();
}

//----------------------------------------------------------------------

void EnzoMethodHydro::pup (PUP::er &p)
{
  // NOTE: change this function whenever attributes change

  TRACEPUP;

  Method::pup(p);

  p | method_;
  p | gamma_;
  p | gravity_;
  p | comoving_coordinates_;
  p | dual_energy_;
  p | dual_energy_eta1_;
  p | dual_energy_eta2_;
  p | reconstruct_method_;
  p | reconstruct_conservative_;
  p | reconstruct_positive_;
  p | ppm_density_floor_;
  p | ppm_pressure_floor_;
  p | ppm_pressure_free_;
  p | ppm_diffusion_;
  p | ppm_flattening_;
  p | ppm_steepening_;
  p | riemann_solver_;
}

//----------------------------------------------------------------------

void EnzoMethodHydro::compute ( Block * block) throw()
{

  Field field = block->data()->field();

  if ( ! block->is_leaf() || field.field_count() == 0 ) {
    block->compute_done();
    return;
  }

  /* initialize */

  //     // MAX_COLOR is defined in fortran.def
  //     int dim, i, j, field, size, subgrid, n, colnum[MAX_COLOR];
  //     Elong_int GridGlobalStart[MAX_DIMENSION];
  //     FLOAT a = 1, dadt;

  //     /* Compute size (in floats) of the current grid. */

  //     size = 1;
  //     for (dim = 0; dim < GridRank; dim++)
  //       size *= GridDimension[dim];

  //     /* If multi-species being used, then treat them as color variables
  //        (note: the solver has been modified to treat these as density vars). */

  //     int NumberOfcolors = 0, colorNum;

  //     // use different color fields for RadiativeTransferFLD problems
  //     //   first, the standard Enzo color field advection
  //     if (MultiSpecies > 0 && RadiativeTransferFLD != 2) {
  //       NumberOfcolors = 6 + 3*(MultiSpecies-1);

  //       if ((colorNum =
  //            FindField(ElectronDensity, FieldType, NumberOfBaryonFields)) < 0) {
  //         ENZO_FAIL("Could not find ElectronDensity.");
  //       }

  //       /* Generate an array of field numbers corresponding to the color fields
  // 	 (here assumed to start with ElectronDensity and continue in order). */

  //       for (i = 0; i < NumberOfcolors; i++)
  //         colnum[i] = colorNum+i;

  //     }
  //     // second, the color field advection if using RadiativeTransferFLD for
  //     // a radiation propagation problem (i.e. not using ray-tracing)
  //     if (RadiativeTransferFLD == 2) {
  //       if (ImplicitProblem < 4)  {  // grey radiation problem

  // 	// set the grey radiation field (required)
<<<<<<< HEAD
  // 	if ((ColourNum =
  // 	     FindField(RadiationFreq0, FieldType, NumberOfBaryonFields)) < 0)
=======
  // 	if ((colorNum =
  // 	     FindField(RadiationFreq0, FieldType, NumberOfBaryonFields)) < 0) 
>>>>>>> 7e727256
  // 	  ENZO_FAIL("Could not find RadiationFreq0.");
  // 	colnum[0] = colorNum;

  // 	// check for other chemistry fields; add if they're present
  // 	//   ElectronDensity
<<<<<<< HEAD
  // 	if ((ColourNum =
  // 	     FindField(ElectronDensity, FieldType, NumberOfBaryonFields)) >= 0)
  // 	  colnum[++NumberOfColours] = ColourNum;
  // 	//   HIDensity
  // 	if ((ColourNum =
  // 	     FindField(HIDensity, FieldType, NumberOfBaryonFields)) >= 0)
  // 	  colnum[++NumberOfColours] = ColourNum;
  // 	//   HIIDensity
  // 	if ((ColourNum =
  // 	     FindField(HIIDensity, FieldType, NumberOfBaryonFields)) >= 0)
  // 	  colnum[++NumberOfColours] = ColourNum;
  // 	//   HeIDensity
  // 	if ((ColourNum =
  // 	     FindField(HeIDensity, FieldType, NumberOfBaryonFields)) >= 0)
  // 	  colnum[++NumberOfColours] = ColourNum;
  // 	//   HeIIDensity
  // 	if ((ColourNum =
  // 	     FindField(HeIIDensity, FieldType, NumberOfBaryonFields)) >= 0)
  // 	  colnum[++NumberOfColours] = ColourNum;
  // 	//   HeIIIDensity
  // 	if ((ColourNum =
  // 	     FindField(HeIIIDensity, FieldType, NumberOfBaryonFields)) >= 0)
  // 	  colnum[++NumberOfColours] = ColourNum;
  // 	//   HMDensity
  // 	if ((ColourNum =
  // 	     FindField(HMDensity, FieldType, NumberOfBaryonFields)) >= 0)
  // 	  colnum[++NumberOfColours] = ColourNum;
  // 	//   H2IDensity
  // 	if ((ColourNum =
  // 	     FindField(H2IDensity, FieldType, NumberOfBaryonFields)) >= 0)
  // 	  colnum[++NumberOfColours] = ColourNum;
  // 	//   H2IIDensity
  // 	if ((ColourNum =
  // 	     FindField(H2IIDensity, FieldType, NumberOfBaryonFields)) >= 0)
  // 	  colnum[++NumberOfColours] = ColourNum;
  // 	//   DIDensity
  // 	if ((ColourNum =
  // 	     FindField(DIDensity, FieldType, NumberOfBaryonFields)) >= 0)
  // 	  colnum[++NumberOfColours] = ColourNum;
  // 	//   DIIDensity
  // 	if ((ColourNum =
  // 	     FindField(DIIDensity, FieldType, NumberOfBaryonFields)) >= 0)
  // 	  colnum[++NumberOfColours] = ColourNum;
  // 	//   HDIDensity
  // 	if ((ColourNum =
  // 	     FindField(HDIDensity, FieldType, NumberOfBaryonFields)) >= 0)
  // 	  colnum[++NumberOfColours] = ColourNum;
=======
  // 	if ((colorNum =
  // 	     FindField(ElectronDensity, FieldType, NumberOfBaryonFields)) >= 0) 
  // 	  colnum[++NumberOfcolors] = colorNum;
  // 	//   HIDensity
  // 	if ((colorNum =
  // 	     FindField(HIDensity, FieldType, NumberOfBaryonFields)) >= 0) 
  // 	  colnum[++NumberOfcolors] = colorNum;
  // 	//   HIIDensity
  // 	if ((colorNum =
  // 	     FindField(HIIDensity, FieldType, NumberOfBaryonFields)) >= 0) 
  // 	  colnum[++NumberOfcolors] = colorNum;
  // 	//   HeIDensity
  // 	if ((colorNum =
  // 	     FindField(HeIDensity, FieldType, NumberOfBaryonFields)) >= 0) 
  // 	  colnum[++NumberOfcolors] = colorNum;
  // 	//   HeIIDensity
  // 	if ((colorNum =
  // 	     FindField(HeIIDensity, FieldType, NumberOfBaryonFields)) >= 0) 
  // 	  colnum[++NumberOfcolors] = colorNum;
  // 	//   HeIIIDensity
  // 	if ((colorNum =
  // 	     FindField(HeIIIDensity, FieldType, NumberOfBaryonFields)) >= 0) 
  // 	  colnum[++NumberOfcolors] = colorNum;
  // 	//   HMDensity
  // 	if ((colorNum =
  // 	     FindField(HMDensity, FieldType, NumberOfBaryonFields)) >= 0) 
  // 	  colnum[++NumberOfcolors] = colorNum;
  // 	//   H2IDensity
  // 	if ((colorNum =
  // 	     FindField(H2IDensity, FieldType, NumberOfBaryonFields)) >= 0) 
  // 	  colnum[++NumberOfcolors] = colorNum;
  // 	//   H2IIDensity
  // 	if ((colorNum =
  // 	     FindField(H2IIDensity, FieldType, NumberOfBaryonFields)) >= 0) 
  // 	  colnum[++NumberOfcolors] = colorNum;
  // 	//   DIDensity
  // 	if ((colorNum =
  // 	     FindField(DIDensity, FieldType, NumberOfBaryonFields)) >= 0) 
  // 	  colnum[++NumberOfcolors] = colorNum;
  // 	//   DIIDensity
  // 	if ((colorNum =
  // 	     FindField(DIIDensity, FieldType, NumberOfBaryonFields)) >= 0) 
  // 	  colnum[++NumberOfcolors] = colorNum;
  // 	//   HDIDensity
  // 	if ((colorNum =
  // 	     FindField(HDIDensity, FieldType, NumberOfBaryonFields)) >= 0) 
  // 	  colnum[++NumberOfcolors] = colorNum;
>>>>>>> 7e727256
  //       }
  //     }

  //     /* Add "real" color fields (metallicity, etc.) as color variables. */

<<<<<<< HEAD
  //     int SNColourNum, MetalNum, MBHColourNum, Galaxy1ColourNum, Galaxy2ColourNum,
  //       MetalIaNum, MetalIINum;
=======
  //     int SNcolorNum, MetalNum, MBHcolorNum, Galaxy1colorNum, Galaxy2colorNum,
  //       MetalIaNum, MetalIINum; 
>>>>>>> 7e727256

  //     if (this->IdentifycolorFields(SNcolorNum, MetalNum, MetalIaNum, MetalIINum,
  //                 MBHcolorNum, Galaxy1colorNum, Galaxy2colorNum) == FAIL)
  //       ENZO_FAIL("Error in grid->IdentifycolorFields.\n");

  //     if (MetalNum != -1) {
  //       colnum[NumberOfcolors++] = MetalNum;
  //       if (MultiMetals || TestProblemData.MultiMetals) {
  // 	colnum[NumberOfcolors++] = MetalNum+1; //ExtraType0
  // 	colnum[NumberOfcolors++] = MetalNum+2; //ExtraType1
  //       }
  //     }

  //     if (MetalIaNum       != -1) colnum[NumberOfcolors++] = MetalIaNum;
  //     if (MetalIINum       != -1) colnum[NumberOfcolors++] = MetalIINum;
  //     if (SNcolorNum      != -1) colnum[NumberOfcolors++] = SNcolorNum;
  //     if (MBHcolorNum     != -1) colnum[NumberOfcolors++] = MBHcolorNum;
  //     if (Galaxy1colorNum != -1) colnum[NumberOfcolors++] = Galaxy1colorNum;
  //     if (Galaxy2colorNum != -1) colnum[NumberOfcolors++] = Galaxy2colorNum;


  //     /* Add Simon Glover's chemistry species as color fields */

  //     if(TestProblemData.GloverChemistryModel){

  //       // Declarations for Simon Glover's cooling.
  //       int DeNum, HINum, HIINum, HeINum, HeIINum, HeIIINum, HMNum, H2INum, H2IINum,
  // 	DINum, DIINum, HDINum;

  //       int CINum,CIINum,OINum,OIINum,SiINum,SiIINum,SiIIINum,CHINum,CH2INum,
  // 	CH3IINum,C2INum,COINum,HCOIINum,OHINum,H2OINum,O2INum;

  //       int GCM = TestProblemData.GloverChemistryModel;  // purely for convenience

  //       if (IdentifyGloverSpeciesFields(HIINum,HINum,H2INum,DINum,DIINum,HDINum,
  // 				      HeINum,HeIINum,HeIIINum,CINum,CIINum,OINum,
  // 				      OIINum,SiINum,SiIINum,SiIIINum,CHINum,CH2INum,
  // 				      CH3IINum,C2INum,COINum,HCOIINum,OHINum,H2OINum,
  // 				      O2INum) == FAIL) {
  // 	ENZO_FAIL("Error in IdentifyGloverSpeciesFields.");
  //       }

  //       colnum[NumberOfcolors++] = HIINum;
  //       colnum[NumberOfcolors++] = HINum;
  //       colnum[NumberOfcolors++] = H2INum;

  //       if( (GCM==1) || (GCM==2) || (GCM==3) || (GCM==7) ){
  // 	colnum[NumberOfcolors++] = DINum;
  // 	colnum[NumberOfcolors++] = DIINum;
  // 	colnum[NumberOfcolors++] = HDINum;
  // 	colnum[NumberOfcolors++] = HeINum;
  // 	colnum[NumberOfcolors++] = HeIINum;
  // 	colnum[NumberOfcolors++] = HeIIINum;
  //       }

  //       if( (GCM==3) || (GCM==5) || (GCM==7) ){
  // 	colnum[NumberOfcolors++] = COINum;
  //       }

  //       if( (GCM==2) || (GCM==3) || (GCM==7) ){
  // 	colnum[NumberOfcolors++] = CINum;
  // 	colnum[NumberOfcolors++] = CIINum;
  // 	colnum[NumberOfcolors++] = OINum;
  // 	colnum[NumberOfcolors++] = OIINum;
  //       }

  //       if( (GCM==2) || (GCM==3) ){
  // 	colnum[NumberOfcolors++] = SiINum;
  // 	colnum[NumberOfcolors++] = SiIINum;
  // 	colnum[NumberOfcolors++] = SiIIINum;
  //       }

  //       if( (GCM==3) || (GCM==7) ){
  // 	colnum[NumberOfcolors++] = CHINum;
  // 	colnum[NumberOfcolors++] = CH2INum;
  // 	colnum[NumberOfcolors++] = CH3IINum;
  // 	colnum[NumberOfcolors++] = C2INum;
  // 	colnum[NumberOfcolors++] = HCOIINum;
  // 	colnum[NumberOfcolors++] = OHINum;
  // 	colnum[NumberOfcolors++] = H2OINum;
  // 	colnum[NumberOfcolors++] = O2INum;
  //       }

  //     } // if(TestProblemData.GloverChemistryModel)


  //     /* Add Cosmic Ray Energy Density as a color variable. */
  //     if(CRModel){
  //       int DensNum, GENum, Vel1Num, Vel2Num, Vel3Num, TENum, CRNum;
  //       if (this->IdentifyPhysicalQuantities(DensNum, GENum, Vel1Num, Vel2Num,
  //                        Vel3Num, TENum, CRNum ) == FAIL )
  //         ENZO_FAIL("Error in IdentifyPhysicalQuantities.\n");
  //       colnum[NumberOfcolors++] = CRNum;
  //     } // end CR if

  //     /* Add shock variables as a color variable. */

  //     if(ShockMethod){
  //       int MachNum, PSTempNum,PSDenNum;

  //       if (IdentifyShockSpeciesFields(MachNum,PSTempNum,PSDenNum) == FAIL) {
  // 	ENZO_FAIL("Error in IdentifyShockSpeciesFields.")
  //       }
<<<<<<< HEAD

  //       colnum[NumberOfColours++] = MachNum;
=======
      
  //       colnum[NumberOfcolors++] = MachNum;
>>>>>>> 7e727256
  //       if(StorePreShockFields){
  // 	colnum[NumberOfcolors++] = PSTempNum;
  // 	colnum[NumberOfcolors++] = PSDenNum;
  //       }
  //     }
  //     /* Determine if Gamma should be a scalar or a field. */

  //     int UseGammaField = FALSE;
  //     float *GammaField = NULL;
  //     if (HydroMethod == Zeus_Hydro && MultiSpecies > 1) {
  //       UseGammaField = TRUE;
  //       GammaField = new float[size];
  //       if (this->ComputeGammaField(GammaField) == FAIL) {
  // 	ENZO_FAIL("Error in grid->ComputeGammaField.");
  //       }
  //     } else {
  //       GammaField = new float[1];
  //       GammaField[0] = gamma_;

  //     }

  //     /* Set lowest level flag (used on Zeus hydro). */

  //     int LowestLevel = (level > MaximumRefinementLevel-1) ? TRUE : FALSE;

  //     /* Set minimum support (used natively in zeus hydro). */

  //     float MinimumSupportEnergyCoefficient = 0;
  //     if (UseMinimumPressureSupport == TRUE && level > MaximumRefinementLevel-1)
  //       if (this->SetMinimumSupport(MinimumSupportEnergyCoefficient) == FAIL) {
  // 	ENZO_FAIL("Error in grid->SetMinimumSupport,");
  //       }

  //     /* allocate space for fluxes */

  //     /* Set up our restart dump fluxes container */
  //     this->SubgridFluxStorage = SubgridFluxes;
  //     this->NumberOfSubgrids = NumberOfSubgrids;

  //     for (i = 0; i < NumberOfSubgrids; i++) {
  //       for (dim = 0; dim < GridRank; dim++)  {

  // 	/* compute size (in floats) of flux storage */

  //         size = 1;
  //         for (j = 0; j < GridRank; j++)
  //           size *= SubgridFluxes[i]->LeftFluxEndGlobalIndex[dim][j] -
  //                   SubgridFluxes[i]->LeftFluxStartGlobalIndex[dim][j] + 1;

  // 	/* set unused dims (for the solver, which is hardwired for 3d). */

  //         for (j = GridRank; j < 3; j++) {
  //           SubgridFluxes[i]->LeftFluxStartGlobalIndex[dim][j] = 0;
  //           SubgridFluxes[i]->LeftFluxEndGlobalIndex[dim][j] = 0;
  //           SubgridFluxes[i]->RightFluxStartGlobalIndex[dim][j] = 0;
  //           SubgridFluxes[i]->RightFluxEndGlobalIndex[dim][j] = 0;
  //         }

  // 	/* Allocate space (if necessary). */

  //         for (field = 0; field < NumberOfBaryonFields; field++) {
  // 	  //
  // 	  if (SubgridFluxes[i]->LeftFluxes[field][dim] == NULL)
  // 	    SubgridFluxes[i]->LeftFluxes[field][dim]  = new float[size];
  // 	  if (SubgridFluxes[i]->RightFluxes[field][dim] == NULL)
  // 	    SubgridFluxes[i]->RightFluxes[field][dim] = new float[size];
  // 	  for (n = 0; n < size; n++) {
  // 	    SubgridFluxes[i]->LeftFluxes[field][dim][n] = 0;
  // 	    SubgridFluxes[i]->RightFluxes[field][dim][n] = 0;
  // 	  }
  //         }

  // 	for (field = NumberOfBaryonFields; field < MAX_NUMBER_OF_BARYON_FIELDS;
  // 	     field++) {
  //           SubgridFluxes[i]->LeftFluxes[field][dim] = NULL;
  //           SubgridFluxes[i]->RightFluxes[field][dim] = NULL;
  // 	}

  //       }  // next dimension

  //       /* make things pretty */

  //       for (dim = GridRank; dim < 3; dim++)
  //         for (field = 0; field < MAX_NUMBER_OF_BARYON_FIELDS; field++) {
  //           SubgridFluxes[i]->LeftFluxes[field][dim] = NULL;
  //           SubgridFluxes[i]->RightFluxes[field][dim] = NULL;
  // 	}

  //     } // end of loop over subgrids

  //     /* compute global start index for left edge of entire grid
  //        (including boundary zones) */

  //     for (dim = 0; dim < GridRank; dim++)
  //       GridGlobalStart[dim] = nlongint((GridLeftEdge[dim]-DomainLeftEdge[dim])/(*(CellWidth[dim]))) -
  // 	GridStartIndex[dim];

  //     /* fix grid quantities so they are defined to at least 3 dims */

  //     for (i = GridRank; i < 3; i++) {
  //       GridDimension[i]   = 1;
  //       GridStartIndex[i]  = 0;
  //       GridEndIndex[i]    = 0;
  //       GridVelocity[i]    = 0.0;
  //       GridGlobalStart[i] = 0;
  //     }

  //     /* If using comoving coordinates, multiply dx by a(n+1/2).
  //        In one fell swoop, this recasts the equations solved by solver
  //        in comoving form (except for the expansion terms which are taken
  //        care of elsewhere). */


  //     /* Prepare Gravity. */

  //     int GravityOn = 0, FloatSize = sizeof(float);
  //     if (SelfGravity || UniformGravity || PointSourceGravity || DiskGravity || ExternalGravity )
  //       GravityOn = 1;
  // #ifdef TRANSFER
  //     if (RadiationPressure)
  //       GravityOn = 1;
  // #endif

  //     //Some setup for MHDCT

  //     float *MagneticFlux[3][2];
  //     if ( UseMHDCT ) {
  //         MHDCT_ConvertEnergyToConservedS();  //Energy toggle.  Probably will be removed soon.
  //         for(field=0;field<3;field++){
  //             if(ElectricField[field] == NULL )
  //                 ElectricField[field] = new float[ElectricSize[field]];
  //             for(i=0;i<ElectricSize[field]; i++) ElectricField[field][i] = 0.0;
  //         }
  //         for(field=0;field<3;field++){
  //           MagneticFlux[field][0] = new float[2*MagneticSize[field]];
  //           MagneticFlux[field][1] =  MagneticFlux[field][0] +MagneticSize[field];
  //           for (i=0; i< 2*MagneticSize[field]; i++) MagneticFlux[field][0][i] = 0.0;
  //         }
  //         CenterMagneticField();
  // #ifdef BIERMANN

  //         /* Compute Units. */

  //         float DensityUnits = 1, LengthUnits = 1, TemperatureUnits = 1, TimeUnits = 1,
  //           VelocityUnits = 1, BFieldUnits = 1;

  //         if(ComovingCoordinates){
  //           if (MHDCosmologyGetUnits(&DensityUnits, &LengthUnits, &TemperatureUnits,
  //           		     &TimeUnits, &VelocityUnits, Time,&BFieldUnits) == FAIL) {
  //             fprintf(stderr, "Error in MHD CosmologyGetUnits.\n");
  //             return FAIL;
  //           }
  //           /* Transform speed of light, hydrogen mass and electron change in units of ENZO */
  //           // Biermann battery constants in cgs units, convert to enzo units later
  //           float speedoflight = clight/VelocityUnits;
  //           float hydrogenmass = mh/DensityUnits*POW(LengthUnits,3);
  //           float electroncharge = 4.803e-10*
  //                 TimeUnits*BFieldUnits/(speedoflight*DensityUnits*POW(LengthUnits,3));
  //           float chi=1.0;
  //         }
  // #endif //BIERMANN
  //     }//UseMHDCT



  //     float* Fluxes[3] = {MagneticFlux[0][0],MagneticFlux[1][0],MagneticFlux[2][0]};
  //     int CurlStart[3] = {0,0,0},
  //     CurlEnd[3] = {mx-1,my-1,mz-1};
  //     if ( UseMHDCT ){
  //         if (HydroMethod == MHD_Li){
<<<<<<< HEAD
  //           this->SolveMHD_Li(CycleNumber, NumberOfSubgrids, SubgridFluxes,
  //                 CellWidthTemp, GridGlobalStart, gravity_,
  //                 NumberOfColours, colnum, Fluxes);
=======
  //           this->SolveMHD_Li(CycleNumber, NumberOfSubgrids, SubgridFluxes, 
  //                 CellWidthTemp, GridGlobalStart, gravity_, 
  //                 NumberOfcolors, colnum, Fluxes);
>>>>>>> 7e727256
  //         }

  //         if( HydroMethod != NoHydro )
  //             switch( MHD_CT_Method ){
  //                 case CT_BalsaraSpicer: //1
  //                 case CT_Athena_LF:     //2
  //                 case CT_Athena_Switch: //3
  //                     ComputeElectricField(dtFixed, Fluxes);
  //                     break;
  //                 case CT_Biermann:      //4
  // #ifdef BIERMANN
  //                     FORTRAN_NAME(woc_create_e_biermann)(MagneticFlux[0][0], MagneticFlux[1][0], MagneticFlux[2][0],
  //                                  MagneticFlux[0][1], MagneticFlux[1][1], MagneticFlux[2][1],
  //                                  ElectricField[0], ElectricField[1], ElectricField[2],
  //                                  hxa, CellWidthTemp[1], CellWidthTemp[2],
  //                                  de,ei,
  //                                  GridDimension, GridDimension +1, GridDimension +2,
  //                                  GridStartIndex, GridEndIndex,
  //                                  GridStartIndex+1, GridEndIndex+1,
  //                                  GridStartIndex+2, GridEndIndex+2, &dtFixed, &UseDT,
  //                                  &gamma_, &speedoflight,&hydrogenmass, &electroncharge, &chi, a);
  //                     break;
  // #endif //BIERMANN
  //                 case CT_None:
  //                 default:
  //                     if(MyProcessorNumber == ROOT_PROCESSOR )
  //                         fprintf(stderr, "Warning: No CT method used with MHD_Li.\n");
  //                 break;
  //             }
  //         MHD_UpdateMagneticField(level, NULL, TRUE);
  //         CenterMagneticField();

  //         MHDCT_ConvertEnergyToSpecificS();
  //         for(field=0;field<3;field++){
  //           delete [] MagneticFlux[field][0];
  //         }
  //     }
  //     /* Call Solver on this grid.
  //        Notice that it is hard-wired for three dimensions, but it does
  //        the right thing for < 3 dimensions. */
  //     /* note: Start/EndIndex are zero based */

  if (method_ == "ppm") {

    ppm_method_ (block);

  }

  //     /* PPM LR has been withdrawn. */

  //     if (HydroMethod == PPM_LagrangeRemap) {
  // #ifdef PPM_LR
  //       FORTRAN_NAME(woc_ppm_lr)(
  // 			density, totalenergy, velocity1, velocity2, velocity3,
  //                           gasenergy,
  // 			&gravity_, AccelerationField[0],
  //                            AccelerationField[1],
  //                            AccelerationField[2],
  // 			&gamma_, &dtFixed, &CycleNumber,
  //                           hxa, CellWidthTemp[1], CellWidthTemp[2],
  // 			&GridRank, &mx, &my,
  //                            &mz, GridStartIndex, GridEndIndex,
  // 			GridVelocity, &PPMFlatteningParameter,
  //                            &ppm_pressure_free_,
  // 			&PPMDiffusionParameter, &PPMSteepeningParameter,
  //                            &dual_energy_, &dual_energy_eta1_,
  //                            &dual_energy_eta2_,
  // 			&NumberOfSubgrids, leftface, rightface,
  // 			istart, iend, jstart, jend,
  // 			standard, dindex, Eindex, uindex, vindex, windex,
  // 			  geindex, temp,
  //                         &NumberOfcolors, colorpt, coloff, colindex);
  // #else /* PPM_LR */
  //       ENZO_FAIL("PPM LR is not supported.");
  // #endif /* PPM_LR */
  //     }

  //     if (HydroMethod == Zeus_Hydro)
  //       if (this->ZeusSolver(gamma_Field, UseGammaField, CycleNumber,
  //                hxa, CellWidthTemp[1], CellWidthTemp[2],
  //                gravity_, NumberOfSubgrids, GridGlobalStart,
  //                SubgridFluxes,
  //                NumberOfcolors, colnum, LowestLevel,
  //                MinimumSupportEnergyCoefficient) == FAIL)
  // 	ENZO_FAIL("ZeusSolver() failed!\n");



  //     /* Clean up allocated fields. */

  //     delete [] GammaField;

  //     for (dim = 0; dim < MAX_DIMENSION; dim++)
  //       delete [] CellWidthTemp[dim];

  //   /* If we're supposed to be outputting on Density, we need to update
  //      the current maximum value of that Density. */

  //     if (OutputOnDensity == 1 ||
  //         StopFirstTimeAtDensity > 0. ||
  //         StopFirstTimeAtMetalEnrichedDensity > 0.) {
  //       int DensNum = FindField(Density, FieldType, NumberOfBaryonFields);

  //       int MetalNum = 0, SNcolorNum = 0;
  //       int MetalFieldPresent = FALSE;
  //       float *MetalPointer;
  //       float *TotalMetals = NULL;

  //       if (StopFirstTimeAtMetalEnrichedDensity > 0.) {

  //         // First see if there's a metal field (so we can conserve species in
  //         // the solver)
  //         MetalNum = FindField(Metallicity, FieldType, NumberOfBaryonFields);
  //         SNcolorNum = FindField(SNcolor, FieldType, NumberOfBaryonFields);
  //         MetalFieldPresent = (MetalNum != -1 || SNcolorNum != -1);

  //         // Double check if there's a metal field when we have metal cooling
  //         if (MetalFieldPresent == FALSE) {
  //           ENZO_FAIL("StopFirstTimeAtMetalEnrichedDensity is set, but no metal field is present.\n");
  //         }

  //         /* If both metal fields (Pop I/II and III) exist, create a field
  //            that contains their sum */

  //         if (MetalNum != -1 && SNcolorNum != -1) {
  //           TotalMetals = new float[size];
  //           for (int i = 0; i < size; i++)
  //             TotalMetals[i] = BaryonField[MetalNum][i] + BaryonField[SNcolorNum][i];
  //           MetalPointer = TotalMetals;
  //         } // ENDIF both metal types
  //         else {
  //           if (MetalNum != -1)
  //             MetalPointer = BaryonField[MetalNum];
  //           else if (SNcolorNum != -1)
  //             MetalPointer = BaryonField[SNcolorNum];
  //         } // ENDELSE both metal types

  //       }

  //       for (i = 0; i < size; i++) {

  //         CurrentMaximumDensity =
  //             max(de[i], CurrentMaximumDensity);

  //         if (StopFirstTimeAtMetalEnrichedDensity > 0. &&
  //             (MetalPointer[i] / de[i]) > EnrichedMetalFraction) {
  //           CurrentMaximumMetalEnrichedDensity =
  //             max(de[i], CurrentMaximumMetalEnrichedDensity);
  //         }

  //       }

  //       delete [] TotalMetals;

  //     } // end: if (OutputOnDensity == 1 || ...

  block->compute_done();



}

//----------------------------------------------------------------------

void EnzoMethodHydro::ppm_method_ ( Block * block )
{

  Field field = block->data()->field();

  // Assume gravity if acceleration fields exist

  int mx,my,mz;
  field.dimensions (0,&mx,&my,&mz);

  // compute pressure

  EnzoComputePressure compute_pressure (gamma_,	comoving_coordinates_);
  compute_pressure.compute(block);

  const int cycle = block->cycle();
  const int rank  = cello::rank();

  for (int i0=0; i0<3; i0++) {
    int i = (i0 + cycle) % rank;

    // update in x-direction
    if ((mx > 1) && (i % rank == 0)) {
      for (int iz=0; iz<mz; iz++) {
	ppm_euler_x_(block,iz);    }
    }
    // update in y-direction
    if ((my > 1) && (i % rank == 1)) {
      for (int ix=0; ix<mx; ix++) {
	ppm_euler_y_(block,ix);
      }
    }
    // update in z-direction
    if ((mz > 1) && (i % rank == 2 )) {
      for (int iy=0; iy<my; iy++) {
	ppm_euler_z_(block,iy);
      }
    }
  }
}

//----------------------------------------------------------------------

void EnzoMethodHydro::ppm_euler_x_(Block * block, int iz)
{
  // int dim = 0, idim = 1, jdim = 2;
  // int dim_p1 = dim+1;   // To match definition in calcdiss
  // int ierr = 0;

  // /* Find fields: density, total energy, velocity1-3. */

  // int DensNum, GENum, Vel1Num, Vel2Num, Vel3Num, TENum;

  // this->IdentifyPhysicalQuantities(DensNum, GENum, Vel1Num, Vel2Num,
  // 				   Vel3Num, TENum);

  // int nxz, nyz, nzz, ixyz;

  // nxz = GridEndIndex[0] - GridStartIndex[0] + 1;
  // nyz = GridEndIndex[1] - GridStartIndex[1] + 1;
  // nzz = GridEndIndex[2] - GridStartIndex[2] + 1;

  // float MinimumPressure = tiny_number;

  // // Copy from field to slice

  // float *dslice, *eslice, *uslice, *vslice, *wslice, *grslice, *geslice,
  //   *colslice, *pslice;


  Field field = block->data()->field();

  int mx,my,mz;
  field.dimensions (0,&mx,&my,&mz);

  int nx,ny,nz;
  field.size (&nx,&ny,&nz);

  int gx,gy,gz;
  field.ghost_depth (0,&gx,&gy,&gz);

  // determine temporary array size

  //   ... compute slice size
  const int ns = mx*my;

  int na = 0;

  // ...density, total energy, velocities, pressure
  na += 6*ns;

  // ...add slice for gravity if needed
  if (gravity_) na += 1*ns;

  // ... add slice for gas energy if needed
  if (dual_energy_) na += 1*ns;

  // ... add slices for color fields
  Grouping * field_groups = block->data()->field().groups();
  int nc = field_groups->size("color");
  na += nc*ns;

  // allocate array
  enzo_float * slice_array = new enzo_float [na];

  // initialize array of slices

  enzo_float * pa = slice_array;

  // ...density, pressure, and velocities
  enzo_float * dslice = pa; pa += ns;
  enzo_float * eslice = pa; pa += ns;
  enzo_float * pslice = pa; pa += ns;
  enzo_float * uslice = pa; pa += ns;
  enzo_float * vslice = pa; pa += ns;
  enzo_float * wslice = pa; pa += ns;

  // ...add slice for gravity if needed
  enzo_float * grslice = NULL;
  if (gravity_) {
    grslice = pa; pa +=ns;
  }

  // ... add slice for gas energy if needed
  enzo_float * geslice = NULL;
  if (dual_energy_) {
    geslice = pa; pa +=ns;
  }

  // add slices for color fields
  enzo_float * colslice = NULL;
  if (nc > 0) {
    colslice = pa; pa += nc*ns;
  }

  enzo_float * de = (enzo_float *) field.values("density");
  enzo_float * te = (enzo_float *) field.values("total_energy");
  enzo_float * vx = (enzo_float *) field.values("velocity_x");
  enzo_float * vy = (enzo_float *) field.values("velocity_y");
  enzo_float * vz = (enzo_float *) field.values("velocity_z");
  enzo_float * pr = (enzo_float *) field.values("pressure");

  const int rank = cello::rank();

  for (int iy=0; iy<my; iy++) {
    for (int ix=0; ix<mx; ix++) {
      int i  = ix + mx*(iy + my*iz);
      int is = ix + mx*iy;
      dslice[is] = de[i];
      eslice[is] = te[i];
      pslice[is] = pr[i];
      uslice[is] = vx[i];
      vslice[is] = (rank >= 2) ? vy[i] : 0.0;
      wslice[is] = (rank >= 3) ? vz[i] : 0.0;
    } // ENDFOR i
  }

  if (gravity_) {
    enzo_float * ax = (enzo_float *) field.values("acceleration_x");
    for (int iy=0; iy<my; iy++) {
      for (int ix=0; ix<mx; ix++) {
	int i  = ix + mx*(iy + my*iz);
	int is = ix + mx*iy;
	grslice[is] = ax[i];
      }
    }
  }

  if (dual_energy_) {
    enzo_float * ei = (enzo_float *) field.values("internal_energy");
    for (int iy=0; iy<my; iy++) {
      for (int ix=0; ix<mx; ix++) {
	int i  = ix + mx*(iy + my*iz);
	int is = ix + mx*iy;
	geslice[is] = ei[i];
      }
    }
  }

  for (int ic=0; ic<nc; ic++) {
    enzo_float * c = (enzo_float *)
      field.values(field_groups->item("color",ic));
    for (int iy=0; iy<my; iy++) {
      for (int ix=0; ix<mx; ix++) {
	int i = ix + mx*(iy + my*iz);
	int k = ix + mx*(iy + my*ic);
	colslice[k] = c[i];
      }
    }
  }

  ASSERT2("EnzoMethodHydro::ppm_xeuler_x",
	  "temporary slice array actual size %ld differs from expected size %d",
	  (pa-slice_array), na,
	  ((pa -slice_array) == na));

  // Allocate memory for fluxes

  enzo_float *dls, *drs, *flatten, *pbar, *pls, *prs, *ubar, *uls, *urs, *vls,
    *vrs, *gels, *gers, *wls, *wrs, *diffcoef, *df, *ef, *uf, *vf, *wf, *gef,
    *ges, *colf, *colls, *colrs;

  int nf = (23 + 3*nc)*ns;

  enzo_float * fluxes_array = new enzo_float [nf];

  enzo_float * pf = fluxes_array;

  dls      = pf; pf += ns;
  drs      = pf; pf += ns;
  flatten  = pf; pf += ns;
  pbar     = pf; pf += ns;
  pls      = pf; pf += ns;
  prs      = pf; pf += ns;
  ubar     = pf; pf += ns;
  uls      = pf; pf += ns;
  urs      = pf; pf += ns;
  vls      = pf; pf += ns;
  vrs      = pf; pf += ns;
  gels     = pf; pf += ns;
  gers     = pf; pf += ns;
  wls      = pf; pf += ns;
  wrs      = pf; pf += ns;
  diffcoef = pf; pf += ns;
  df       = pf; pf += ns;
  ef       = pf; pf += ns;
  uf       = pf; pf += ns;
  vf       = pf; pf += ns;
  wf       = pf; pf += ns;
  gef      = pf; pf += ns;
  ges      = pf; pf += ns;
  colf     = pf; pf += nc*ns;
  colls    = pf; pf += nc*ns;
  colrs    = pf; pf += nc*ns;

  ASSERT2("EnzoMethodHydro::ppm_xeuler_x",
	  "temporary fluxes array actual size %ld differs from expected size %d",
	  (pf-fluxes_array), nf,
	  ((pf -fluxes_array) == nf));

  // Convert start and end indexes into 1-based for FORTRAN

  // int is, ie, js, je, is_m3, ie_p3, ie_p1, k_p1;

  // is = GridStartIndex[0] + 1;
  // ie = GridEndIndex[0] + 1;
  // js = 1;
  // je = my;
  // is_m3 = is - 3;
  // ie_p1 = ie + 1;
  // ie_p3 = ie + 3;
  // k_p1 = k + 1;

  // Compute the pressure on a slice

  int is = 1 + gx;
  int ie = 1 + gx+nx;
  int js = 1;
  int je = my;
  int ie_p1 = ie + 1;
  int k_p1  = iz + 1;


  if (dual_energy_) {

    FORTRAN_NAME(woc_pgas2d_dual)
      (dslice, eslice, geslice, pslice, uslice, vslice,
       wslice, &dual_energy_eta1_,
       &dual_energy_eta2_,
       &mx,&my, &is, &ie, &js, &je,
       &gamma_, &ppm_pressure_floor_);

  } else {

    FORTRAN_NAME(woc_pgas2d)
      (dslice, eslice, pslice, uslice, vslice,
       wslice, &mx, &my,
       &is, &ie, &js, &je, &gamma_, &ppm_pressure_floor_);
  }


  // If requested, compute diffusion and slope flattening coefficients

  // Adjust cell widths for cosmological expansion if needed

  EnzoPhysicsCosmology * cosmology = enzo::cosmology();

  enzo_float cosmo_a    = 1.0;
  enzo_float cosmo_dadt = 0.0;

  if (cosmology) {
    cosmology->compute_expansion_factor
      (&cosmo_a, &cosmo_dadt, (enzo_float)block->time());
  }

  double h = 0.0;
  block->cell_width(&h);

  enzo_float hxa = cosmo_a*h;
  enzo_float hya = cosmo_a*h;
  enzo_float hza = cosmo_a*h;

  enzo_float dt = block->dt();

  enzo_float * flatten_array = new enzo_float[ns];

  int riemann_solver_fallback = 1;

  if (ppm_diffusion_ || ppm_flattening_) {

    int dim_p1 = 1;

    FORTRAN_NAME(woc_calcdiss)(dslice, eslice, uslice,
			   vy, vz,
			   pslice,
			   &hxa, &hya, &hza,
			   &mx,  &my, &mz,
  			   &is, &ie, &js, &je, &k_p1,
  			   &nz, &dim_p1, &mx, &my, &mz,
  			   &dt, &gamma_, &ppm_diffusion_,
  			   &ppm_flattening_, diffcoef, flatten_array);

  }

  // Compute Eulerian left and right states at zone edges via interpolation

  if (reconstruct_method_ == "ppm") {

    FORTRAN_NAME(woc_inteuler)
      (dslice, pslice, &gravity_, grslice, geslice, uslice,
       vslice, wslice, &hxa, flatten,
       &mx, &my,
       &is, &ie, &js, &je, &dual_energy_,
       &dual_energy_eta1_, &dual_energy_eta2_,
       &ppm_steepening_, &ppm_flattening_,
       &reconstruct_conservative_, &reconstruct_positive_,
       &dt, &gamma_, &ppm_pressure_free_,
       dls, drs, pls, prs, gels, gers, uls, urs, vls, vrs,
       wls, wrs, &nc, colslice, colls, colrs);
  }

  // Compute (Lagrangian part of the) Riemann problem at each zone boundary

  if (riemann_solver_ == "two_shock") {

    FORTRAN_NAME(woc_twoshock)
      (dls, drs, pls, prs, uls, urs,
       &mx, &my,
       &is, &ie_p1, &js, &je,
       &dt, &gamma_, &ppm_pressure_floor_, &ppm_pressure_free_,
       pbar, ubar, &gravity_, grslice,
       &dual_energy_, &dual_energy_eta1_);

    FORTRAN_NAME(woc_flux_twoshock)
      (dslice, eslice, geslice, uslice, vslice, wslice,
       &hxa, diffcoef,
       &mx, &my,
       &is, &ie, &js, &je, &dt, &gamma_,
       &ppm_diffusion_, &dual_energy_,
       &dual_energy_eta1_,
       &riemann_solver_fallback,
       dls, drs, pls, prs, gels, gers, uls, urs,
       vls, vrs, wls, wrs, pbar, ubar,
       df, ef, uf, vf, wf, gef, ges,
       &nc, colslice, colls, colrs, colf);

  } else if (riemann_solver_ == "hll") {

    FORTRAN_NAME(woc_flux_hll)
      (dslice, eslice, geslice, uslice, vslice, wslice,
       &hxa, diffcoef,
       &mx, &my,
       &is, &ie, &js, &je, &dt, &gamma_,
       &ppm_diffusion_, &dual_energy_,
       &dual_energy_eta1_,
       &riemann_solver_fallback,
       dls, drs, pls, prs, uls, urs,
       vls, vrs, wls, wrs, gels, gers,
       df, uf, vf, wf, ef, gef, ges,
       &nc, colslice, colls, colrs, colf);

  } else if (riemann_solver_ == "hllc") {

    FORTRAN_NAME(woc_flux_hllc)
      (dslice, eslice, geslice, uslice, vslice, wslice,
       &hxa, diffcoef,
       &mx, &my,
       &is, &ie, &js, &je, &dt, &gamma_,
       &ppm_diffusion_, &dual_energy_,
       &dual_energy_eta1_,
       &riemann_solver_fallback,
       dls, drs, pls, prs, uls, urs,
       vls, vrs, wls, wrs, gels, gers,
       df, uf, vf, wf, ef, gef, ges,
       &nc, colslice, colls, colrs, colf);

  } else {

    for (int i = 0; i < ns; i++) {
      df[i] = 0;
      ef[i] = 0;
      uf[i] = 0;
      vf[i] = 0;
      wf[i] = 0;
      gef[i] = 0;
      ges[i] = 0;
    }

  }

  // Compute Eulerian fluxes and update zone-centered quantities

  FORTRAN_NAME(woc_euler)
    (dslice, eslice, grslice, geslice, uslice, vslice, wslice,
     &hxa, diffcoef,
     &mx, &my,
     &is, &ie, &js, &je, &dt, &gamma_,
     &ppm_diffusion_, &gravity_, &dual_energy_,
     &dual_energy_eta1_, &dual_energy_eta2_,
     df, ef, uf, vf, wf, gef, ges,
     &nc, colslice, colf, &ppm_density_floor_);

  // /* If necessary, recompute the pressure to correctly set ge and e */

  // if (dual_energy_)
  //   FORTRAN_NAME(woc_pgas2d_dual)(dslice, eslice, geslice, pslice, uslice, vslice,
  // 			      wslice, &dual_energy_eta1_,
  // 			      &dual_energy_eta2_, &mx,
  // 			      &my, &is_m3, &ie_p3, &js, &je,
  // 			      &gamma_, &ppm_pressure_floor_);

  // /* Check this slice against the list of subgrids (all subgrid
  //    quantities are zero-based) */

  // int jstart, jend, offset, nfi, lface, rface, lindex, rindex,
  //   fistart, fiend, fjstart, fjend, clindex, crindex;

  // for (n = 0; n < NumberOfSubgrids; n++) {

  //   fistart = SubgridFluxes[n]->RightFluxStartGlobalIndex[dim][idim] -
  //     GridGlobalStart[idim];
  //   fiend = SubgridFluxes[n]->RightFluxEndGlobalIndex[dim][idim] -
  //     GridGlobalStart[idim];
  //   fjstart = SubgridFluxes[n]->RightFluxStartGlobalIndex[dim][jdim] -
  //     GridGlobalStart[jdim];
  //   fjend = SubgridFluxes[n]->RightFluxEndGlobalIndex[dim][jdim] -
  //     GridGlobalStart[jdim];

  //   if (k >= fjstart && k <= fjend) {

  //     nfi = fiend - fistart + 1;
  //     for (j = fistart; j <= fiend; j++) {

  // 	offset = (j-fistart) + (k-fjstart)*nfi;

  // 	lface = SubgridFluxes[n]->LeftFluxStartGlobalIndex[dim][dim] -
  // 	  GridGlobalStart[dim];
  // 	lindex = j * GridDimension[dim] + lface;

  // 	rface = SubgridFluxes[n]->RightFluxStartGlobalIndex[dim][dim] -
  // 	  GridGlobalStart[dim] + 1;
  // 	rindex = j * GridDimension[dim] + rface;

  // 	SubgridFluxes[n]->LeftFluxes [DensNum][dim][offset] = df[lindex];
  // 	SubgridFluxes[n]->RightFluxes[DensNum][dim][offset] = df[rindex];
  // 	SubgridFluxes[n]->LeftFluxes [TENum][dim][offset]   = ef[lindex];
  // 	SubgridFluxes[n]->RightFluxes[TENum][dim][offset]   = ef[rindex];
  // 	SubgridFluxes[n]->LeftFluxes [Vel1Num][dim][offset] = uf[lindex];
  // 	SubgridFluxes[n]->RightFluxes[Vel1Num][dim][offset] = uf[rindex];

  // 	if (nyz > 1) {
  // 	  SubgridFluxes[n]->LeftFluxes [Vel2Num][dim][offset] = vf[lindex];
  // 	  SubgridFluxes[n]->RightFluxes[Vel2Num][dim][offset] = vf[rindex];
  // 	} // ENDIF y-data

  // 	if (nzz > 1) {
  // 	  SubgridFluxes[n]->LeftFluxes [Vel3Num][dim][offset] = wf[lindex];
  // 	  SubgridFluxes[n]->RightFluxes[Vel3Num][dim][offset] = wf[rindex];
  // 	} // ENDIF z-data

  // 	if (dual_energy_) {
  // 	  SubgridFluxes[n]->LeftFluxes [GENum][dim][offset] = gef[lindex];
  // 	  SubgridFluxes[n]->RightFluxes[GENum][dim][offset] = gef[rindex];
  // 	} // ENDIF dual_energy_

  // 	for (ncolor = 0; ncolor < nc; ncolor++) {
  // 	  clindex = (j + ncolor * my) * GridDimension[dim] +
  // 	    lface;
  // 	  crindex = (j + ncolor * my) * GridDimension[dim] +
  // 	    rface;

<<<<<<< HEAD
  // 	  SubgridFluxes[n]->LeftFluxes [colnum[ncolour]][dim][offset] =
  // 	    colf[clindex];
  // 	  SubgridFluxes[n]->RightFluxes[colnum[ncolour]][dim][offset] =
=======
  // 	  SubgridFluxes[n]->LeftFluxes [colnum[ncolor]][dim][offset] = 
  // 	    colf[clindex];
  // 	  SubgridFluxes[n]->RightFluxes[colnum[ncolor]][dim][offset] = 
>>>>>>> 7e727256
  // 	    colf[crindex];
  // 	} // ENDFOR ncolor

  //     } // ENDFOR J

  //   } // ENDIF k inside

  // } // ENDFOR n

  // /* Copy from slice to field */

  // for (j = 0; j < my; j++) {

  //   index2 = j * mx;

  //   for (i = 0; i < mx; i++) {
  //     index3 = (k*my + j)*mx + i;
  //     de[index3] = dslice[index2+i];
  //     et[index3] = eslice[index2+i];
  //     vx[index3] = uslice[index2+i];
  //   } // ENDFOR i

  //   if (GridRank > 1)
  //     for (i = 0; i < mx; i++) {
  // 	index3 = (k*my + j)*mx + i;
  // 	vy[index3] = vslice[index2+i];
  //     }

  //   if (GridRank > 2)
  //     for (i = 0; i < mx; i++) {
  // 	index3 = (k*my + j)*mx + i;
  // 	vz[index3] = wslice[index2+i];
  //     }

  //   if (dual_energy_)
  //     for (i = 0; i < mx; i++) {
  // 	index3 = (k*my + j)*mx + i;
  // 	ei[index3] = geslice[index2+i];
  //     }

  //   for (n = 0; n < nc; n++) {
  //     index2 = (n*my + j) * mx;
  //     for (i = 0; i < mx; i++) {
  // 	index3 = (k*my + j) * mx + i;
  // 	BaryonField[colnum[n]][index3] = colslice[index2+i];
  //     }
  //   } // ENDFOR colors
  // } // ENDFOR j

  // deallocate array
  delete [] flatten_array;
  delete [] fluxes_array;
  delete [] slice_array;
}

//----------------------------------------------------------------------

void EnzoMethodHydro::ppm_euler_y_ (Block * block, int ix)
{

  // int dim = 1, idim = 0, jdim = 2;
  // int dim_p1 = dim+1;   // To match definition in calcdiss

  // /* Find fields: density, total energy, velocity1-3. */

  // int DensNum, GENum, Vel1Num, Vel2Num, Vel3Num, TENum;

  // this->IdentifyPhysicalQuantities(DensNum, GENum, Vel1Num, Vel2Num,
  // 				   Vel3Num, TENum);

  // int nxz, nyz, nzz, ixyz;

  // nxz = GridEndIndex[0] - GridStartIndex[0] + 1;
  // nyz = GridEndIndex[1] - GridStartIndex[1] + 1;
  // nzz = GridEndIndex[2] - GridStartIndex[2] + 1;

  // float MinimumPressure = tiny_number;

  // // Copy from field to slice

  // float *dslice, *eslice, *uslice, *vslice, *wslice, *grslice, *geslice,
  //   *colslice, *pslice;

  // int size = my * mz;
  // dslice = new float[size];
  // eslice = new float[size];
  // uslice = new float[size];
  // vslice = new float[size];
  // wslice = new float[size];
  // pslice = new float[size];
  // if (gravity_) {
  //   grslice = new float[size];
  // }
  // if (dual_energy_) {
  //   geslice = new float[size];
  // }
  // if (nc > 0) {
  //   colslice = new float[nc * size];
  // }

  // int j, k, n, ncolor, index2, index3;
  // for (k = 0; k < mz; k++) {

  //   index2 = k * my;

  //   for (j = 0; j < my; j++) {
  //     index3 = (k*my + j) * mx + i;
  //     dslice[index2+j] = de[index3];
  //     eslice[index2+j] = et[index3];
  //     pslice[index2+j] = pressure[index3];
  //     wslice[index2+j] = vx[index3];
  //   } // ENDFOR i

  //   // Set velocities to zero if rank < 3 since hydro routines are
  //   // hard-coded for 3-d

  //   if (GridRank > 1)
  //     for (j = 0; j < my; j++) {
  // 	index3 = (k*my + j) * mx + i;
  // 	uslice[index2+j] = vy[index3];
  //     }
  //   else
  //     for (j = 0; j < my; j++)
  // 	uslice[index2+j] = 0;

  //   if (GridRank > 2)
  //     for (j = 0; j < my; j++) {
  // 	index3 = (k*my + j) * mx + i;
  // 	vslice[index2+j] = vz[index3];
  //     }
  //   else
  //     for (j = 0; j < my; j++)
  // 	vslice[index2+j] = 0;

  //   if (gravity_)
  //     for (j = 0; j < my; j++) {
  // 	index3 = (k*my + j) * mx + i;
  // 	grslice[index2+j] = AccelerationField[dim][index3];
  //     }

  //   if (dual_energy_)
  //     for (j = 0; j < my; j++) {
  // 	index3 = (k*my + j) * mx + i;
  // 	geslice[index2+j] = ei[index3];
  //     }

  //   for (n = 0; n < nc; n++) {
  //     index2 = (n*mz + k) * my;
  //     for (j = 0; j < my; j++) {
  // 	index3 = (k*my + j) * mx + i;
  // 	colslice[index2+j] = BaryonField[colnum[n]][index3];
  //     }
  //   } // ENDFOR colors

  // } // ENDFOR j

  // /* Allocate memory for fluxes */

  // float *dls, *drs, *flatten, *pbar, *pls, *prs, *ubar, *uls, *urs, *vls,
  //   *vrs, *gels, *gers, *wls, *wrs, *diffcoef, *df, *ef, *uf, *vf, *wf, *gef,
  //   *ges, *colf, *colls, *colrs;

  // dls = new float[size];
  // drs = new float[size];
  // flatten = new float[size];
  // pbar = new float[size];
  // pls = new float[size];
  // prs = new float[size];
  // ubar = new float[size];
  // uls = new float[size];
  // urs = new float[size];
  // vls = new float[size];
  // vrs = new float[size];
  // gels = new float[size];
  // gers = new float[size];
  // wls = new float[size];
  // wrs = new float[size];
  // diffcoef = new float[size];
  // df = new float[size];
  // ef = new float[size];
  // uf = new float[size];
  // vf = new float[size];
  // wf = new float[size];
  // gef = new float[size];
  // ges = new float[size];
  // colf = new float[nc*size];
  // colls = new float[nc*size];
  // colrs = new float[nc*size];

  // /* Convert start and end indexes into 1-based for FORTRAN */

  // int is, ie, js, je, is_m3, ie_p3, ie_p1, k_p1;

  // is = GridStartIndex[1] + 1;
  // ie = GridEndIndex[1] + 1;
  // js = 1;
  // je = mz;
  // is_m3 = is - 3;
  // ie_p1 = ie + 1;
  // ie_p3 = ie + 3;
  // k_p1 = i + 1;

  // /* Compute the pressure on a slice */

  // /*
  // if (dual_energy_)
  //   FORTRAN_NAME(woc_pgas2d_dual)(dslice, eslice, geslice, pslice, uslice, vslice,
  // 			      wslice, &dual_energy_eta1_,
  // 			      &dual_energy_eta2_, &my,
  // 			      &mz, &is_m3, &ie_p3, &js, &je,
  // 			      &gamma_, &ppm_pressure_floor_);
  // else
  //   FORTRAN_NAME(woc_pgas2d)(dslice, eslice, pslice, uslice, vslice,
  // 			 wslice, &my, &mz,
  // 			 &is_m3, &ie_p3, &js, &je, &gamma_, &ppm_pressure_floor_);
  // */
  // /* If requested, compute diffusion and slope flattening coefficients */

  // if (ppm_diffusion_ != 0 || PPMFlatteningParameter != 0)
  //   FORTRAN_NAME(woc_calcdiss)(dslice, eslice, uslice, vz,
  // 			   vx, pslice, CellWidthTemp[1],
  // 			   CellWidthTemp[2], hxa,
  // 			   &my, &mz,
  // 			   &mx, &is, &ie, &js, &je, &k_p1,
  // 			   &nxz, &dim_p1, &mx,
  // 			   &my, &mz,
  // 			   &dt, &gamma_, &ppm_diffusion_,
  // 			   &PPMFlatteningParameter, diffcoef, flatten);

  // /* Compute Eulerian left and right states at zone edges via interpolation */

  // if (ReconstructionMethod == PPM)
  //   FORTRAN_NAME(woc_inteuler)(dslice, pslice, &gravity_, grslice, geslice, uslice,
  // 			   vslice, wslice, CellWidthTemp[1], flatten,
  // 			   &my, &mz,
  // 			   &is, &ie, &js, &je, &dual_energy_,
  // 			   &dual_energy_eta1_, &dual_energy_eta2_,
  // 			   &PPMSteepeningParameter, &PPMFlatteningParameter,
  // 			   &ConservativeReconstruction, &PositiveReconstruction,
  // 			   &dt, &gamma_, &ppm_pressure_free_,
  // 			   dls, drs, pls, prs, gels, gers, uls, urs, vls, vrs,
  // 			   wls, wrs, &nc, colslice, colls, colrs);

  // /* Compute (Lagrangian part of the) Riemann problem at each zone boundary */

  // switch (RiemannSolver) {
  // case TwoShock:
  //   FORTRAN_NAME(woc_twoshock)(dls, drs, pls, prs, uls, urs,
  // 			   &my, &mz,
  // 			   &is, &ie_p1, &js, &je,
  // 			   &dt, &gamma_, &ppm_pressure_floor_, &ppm_pressure_free_,
  // 			   pbar, ubar, &gravity_, grslice,
  // 			   &dual_energy_, &dual_energy_eta1_);

  //   FORTRAN_NAME(woc_flux_twoshock)(dslice, eslice, geslice, uslice, vslice, wslice,
  // 				CellWidthTemp[1], diffcoef,
  // 				&my, &mz,
  // 				&is, &ie, &js, &je, &dt, &gamma_,
  // 				&ppm_diffusion_, &dual_energy_,
  // 				&dual_energy_eta1_,
  // 				&riemann_solver_fallback,
  // 				dls, drs, pls, prs, gels, gers, uls, urs,
  // 				vls, vrs, wls, wrs, pbar, ubar,
  // 				df, ef, uf, vf, wf, gef, ges,
  // 				&nc, colslice, colls, colrs, colf);
  //   break;

  // case HLL:
  //   FORTRAN_NAME(woc_flux_hll)(dslice, eslice, geslice, uslice, vslice, wslice,
  // 			   CellWidthTemp[1], diffcoef,
  // 			   &my, &mz,
  // 			   &is, &ie, &js, &je, &dt, &gamma_,
  // 			   &ppm_diffusion_, &dual_energy_,
  // 			   &dual_energy_eta1_,
  // 			   &riemann_solver_fallback,
  // 			   dls, drs, pls, prs, uls, urs,
  // 			   vls, vrs, wls, wrs, gels, gers,
  // 			   df, uf, vf, wf, ef, gef, ges,
  // 			   &nc, colslice, colls, colrs, colf);
  //   break;

  // case HLLC:
  //   FORTRAN_NAME(woc_flux_hllc)(dslice, eslice, geslice, uslice, vslice, wslice,
  // 			    CellWidthTemp[1], diffcoef,
  // 			    &my, &mz,
  // 			    &is, &ie, &js, &je, &dt, &gamma_,
  // 			    &ppm_diffusion_, &dual_energy_,
  // 			    &dual_energy_eta1_,
  // 			    &riemann_solver_fallback,
  // 			    dls, drs, pls, prs, uls, urs,
  // 			    vls, vrs, wls, wrs, gels, gers,
  // 			    df, uf, vf, wf, ef, gef, ges,
  // 			    &nc, colslice, colls, colrs, colf);
  //   break;

  // default:
  //   for (int index = 0; index < size; index++) {
  //     df[index] = 0;
  //     ef[index] = 0;
  //     uf[index] = 0;
  //     vf[index] = 0;
  //     wf[index] = 0;
  //     gef[index] = 0;
  //     ges[index] = 0;
  //   }
  //   break;

  // } // ENDCASE


  // /* Compute Eulerian fluxes and update zone-centered quantities */

  // FORTRAN_NAME(woc_euler)(dslice, eslice, grslice, geslice, uslice, vslice, wslice,
  // 		      CellWidthTemp[1], diffcoef,
  // 		      &my, &mz,
  // 		      &is, &ie, &js, &je, &dt, &gamma_,
  // 		      &ppm_diffusion_, &gravity_, &dual_energy_,
  // 		      &dual_energy_eta1_, &dual_energy_eta2_,
  // 		      df, ef, uf, vf, wf, gef, ges,
  // 		      &nc, colslice, colf, &density_floor_);

  // /* If necessary, recompute the pressure to correctly set ge and e */

  // if (dual_energy_)
  //   FORTRAN_NAME(woc_pgas2d_dual)(dslice, eslice, geslice, pslice, uslice, vslice,
  // 			      wslice, &dual_energy_eta1_,
  // 			      &dual_energy_eta2_, &my,
  // 			      &mz, &is_m3, &ie_p3, &js, &je,
  // 			      &gamma_, &ppm_pressure_floor_);

  // /* Check this slice against the list of subgrids (all subgrid
  //    quantities are zero-based) */

  // int jstart, jend, offset, nfi, lface, rface, lindex, rindex,
  //   fistart, fiend, fjstart, fjend, clindex, crindex;

  // for (n = 0; n < NumberOfSubgrids; n++) {

  //   fistart = SubgridFluxes[n]->RightFluxStartGlobalIndex[dim][idim] -
  //     GridGlobalStart[idim];
  //   fiend = SubgridFluxes[n]->RightFluxEndGlobalIndex[dim][idim] -
  //     GridGlobalStart[idim];
  //   fjstart = SubgridFluxes[n]->RightFluxStartGlobalIndex[dim][jdim] -
  //     GridGlobalStart[jdim];
  //   fjend = SubgridFluxes[n]->RightFluxEndGlobalIndex[dim][jdim] -
  //     GridGlobalStart[jdim];

  //   if (i >= fistart && i <= fiend) {

  //     nfi = fiend - fistart + 1;
  //     for (k = fjstart; k <= fjend; k++) {

  // 	offset = (i-fistart) + (k-fjstart)*nfi;

  // 	lface = SubgridFluxes[n]->LeftFluxStartGlobalIndex[dim][dim] -
  // 	  GridGlobalStart[dim];
  // 	lindex = k * GridDimension[dim] + lface;

  // 	rface = SubgridFluxes[n]->RightFluxStartGlobalIndex[dim][dim] -
  // 	  GridGlobalStart[dim] + 1;
  // 	rindex = k * GridDimension[dim] + rface;

  // 	SubgridFluxes[n]->LeftFluxes [DensNum][dim][offset] = df[lindex];
  // 	SubgridFluxes[n]->RightFluxes[DensNum][dim][offset] = df[rindex];
  // 	SubgridFluxes[n]->LeftFluxes [TENum][dim][offset]   = ef[lindex];
  // 	SubgridFluxes[n]->RightFluxes[TENum][dim][offset]   = ef[rindex];

  // 	if (nxz > 1) {
  // 	  SubgridFluxes[n]->LeftFluxes [Vel1Num][dim][offset] = wf[lindex];
  // 	  SubgridFluxes[n]->RightFluxes[Vel1Num][dim][offset] = wf[rindex];
  // 	} // ENDIF x-data

  // 	SubgridFluxes[n]->LeftFluxes [Vel2Num][dim][offset] = uf[lindex];
  // 	SubgridFluxes[n]->RightFluxes[Vel2Num][dim][offset] = uf[rindex];

  // 	if (nzz > 1) {
  // 	  SubgridFluxes[n]->LeftFluxes [Vel3Num][dim][offset] = vf[lindex];
  // 	  SubgridFluxes[n]->RightFluxes[Vel3Num][dim][offset] = vf[rindex];
  // 	} // ENDIF z-data

  // 	if (dual_energy_) {
  // 	  SubgridFluxes[n]->LeftFluxes [GENum][dim][offset] = gef[lindex];
  // 	  SubgridFluxes[n]->RightFluxes[GENum][dim][offset] = gef[rindex];
  // 	} // ENDIF dual_energy_

  // 	for (ncolor = 0; ncolor < nc; ncolor++) {
  // 	  clindex = (k + ncolor * mz) * GridDimension[dim] +
  // 	    lface;
  // 	  crindex = (k + ncolor * mz) * GridDimension[dim] +
  // 	    rface;

<<<<<<< HEAD
  // 	  SubgridFluxes[n]->LeftFluxes [colnum[ncolour]][dim][offset] =
  // 	    colf[clindex];
  // 	  SubgridFluxes[n]->RightFluxes[colnum[ncolour]][dim][offset] =
=======
  // 	  SubgridFluxes[n]->LeftFluxes [colnum[ncolor]][dim][offset] = 
  // 	    colf[clindex];
  // 	  SubgridFluxes[n]->RightFluxes[colnum[ncolor]][dim][offset] = 
>>>>>>> 7e727256
  // 	    colf[crindex];
  // 	} // ENDFOR ncolor

  //     } // ENDFOR J

  //   } // ENDIF k inside

  // } // ENDFOR n

  // /* Copy from slice to field */

  // for (k = 0; k < mz; k++) {
  //   index2 = k * my;
  //   for (j = 0; j < my; j++) {
  //     index3 = (k*my + j)*mx + i;
  //     de[index3] = dslice[index2+j];
  //     et[index3] = eslice[index2+j];
  //     vx[index3] = wslice[index2+j];
  //   } // ENDFOR i

  //   if (GridRank > 1)
  //     for (j = 0; j < my; j++) {
  // 	index3 = (k*my + j)*mx + i;
  // 	vy[index3] = uslice[index2+j];
  //     }

  //   if (GridRank > 2)
  //     for (j = 0; j < my; j++) {
  // 	index3 = (k*my + j)*mx + i;
  // 	vz[index3] = vslice[index2+j];
  //     }

  //   if (dual_energy_)
  //     for (j = 0; j < my; j++) {
  // 	index3 = (k*my + j)*mx + i;
  // 	ei[index3] = geslice[index2+j];
  //     }

  //   for (n = 0; n < nc; n++) {
  //     index2 = (n*mz + k) * my;
  //     for (j = 0; j < my; j++) {
  // 	index3 = (k*my + j) * mx + i;
  // 	BaryonField[colnum[n]][index3] = colslice[index2+j];
  //     }
<<<<<<< HEAD
  //   } // ENDFOR colours
=======
  //   } // ENDFOR colors    
>>>>>>> 7e727256

  // } // ENDFOR j

  // /* Delete all temporary slices */

  // delete [] dslice;
  // delete [] eslice;
  // delete [] uslice;
  // delete [] vslice;
  // delete [] wslice;
  // delete [] pslice;
  // if (gravity_)
  //   delete [] grslice;
  // if (dual_energy_)
  //   delete [] geslice;
  // if (nc > 0)
  //   delete [] colslice;

  // delete [] dls;
  // delete [] drs;
  // delete [] flatten;
  // delete [] pbar;
  // delete [] pls;
  // delete [] prs;
  // delete [] ubar;
  // delete [] uls;
  // delete [] urs;
  // delete [] vls;
  // delete [] vrs;
  // delete [] gels;
  // delete [] gers;
  // delete [] wls;
  // delete [] wrs;
  // delete [] diffcoef;
  // delete [] df;
  // delete [] ef;
  // delete [] uf;
  // delete [] vf;
  // delete [] wf;
  // delete [] gef;
  // delete [] ges;
  // delete [] colf;
  // delete [] colls;
  // delete [] colrs;

  // return SUCCESS;

}

//----------------------------------------------------------------------

void EnzoMethodHydro::ppm_euler_z_ (Block * block, int iy)
{

  // int dim = 2, idim = 0, jdim = 1;
  // int dim_p1 = dim+1;   // To match definition in calcdiss

  // /* Find fields: density, total energy, velocity1-3. */

  // int DensNum, GENum, Vel1Num, Vel2Num, Vel3Num, TENum;

  // this->IdentifyPhysicalQuantities(DensNum, GENum, Vel1Num, Vel2Num,
  // 				   Vel3Num, TENum);

  // int nxz, nyz, nzz, ixyz;

  // nxz = GridEndIndex[0] - GridStartIndex[0] + 1;
  // nyz = GridEndIndex[1] - GridStartIndex[1] + 1;
  // nzz = GridEndIndex[2] - GridStartIndex[2] + 1;

  // float MinimumPressure = tiny_number;

  // // Copy from field to slice

  // float *dslice, *eslice, *uslice, *vslice, *wslice, *grslice, *geslice,
  //   *colslice, *pslice;

  // int size = mz * mx;
  // dslice = new float[size];
  // eslice = new float[size];
  // uslice = new float[size];
  // vslice = new float[size];
  // wslice = new float[size];
  // pslice = new float[size];
  // if (gravity_) {
  //   grslice = new float[size];
  // }
  // if (dual_energy_) {
  //   geslice = new float[size];
  // }
<<<<<<< HEAD
  // if (NumberOfColours > 0) {
  //   colslice = new float[NumberOfColours * size];
=======
  // if (NumberOfcolors > 0) {
  //   colslice = new float[NumberOfcolors * size];  
>>>>>>> 7e727256
  // }

  // int i, k, n, ncolor, index2, index3;

  // for (i = 0; i < mx; i++) {
  //   index2 = i * mz;
  //   for (k = 0; k < mz; k++) {
  //     index3 = (k*my + j) * mx + i;
  //     dslice[index2+k] = de[index3];
  //     eslice[index2+k] = et[index3];
  //     pslice[index2+k] = pressure[index3];
  //     vslice[index2+k] = vx[index3];
  //   } // ENDFOR i

  //   // Set velocities to zero if rank < 3 since hydro routines are
  //   // hard-coded for 3-d

  //   if (GridRank > 1)
  //     for (k = 0; k < mz; k++) {
  // 	index3 = (k*my + j) * mx + i;
  // 	wslice[index2+k] = vy[index3];
  //     }
  //   else
  //     for (k = 0; k < mz; k++)
  // 	wslice[index2+k] = 0;

  //   if (GridRank > 2)
  //     for (k = 0; k < mz; k++) {
  // 	index3 = (k*my + j) * mx + i;
  // 	uslice[index2+k] = vz[index3];
  //     }
  //   else
  //     for (k = 0; k < mz; k++)
  // 	uslice[index2+k] = 0;

  //   if (gravity_)
  //     for (k = 0; k < mz; k++) {
  // 	index3 = (k*my + j) * mx + i;
  // 	grslice[index2+k] = AccelerationField[dim][index3];
  //     }

  //   if (dual_energy_)
  //     for (k = 0; k < mz; k++) {
  // 	index3 = (k*my + j) * mx + i;
  // 	geslice[index2+k] = ei[index3];
  //     }

  //   for (n = 0; n < NumberOfcolors; n++) {
  //     index2 = (n*mx + i) * mz;
  //     for (k = 0; k < mz; k++) {
  // 	index3 = (k*my + j) * mx + i;
  // 	colslice[index2+k] = BaryonField[colnum[n]][index3];
  //     }
  //   } // ENDFOR colors
  // } // ENDFOR j

  // /* Allocate memory for temporaries used in solver */

  // float *dls, *drs, *flatten, *pbar, *pls, *prs, *ubar, *uls, *urs, *vls,
  //   *vrs, *gels, *gers, *wls, *wrs, *diffcoef, *df, *ef, *uf, *vf, *wf, *gef,
  //   *ges, *colf, *colls, *colrs;

  // dls = new float[size];
  // drs = new float[size];
  // flatten = new float[size];
  // pbar = new float[size];
  // pls = new float[size];
  // prs = new float[size];
  // ubar = new float[size];
  // uls = new float[size];
  // urs = new float[size];
  // vls = new float[size];
  // vrs = new float[size];
  // gels = new float[size];
  // gers = new float[size];
  // wls = new float[size];
  // wrs = new float[size];
  // diffcoef = new float[size];
  // df = new float[size];
  // ef = new float[size];
  // uf = new float[size];
  // vf = new float[size];
  // wf = new float[size];
  // gef = new float[size];
  // ges = new float[size];
<<<<<<< HEAD
  // colf = new float[NumberOfColours*size];
  // colls = new float[NumberOfColours*size];
  // colrs = new float[NumberOfColours*size];
=======
  // colf = new float[NumberOfcolors*size];  
  // colls = new float[NumberOfcolors*size];  
  // colrs = new float[NumberOfcolors*size];  
>>>>>>> 7e727256

  // /* Convert start and end indexes into 1-based for FORTRAN */

  // int is, ie, js, je, is_m3, ie_p3, ie_p1, k_p1;

  // is = GridStartIndex[2] + 1;
  // ie = GridEndIndex[2] + 1;
  // js = 1;
  // je = mx;
  // is_m3 = is - 3;
  // ie_p1 = ie + 1;
  // ie_p3 = ie + 3;
  // k_p1 = j + 1;

  // /* Compute the pressure on a slice */
  // /*
  // if (dual_energy_)
  //   FORTRAN_NAME(woc_pgas2d_dual)(dslice, eslice, geslice, pslice, uslice, vslice,
  // 			      wslice, &dual_energy_eta1_,
  // 			      &dual_energy_eta2_, &mz,
  // 			      &mx, &is_m3, &ie_p3, &js, &je,
  // 			      &gamma_, &ppm_pressure_floor_);
  // else
  //   FORTRAN_NAME(woc_pgas2d)(dslice, eslice, pslice, uslice, vslice,
  // 			 wslice, &mz, &mx,
  // 			 &is_m3, &ie_p3, &js, &je, &gamma_, &ppm_pressure_floor_);
  // */
  // /* If requested, compute diffusion and slope flattening coefficients */

  // if (ppm_diffusion_ != 0 || PPMFlatteningParameter != 0)
  //   FORTRAN_NAME(woc_calcdiss)(dslice, eslice, uslice, vx,
  // 			   vy, pslice, CellWidthTemp[2],
  // 			   hxa, CellWidthTemp[1],
  // 			   &mz, &mx,
  // 			   &my, &is, &ie, &js, &je, &k_p1,
  // 			   &nyz, &dim_p1, &mx,
  // 			   &my, &mz,
  // 			   &dt, &gamma_, &ppm_diffusion_,
  // 			   &PPMFlatteningParameter, diffcoef, flatten);

  // /* Compute Eulerian left and right states at zone edges via interpolation */

  // if (ReconstructionMethod == PPM)
  //   FORTRAN_NAME(woc_inteuler)(dslice, pslice, &gravity_, grslice, geslice, uslice,
  // 			   vslice, wslice, CellWidthTemp[2], flatten,
  // 			   &mz, &mx,
  // 			   &is, &ie, &js, &je, &dual_energy_,
  // 			   &dual_energy_eta1_, &dual_energy_eta2_,
  // 			   &PPMSteepeningParameter, &PPMFlatteningParameter,
  // 			   &ConservativeReconstruction, &PositiveReconstruction,
  // 			   &dt, &gamma_, &ppm_pressure_free_,
  // 			   dls, drs, pls, prs, gels, gers, uls, urs, vls, vrs,
  // 			   wls, wrs, &NumberOfcolors, colslice, colls, colrs);

  // /* Compute (Lagrangian part of the) Riemann problem at each zone boundary */

  // switch (RiemannSolver) {
  // case TwoShock:
  //   FORTRAN_NAME(woc_twoshock)(dls, drs, pls, prs, uls, urs,
  // 			   &mz, &mx,
  // 			   &is, &ie_p1, &js, &je,
  // 			   &dt, &gamma_, &ppm_pressure_floor_, &ppm_pressure_free_,
  // 			   pbar, ubar, &gravity_, grslice,
  // 			   &dual_energy_, &dual_energy_eta1_);

  //   FORTRAN_NAME(woc_flux_twoshock)(dslice, eslice, geslice, uslice, vslice, wslice,
  // 				CellWidthTemp[2], diffcoef,
  // 				&mz, &mx,
  // 				&is, &ie, &js, &je, &dt, &gamma_,
  // 				&ppm_diffusion_, &dual_energy_,
  // 				&dual_energy_eta1_,
  // 				&riemann_solver_fallback,
  // 				dls, drs, pls, prs, gels, gers, uls, urs,
  // 				vls, vrs, wls, wrs, pbar, ubar,
  // 				df, ef, uf, vf, wf, gef, ges,
  // 				&NumberOfcolors, colslice, colls, colrs, colf);
  //   break;

  // case HLL:
  //   FORTRAN_NAME(woc_flux_hll)(dslice, eslice, geslice, uslice, vslice, wslice,
  // 			   CellWidthTemp[2], diffcoef,
  // 			   &mz, &mx,
  // 			   &is, &ie, &js, &je, &dt, &gamma_,
  // 			   &ppm_diffusion_, &dual_energy_,
  // 			   &dual_energy_eta1_,
  // 			   &riemann_solver_fallback,
  // 			   dls, drs, pls, prs, uls, urs,
  // 			   vls, vrs, wls, wrs, gels, gers,
  // 			   df, uf, vf, wf, ef, gef, ges,
  // 			   &NumberOfcolors, colslice, colls, colrs, colf);
  //   break;

  // case HLLC:
  //   FORTRAN_NAME(woc_flux_hllc)(dslice, eslice, geslice, uslice, vslice, wslice,
  // 			    CellWidthTemp[2], diffcoef,
  // 			    &mz, &mx,
  // 			    &is, &ie, &js, &je, &dt, &gamma_,
  // 			    &ppm_diffusion_, &dual_energy_,
  // 			    &dual_energy_eta1_,
  // 			    &riemann_solver_fallback,
  // 			    dls, drs, pls, prs, uls, urs,
  // 			    vls, vrs, wls, wrs, gels, gers,
  // 			    df, uf, vf, wf, ef, gef, ges,
  // 			    &NumberOfcolors, colslice, colls, colrs, colf);
  //   break;

  // default:
  //   for (int index = 0; index < size; index++) {
  //     df[index] = 0;
  //     ef[index] = 0;
  //     uf[index] = 0;
  //     vf[index] = 0;
  //     wf[index] = 0;
  //     gef[index] = 0;
  //     ges[index] = 0;
  //   }
  //   break;

  // } // ENDCASE

  // /* Compute Eulerian fluxes and update zone-centered quantities */

  // FORTRAN_NAME(woc_euler)(dslice, eslice, grslice, geslice, uslice, vslice, wslice,
  // 		      CellWidthTemp[2], diffcoef,
  // 		      &mz, &mx,
  // 		      &is, &ie, &js, &je, &dt, &gamma_,
  // 		      &ppm_diffusion_, &gravity_, &dual_energy_,
  // 		      &dual_energy_eta1_, &dual_energy_eta2_,
  // 		      df, ef, uf, vf, wf, gef, ges,
  // 		      &NumberOfcolors, colslice, colf, &density_floor_);

  // /* If necessary, recompute the pressure to correctly set ge and e */

  // if (dual_energy_)
  //   FORTRAN_NAME(woc_pgas2d_dual)(dslice, eslice, geslice, pslice, uslice, vslice,
  // 			      wslice, &dual_energy_eta1_,
  // 			      &dual_energy_eta2_, &mz,
  // 			      &mx, &is_m3, &ie_p3, &js, &je,
  // 			      &gamma_, &ppm_pressure_floor_);

  // /* Check this slice against the list of subgrids (all subgrid
  //    quantities are zero-based) */

  // int jstart, jend, offset, nfi, lface, rface, lindex, rindex,
  //   fistart, fiend, fjstart, fjend, clindex, crindex;

  // for (n = 0; n < NumberOfSubgrids; n++) {

  //   fistart = SubgridFluxes[n]->RightFluxStartGlobalIndex[dim][idim] -
  //     GridGlobalStart[idim];
  //   fiend = SubgridFluxes[n]->RightFluxEndGlobalIndex[dim][idim] -
  //     GridGlobalStart[idim];
  //   fjstart = SubgridFluxes[n]->RightFluxStartGlobalIndex[dim][jdim] -
  //     GridGlobalStart[jdim];
  //   fjend = SubgridFluxes[n]->RightFluxEndGlobalIndex[dim][jdim] -
  //     GridGlobalStart[jdim];

  //   if (j >= fjstart && j <= fjend) {

  //     nfi = fiend - fistart + 1;
  //     for (i = fistart; i <= fiend; i++) {

  // 	offset = (i-fistart) + (j-fjstart)*nfi;

  // 	lface = SubgridFluxes[n]->LeftFluxStartGlobalIndex[dim][dim] -
  // 	  GridGlobalStart[dim];
  // 	lindex = i * GridDimension[dim] + lface;

  // 	rface = SubgridFluxes[n]->RightFluxStartGlobalIndex[dim][dim] -
  // 	  GridGlobalStart[dim] + 1;
  // 	rindex = i * GridDimension[dim] + rface;

  // 	SubgridFluxes[n]->LeftFluxes [DensNum][dim][offset] = df[lindex];
  // 	SubgridFluxes[n]->RightFluxes[DensNum][dim][offset] = df[rindex];
  // 	SubgridFluxes[n]->LeftFluxes [TENum][dim][offset]   = ef[lindex];
  // 	SubgridFluxes[n]->RightFluxes[TENum][dim][offset]   = ef[rindex];

  // 	if (nxz > 1) {
  // 	  SubgridFluxes[n]->LeftFluxes [Vel1Num][dim][offset] = vf[lindex];
  // 	  SubgridFluxes[n]->RightFluxes[Vel1Num][dim][offset] = vf[rindex];
  // 	} // ENDIF x-data

  // 	if (nyz > 1) {
  // 	  SubgridFluxes[n]->LeftFluxes [Vel2Num][dim][offset] = wf[lindex];
  // 	  SubgridFluxes[n]->RightFluxes[Vel2Num][dim][offset] = wf[rindex];
  // 	} // ENDIF y-data

  // 	SubgridFluxes[n]->LeftFluxes [Vel3Num][dim][offset] = uf[lindex];
  // 	SubgridFluxes[n]->RightFluxes[Vel3Num][dim][offset] = uf[rindex];

  // 	if (dual_energy_) {
  // 	  SubgridFluxes[n]->LeftFluxes [GENum][dim][offset] = gef[lindex];
  // 	  SubgridFluxes[n]->RightFluxes[GENum][dim][offset] = gef[rindex];
  // 	} // ENDIF dual_energy_

  // 	for (ncolor = 0; ncolor < NumberOfcolors; ncolor++) {
  // 	  clindex = (i + ncolor * mx) * GridDimension[dim] +
  // 	    lface;
  // 	  crindex = (i + ncolor * mx) * GridDimension[dim] +
  // 	    rface;

<<<<<<< HEAD
  // 	  SubgridFluxes[n]->LeftFluxes [colnum[ncolour]][dim][offset] =
  // 	    colf[clindex];
  // 	  SubgridFluxes[n]->RightFluxes[colnum[ncolour]][dim][offset] =
=======
  // 	  SubgridFluxes[n]->LeftFluxes [colnum[ncolor]][dim][offset] = 
  // 	    colf[clindex];
  // 	  SubgridFluxes[n]->RightFluxes[colnum[ncolor]][dim][offset] = 
>>>>>>> 7e727256
  // 	    colf[crindex];
  // 	} // ENDFOR ncolor

  //     } // ENDFOR J

  //   } // ENDIF k inside

  // } // ENDFOR n

  // /* Copy from slice to field */

  // for (i = 0; i < mx; i++) {
  //   index2 = i * mz;
  //   for (k = 0; k < mz; k++) {
  //     index3 = (k*my + j)*mx + i;
  //     de[index3] = dslice[index2+k];
  //     et[index3] = eslice[index2+k];
  //     vx[index3] = vslice[index2+k];
  //   } // ENDFOR i

  //   if (GridRank > 1)
  //     for (k = 0; k < mz; k++) {
  // 	index3 = (k*my + j)*mx + i;
  // 	vy[index3] = wslice[index2+k];
  //     }

  //   if (GridRank > 2)
  //     for (k = 0; k < mz; k++) {
  // 	index3 = (k*my + j)*mx + i;
  // 	vz[index3] = uslice[index2+k];
  //     }

  //   if (dual_energy_)
  //     for (k = 0; k < mz; k++) {
  // 	index3 = (k*my + j)*mx + i;
  // 	ei[index3] = geslice[index2+k];
  //     }

  //   for (n = 0; n < NumberOfcolors; n++) {
  //     index2 = (n*mx + i) * mz;
  //     for (k = 0; k < mz; k++) {
  // 	index3 = (k*my + j) * mx + i;
  // 	BaryonField[colnum[n]][index3] = colslice[index2+k];
  //     }
  //   } // ENDFOR colors

  // } // ENDFOR j

  // /* Delete all temporary slices */

  // delete [] dslice;
  // delete [] eslice;
  // delete [] uslice;
  // delete [] vslice;
  // delete [] wslice;
  // delete [] pslice;
  // if (gravity_)
  //   delete [] grslice;
  // if (dual_energy_)
  //   delete [] geslice;
  // if (NumberOfcolors > 0)
  //   delete [] colslice;

  // delete [] dls;
  // delete [] drs;
  // delete [] flatten;
  // delete [] pbar;
  // delete [] pls;
  // delete [] prs;
  // delete [] ubar;
  // delete [] uls;
  // delete [] urs;
  // delete [] vls;
  // delete [] vrs;
  // delete [] gels;
  // delete [] gers;
  // delete [] wls;
  // delete [] wrs;
  // delete [] diffcoef;
  // delete [] df;
  // delete [] ef;
  // delete [] uf;
  // delete [] vf;
  // delete [] wf;
  // delete [] gef;
  // delete [] ges;
  // delete [] colf;
  // delete [] colls;
  // delete [] colrs;

  // return SUCCESS;


}

//----------------------------------------------------------------------

double EnzoMethodHydro::timestep ( Block * block ) const throw()
{

  double dt = std::numeric_limits<double>::max();

  return dt;
}<|MERGE_RESOLUTION|>--- conflicted
+++ resolved
@@ -143,127 +143,67 @@
   //       if (ImplicitProblem < 4)  {  // grey radiation problem
 
   // 	// set the grey radiation field (required)
-<<<<<<< HEAD
-  // 	if ((ColourNum =
+  // 	if ((colorNum =
   // 	     FindField(RadiationFreq0, FieldType, NumberOfBaryonFields)) < 0)
-=======
-  // 	if ((colorNum =
-  // 	     FindField(RadiationFreq0, FieldType, NumberOfBaryonFields)) < 0) 
->>>>>>> 7e727256
   // 	  ENZO_FAIL("Could not find RadiationFreq0.");
   // 	colnum[0] = colorNum;
 
   // 	// check for other chemistry fields; add if they're present
   // 	//   ElectronDensity
-<<<<<<< HEAD
-  // 	if ((ColourNum =
+  // 	if ((colorNum =
   // 	     FindField(ElectronDensity, FieldType, NumberOfBaryonFields)) >= 0)
-  // 	  colnum[++NumberOfColours] = ColourNum;
-  // 	//   HIDensity
-  // 	if ((ColourNum =
-  // 	     FindField(HIDensity, FieldType, NumberOfBaryonFields)) >= 0)
-  // 	  colnum[++NumberOfColours] = ColourNum;
-  // 	//   HIIDensity
-  // 	if ((ColourNum =
-  // 	     FindField(HIIDensity, FieldType, NumberOfBaryonFields)) >= 0)
-  // 	  colnum[++NumberOfColours] = ColourNum;
-  // 	//   HeIDensity
-  // 	if ((ColourNum =
-  // 	     FindField(HeIDensity, FieldType, NumberOfBaryonFields)) >= 0)
-  // 	  colnum[++NumberOfColours] = ColourNum;
-  // 	//   HeIIDensity
-  // 	if ((ColourNum =
-  // 	     FindField(HeIIDensity, FieldType, NumberOfBaryonFields)) >= 0)
-  // 	  colnum[++NumberOfColours] = ColourNum;
-  // 	//   HeIIIDensity
-  // 	if ((ColourNum =
-  // 	     FindField(HeIIIDensity, FieldType, NumberOfBaryonFields)) >= 0)
-  // 	  colnum[++NumberOfColours] = ColourNum;
-  // 	//   HMDensity
-  // 	if ((ColourNum =
-  // 	     FindField(HMDensity, FieldType, NumberOfBaryonFields)) >= 0)
-  // 	  colnum[++NumberOfColours] = ColourNum;
-  // 	//   H2IDensity
-  // 	if ((ColourNum =
-  // 	     FindField(H2IDensity, FieldType, NumberOfBaryonFields)) >= 0)
-  // 	  colnum[++NumberOfColours] = ColourNum;
-  // 	//   H2IIDensity
-  // 	if ((ColourNum =
-  // 	     FindField(H2IIDensity, FieldType, NumberOfBaryonFields)) >= 0)
-  // 	  colnum[++NumberOfColours] = ColourNum;
-  // 	//   DIDensity
-  // 	if ((ColourNum =
-  // 	     FindField(DIDensity, FieldType, NumberOfBaryonFields)) >= 0)
-  // 	  colnum[++NumberOfColours] = ColourNum;
-  // 	//   DIIDensity
-  // 	if ((ColourNum =
-  // 	     FindField(DIIDensity, FieldType, NumberOfBaryonFields)) >= 0)
-  // 	  colnum[++NumberOfColours] = ColourNum;
-  // 	//   HDIDensity
-  // 	if ((ColourNum =
-  // 	     FindField(HDIDensity, FieldType, NumberOfBaryonFields)) >= 0)
-  // 	  colnum[++NumberOfColours] = ColourNum;
-=======
-  // 	if ((colorNum =
-  // 	     FindField(ElectronDensity, FieldType, NumberOfBaryonFields)) >= 0) 
   // 	  colnum[++NumberOfcolors] = colorNum;
   // 	//   HIDensity
   // 	if ((colorNum =
-  // 	     FindField(HIDensity, FieldType, NumberOfBaryonFields)) >= 0) 
+  // 	     FindField(HIDensity, FieldType, NumberOfBaryonFields)) >= 0)
   // 	  colnum[++NumberOfcolors] = colorNum;
   // 	//   HIIDensity
   // 	if ((colorNum =
-  // 	     FindField(HIIDensity, FieldType, NumberOfBaryonFields)) >= 0) 
+  // 	     FindField(HIIDensity, FieldType, NumberOfBaryonFields)) >= 0)
   // 	  colnum[++NumberOfcolors] = colorNum;
   // 	//   HeIDensity
   // 	if ((colorNum =
-  // 	     FindField(HeIDensity, FieldType, NumberOfBaryonFields)) >= 0) 
+  // 	     FindField(HeIDensity, FieldType, NumberOfBaryonFields)) >= 0)
   // 	  colnum[++NumberOfcolors] = colorNum;
   // 	//   HeIIDensity
   // 	if ((colorNum =
-  // 	     FindField(HeIIDensity, FieldType, NumberOfBaryonFields)) >= 0) 
+  // 	     FindField(HeIIDensity, FieldType, NumberOfBaryonFields)) >= 0)
   // 	  colnum[++NumberOfcolors] = colorNum;
   // 	//   HeIIIDensity
   // 	if ((colorNum =
-  // 	     FindField(HeIIIDensity, FieldType, NumberOfBaryonFields)) >= 0) 
+  // 	     FindField(HeIIIDensity, FieldType, NumberOfBaryonFields)) >= 0)
   // 	  colnum[++NumberOfcolors] = colorNum;
   // 	//   HMDensity
   // 	if ((colorNum =
-  // 	     FindField(HMDensity, FieldType, NumberOfBaryonFields)) >= 0) 
+  // 	     FindField(HMDensity, FieldType, NumberOfBaryonFields)) >= 0)
   // 	  colnum[++NumberOfcolors] = colorNum;
   // 	//   H2IDensity
   // 	if ((colorNum =
-  // 	     FindField(H2IDensity, FieldType, NumberOfBaryonFields)) >= 0) 
+  // 	     FindField(H2IDensity, FieldType, NumberOfBaryonFields)) >= 0)
   // 	  colnum[++NumberOfcolors] = colorNum;
   // 	//   H2IIDensity
   // 	if ((colorNum =
-  // 	     FindField(H2IIDensity, FieldType, NumberOfBaryonFields)) >= 0) 
+  // 	     FindField(H2IIDensity, FieldType, NumberOfBaryonFields)) >= 0)
   // 	  colnum[++NumberOfcolors] = colorNum;
   // 	//   DIDensity
   // 	if ((colorNum =
-  // 	     FindField(DIDensity, FieldType, NumberOfBaryonFields)) >= 0) 
+  // 	     FindField(DIDensity, FieldType, NumberOfBaryonFields)) >= 0)
   // 	  colnum[++NumberOfcolors] = colorNum;
   // 	//   DIIDensity
   // 	if ((colorNum =
-  // 	     FindField(DIIDensity, FieldType, NumberOfBaryonFields)) >= 0) 
+  // 	     FindField(DIIDensity, FieldType, NumberOfBaryonFields)) >= 0)
   // 	  colnum[++NumberOfcolors] = colorNum;
   // 	//   HDIDensity
   // 	if ((colorNum =
-  // 	     FindField(HDIDensity, FieldType, NumberOfBaryonFields)) >= 0) 
+  // 	     FindField(HDIDensity, FieldType, NumberOfBaryonFields)) >= 0)
   // 	  colnum[++NumberOfcolors] = colorNum;
->>>>>>> 7e727256
   //       }
   //     }
 
   //     /* Add "real" color fields (metallicity, etc.) as color variables. */
 
-<<<<<<< HEAD
-  //     int SNColourNum, MetalNum, MBHColourNum, Galaxy1ColourNum, Galaxy2ColourNum,
+  //     int SNcolorNum, MetalNum, MBHcolorNum, Galaxy1colorNum, Galaxy2colorNum,
   //       MetalIaNum, MetalIINum;
-=======
-  //     int SNcolorNum, MetalNum, MBHcolorNum, Galaxy1colorNum, Galaxy2colorNum,
-  //       MetalIaNum, MetalIINum; 
->>>>>>> 7e727256
 
   //     if (this->IdentifycolorFields(SNcolorNum, MetalNum, MetalIaNum, MetalIINum,
   //                 MBHcolorNum, Galaxy1colorNum, Galaxy2colorNum) == FAIL)
@@ -367,13 +307,8 @@
   //       if (IdentifyShockSpeciesFields(MachNum,PSTempNum,PSDenNum) == FAIL) {
   // 	ENZO_FAIL("Error in IdentifyShockSpeciesFields.")
   //       }
-<<<<<<< HEAD
-
-  //       colnum[NumberOfColours++] = MachNum;
-=======
-      
+
   //       colnum[NumberOfcolors++] = MachNum;
->>>>>>> 7e727256
   //       if(StorePreShockFields){
   // 	colnum[NumberOfcolors++] = PSTempNum;
   // 	colnum[NumberOfcolors++] = PSDenNum;
@@ -544,15 +479,9 @@
   //     CurlEnd[3] = {mx-1,my-1,mz-1};
   //     if ( UseMHDCT ){
   //         if (HydroMethod == MHD_Li){
-<<<<<<< HEAD
   //           this->SolveMHD_Li(CycleNumber, NumberOfSubgrids, SubgridFluxes,
   //                 CellWidthTemp, GridGlobalStart, gravity_,
-  //                 NumberOfColours, colnum, Fluxes);
-=======
-  //           this->SolveMHD_Li(CycleNumber, NumberOfSubgrids, SubgridFluxes, 
-  //                 CellWidthTemp, GridGlobalStart, gravity_, 
   //                 NumberOfcolors, colnum, Fluxes);
->>>>>>> 7e727256
   //         }
 
   //         if( HydroMethod != NoHydro )
@@ -1208,15 +1137,9 @@
   // 	  crindex = (j + ncolor * my) * GridDimension[dim] +
   // 	    rface;
 
-<<<<<<< HEAD
-  // 	  SubgridFluxes[n]->LeftFluxes [colnum[ncolour]][dim][offset] =
+  // 	  SubgridFluxes[n]->LeftFluxes [colnum[ncolor]][dim][offset] =
   // 	    colf[clindex];
-  // 	  SubgridFluxes[n]->RightFluxes[colnum[ncolour]][dim][offset] =
-=======
-  // 	  SubgridFluxes[n]->LeftFluxes [colnum[ncolor]][dim][offset] = 
-  // 	    colf[clindex];
-  // 	  SubgridFluxes[n]->RightFluxes[colnum[ncolor]][dim][offset] = 
->>>>>>> 7e727256
+  // 	  SubgridFluxes[n]->RightFluxes[colnum[ncolor]][dim][offset] =
   // 	    colf[crindex];
   // 	} // ENDFOR ncolor
 
@@ -1608,15 +1531,9 @@
   // 	  crindex = (k + ncolor * mz) * GridDimension[dim] +
   // 	    rface;
 
-<<<<<<< HEAD
-  // 	  SubgridFluxes[n]->LeftFluxes [colnum[ncolour]][dim][offset] =
+  // 	  SubgridFluxes[n]->LeftFluxes [colnum[ncolor]][dim][offset] =
   // 	    colf[clindex];
-  // 	  SubgridFluxes[n]->RightFluxes[colnum[ncolour]][dim][offset] =
-=======
-  // 	  SubgridFluxes[n]->LeftFluxes [colnum[ncolor]][dim][offset] = 
-  // 	    colf[clindex];
-  // 	  SubgridFluxes[n]->RightFluxes[colnum[ncolor]][dim][offset] = 
->>>>>>> 7e727256
+  // 	  SubgridFluxes[n]->RightFluxes[colnum[ncolor]][dim][offset] =
   // 	    colf[crindex];
   // 	} // ENDFOR ncolor
 
@@ -1661,11 +1578,7 @@
   // 	index3 = (k*my + j) * mx + i;
   // 	BaryonField[colnum[n]][index3] = colslice[index2+j];
   //     }
-<<<<<<< HEAD
-  //   } // ENDFOR colours
-=======
-  //   } // ENDFOR colors    
->>>>>>> 7e727256
+  //   } // ENDFOR colors
 
   // } // ENDFOR j
 
@@ -1756,13 +1669,8 @@
   // if (dual_energy_) {
   //   geslice = new float[size];
   // }
-<<<<<<< HEAD
-  // if (NumberOfColours > 0) {
-  //   colslice = new float[NumberOfColours * size];
-=======
   // if (NumberOfcolors > 0) {
-  //   colslice = new float[NumberOfcolors * size];  
->>>>>>> 7e727256
+  //   colslice = new float[NumberOfcolors * size];
   // }
 
   // int i, k, n, ncolor, index2, index3;
@@ -1848,15 +1756,9 @@
   // wf = new float[size];
   // gef = new float[size];
   // ges = new float[size];
-<<<<<<< HEAD
-  // colf = new float[NumberOfColours*size];
-  // colls = new float[NumberOfColours*size];
-  // colrs = new float[NumberOfColours*size];
-=======
-  // colf = new float[NumberOfcolors*size];  
-  // colls = new float[NumberOfcolors*size];  
-  // colrs = new float[NumberOfcolors*size];  
->>>>>>> 7e727256
+  // colf = new float[NumberOfcolors*size];
+  // colls = new float[NumberOfcolors*size];
+  // colrs = new float[NumberOfcolors*size];
 
   // /* Convert start and end indexes into 1-based for FORTRAN */
 
@@ -2058,15 +1960,9 @@
   // 	  crindex = (i + ncolor * mx) * GridDimension[dim] +
   // 	    rface;
 
-<<<<<<< HEAD
-  // 	  SubgridFluxes[n]->LeftFluxes [colnum[ncolour]][dim][offset] =
+  // 	  SubgridFluxes[n]->LeftFluxes [colnum[ncolor]][dim][offset] =
   // 	    colf[clindex];
-  // 	  SubgridFluxes[n]->RightFluxes[colnum[ncolour]][dim][offset] =
-=======
-  // 	  SubgridFluxes[n]->LeftFluxes [colnum[ncolor]][dim][offset] = 
-  // 	    colf[clindex];
-  // 	  SubgridFluxes[n]->RightFluxes[colnum[ncolor]][dim][offset] = 
->>>>>>> 7e727256
+  // 	  SubgridFluxes[n]->RightFluxes[colnum[ncolor]][dim][offset] =
   // 	    colf[crindex];
   // 	} // ENDFOR ncolor
 
