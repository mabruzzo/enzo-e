--- conflicted
+++ resolved
@@ -917,7 +917,6 @@
 
   if (dual_energy_) {
 
-<<<<<<< HEAD
     FORTRAN_NAME(pgas2d_dual)
       (dslice, eslice, geslice, pslice, uslice, vslice, 
        wslice, &dual_energy_eta1_,
@@ -929,19 +928,6 @@
 
     FORTRAN_NAME(pgas2d)
       (dslice, eslice, pslice, uslice, vslice, 
-=======
-    FORTRAN_NAME(woc_pgas2d_dual)
-      (dslice, eslice, geslice, pslice, uslice, vslice,
-       wslice, &dual_energy_eta1_,
-       &dual_energy_eta2_,
-       &mx,&my, &is, &ie, &js, &je,
-       &gamma_, &ppm_pressure_floor_);
-
-  } else {
-
-    FORTRAN_NAME(woc_pgas2d)
-      (dslice, eslice, pslice, uslice, vslice,
->>>>>>> 14ba4c1c
        wslice, &mx, &my,
        &is, &ie, &js, &je, &gamma_, &ppm_pressure_floor_, &ierr);
   }
@@ -1091,17 +1077,10 @@
   // /* If necessary, recompute the pressure to correctly set ge and e */
 
   // if (dual_energy_)
-<<<<<<< HEAD
   //   FORTRAN_NAME(pgas2d_dual)(dslice, eslice, geslice, pslice, uslice, vslice, 
   // 			      wslice, &dual_energy_eta1_, 
   // 			      &dual_energy_eta2_, &mx, 
   // 			      &my, &is_m3, &ie_p3, &js, &je, 
-=======
-  //   FORTRAN_NAME(woc_pgas2d_dual)(dslice, eslice, geslice, pslice, uslice, vslice,
-  // 			      wslice, &dual_energy_eta1_,
-  // 			      &dual_energy_eta2_, &mx,
-  // 			      &my, &is_m3, &ie_p3, &js, &je,
->>>>>>> 14ba4c1c
   // 			      &gamma_, &ppm_pressure_floor_);
 
   // /* Check this slice against the list of subgrids (all subgrid
@@ -1373,7 +1352,6 @@
 
   // /*
   // if (dual_energy_)
-<<<<<<< HEAD
   //   FORTRAN_NAME(pgas2d_dual)(dslice, eslice, geslice, pslice, uslice, vslice, 
   // 			      wslice, &dual_energy_eta1_, 
   // 			      &dual_energy_eta2_, &my, 
@@ -1382,16 +1360,6 @@
   // else
   //   FORTRAN_NAME(pgas2d)(dslice, eslice, pslice, uslice, vslice,
   // 			 wslice, &my, &mz, 
-=======
-  //   FORTRAN_NAME(woc_pgas2d_dual)(dslice, eslice, geslice, pslice, uslice, vslice,
-  // 			      wslice, &dual_energy_eta1_,
-  // 			      &dual_energy_eta2_, &my,
-  // 			      &mz, &is_m3, &ie_p3, &js, &je,
-  // 			      &gamma_, &ppm_pressure_floor_);
-  // else
-  //   FORTRAN_NAME(woc_pgas2d)(dslice, eslice, pslice, uslice, vslice,
-  // 			 wslice, &my, &mz,
->>>>>>> 14ba4c1c
   // 			 &is_m3, &ie_p3, &js, &je, &gamma_, &ppm_pressure_floor_);
   // */
   // /* If requested, compute diffusion and slope flattening coefficients */
@@ -1431,15 +1399,9 @@
   // 			   &dt, &gamma_, &ppm_pressure_floor_, &ppm_pressure_free_,
   // 			   pbar, ubar, &gravity_, grslice,
   // 			   &dual_energy_, &dual_energy_eta1_);
-<<<<<<< HEAD
     
   //   FORTRAN_NAME(flux_twoshock)(dslice, eslice, geslice, uslice, vslice, wslice,
   // 				CellWidthTemp[1], diffcoef, 
-=======
-
-  //   FORTRAN_NAME(woc_flux_twoshock)(dslice, eslice, geslice, uslice, vslice, wslice,
-  // 				CellWidthTemp[1], diffcoef,
->>>>>>> 14ba4c1c
   // 				&my, &mz,
   // 				&is, &ie, &js, &je, &dt, &gamma_,
   // 				&ppm_diffusion_, &dual_energy_,
@@ -1452,13 +1414,8 @@
   //   break;
 
   // case HLL:
-<<<<<<< HEAD
   //   FORTRAN_NAME(flux_hll)(dslice, eslice, geslice, uslice, vslice, wslice,
   // 			   CellWidthTemp[1], diffcoef, 
-=======
-  //   FORTRAN_NAME(woc_flux_hll)(dslice, eslice, geslice, uslice, vslice, wslice,
-  // 			   CellWidthTemp[1], diffcoef,
->>>>>>> 14ba4c1c
   // 			   &my, &mz,
   // 			   &is, &ie, &js, &je, &dt, &gamma_,
   // 			   &ppm_diffusion_, &dual_energy_,
@@ -1471,13 +1428,8 @@
   //   break;
 
   // case HLLC:
-<<<<<<< HEAD
   //   FORTRAN_NAME(flux_hllc)(dslice, eslice, geslice, uslice, vslice, wslice,
   // 			    CellWidthTemp[1], diffcoef, 
-=======
-  //   FORTRAN_NAME(woc_flux_hllc)(dslice, eslice, geslice, uslice, vslice, wslice,
-  // 			    CellWidthTemp[1], diffcoef,
->>>>>>> 14ba4c1c
   // 			    &my, &mz,
   // 			    &is, &ie, &js, &je, &dt, &gamma_,
   // 			    &ppm_diffusion_, &dual_energy_,
@@ -1506,37 +1458,15 @@
 
   // /* Compute Eulerian fluxes and update zone-centered quantities */
 
-<<<<<<< HEAD
   // FORTRAN_NAME(euler)(dslice, eslice, grslice, geslice, uslice, vslice, wslice,
   // 		      CellWidthTemp[1], diffcoef, 
   // 		      &my, &mz, 
   // 		      &is, &ie, &js, &je, &dt, &gamma_, 
-  // 		      &ppm_diffusion_, &gravity_, &dual_energy_, 
-=======
-  // FORTRAN_NAME(woc_euler)(dslice, eslice, grslice, geslice, uslice, vslice, wslice,
-  // 		      CellWidthTemp[1], diffcoef,
-  // 		      &my, &mz,
-  // 		      &is, &ie, &js, &je, &dt, &gamma_,
-  // 		      &ppm_diffusion_, &gravity_, &dual_energy_,
->>>>>>> 14ba4c1c
-  // 		      &dual_energy_eta1_, &dual_energy_eta2_,
-  // 		      df, ef, uf, vf, wf, gef, ges,
-  // 		      &nc, colslice, colf, &density_floor_);
-
-  // /* If necessary, recompute the pressure to correctly set ge and e */
-
   // if (dual_energy_)
-<<<<<<< HEAD
   //   FORTRAN_NAME(pgas2d_dual)(dslice, eslice, geslice, pslice, uslice, vslice, 
   // 			      wslice, &dual_energy_eta1_, 
   // 			      &dual_energy_eta2_, &my, 
   // 			      &mz, &is_m3, &ie_p3, &js, &je, 
-=======
-  //   FORTRAN_NAME(woc_pgas2d_dual)(dslice, eslice, geslice, pslice, uslice, vslice,
-  // 			      wslice, &dual_energy_eta1_,
-  // 			      &dual_energy_eta2_, &my,
-  // 			      &mz, &is_m3, &ie_p3, &js, &je,
->>>>>>> 14ba4c1c
   // 			      &gamma_, &ppm_pressure_floor_);
 
   // /* Check this slice against the list of subgrids (all subgrid
@@ -1845,7 +1775,6 @@
   // /* Compute the pressure on a slice */
   // /*
   // if (dual_energy_)
-<<<<<<< HEAD
   //   FORTRAN_NAME(pgas2d_dual)(dslice, eslice, geslice, pslice, uslice, vslice, 
   // 			      wslice, &dual_energy_eta1_, 
   // 			      &dual_energy_eta2_, &mz, 
@@ -1854,16 +1783,6 @@
   // else
   //   FORTRAN_NAME(pgas2d)(dslice, eslice, pslice, uslice, vslice, 
   // 			 wslice, &mz, &mx, 
-=======
-  //   FORTRAN_NAME(woc_pgas2d_dual)(dslice, eslice, geslice, pslice, uslice, vslice,
-  // 			      wslice, &dual_energy_eta1_,
-  // 			      &dual_energy_eta2_, &mz,
-  // 			      &mx, &is_m3, &ie_p3, &js, &je,
-  // 			      &gamma_, &ppm_pressure_floor_);
-  // else
-  //   FORTRAN_NAME(woc_pgas2d)(dslice, eslice, pslice, uslice, vslice,
-  // 			 wslice, &mz, &mx,
->>>>>>> 14ba4c1c
   // 			 &is_m3, &ie_p3, &js, &je, &gamma_, &ppm_pressure_floor_);
   // */
   // /* If requested, compute diffusion and slope flattening coefficients */
@@ -1903,15 +1822,9 @@
   // 			   &dt, &gamma_, &ppm_pressure_floor_, &ppm_pressure_free_,
   // 			   pbar, ubar, &gravity_, grslice,
   // 			   &dual_energy_, &dual_energy_eta1_);
-<<<<<<< HEAD
     
   //   FORTRAN_NAME(flux_twoshock)(dslice, eslice, geslice, uslice, vslice, wslice,
   // 				CellWidthTemp[2], diffcoef, 
-=======
-
-  //   FORTRAN_NAME(woc_flux_twoshock)(dslice, eslice, geslice, uslice, vslice, wslice,
-  // 				CellWidthTemp[2], diffcoef,
->>>>>>> 14ba4c1c
   // 				&mz, &mx,
   // 				&is, &ie, &js, &je, &dt, &gamma_,
   // 				&ppm_diffusion_, &dual_energy_,
@@ -1924,32 +1837,18 @@
   //   break;
 
   // case HLL:
-<<<<<<< HEAD
   //   FORTRAN_NAME(flux_hll)(dslice, eslice, geslice, uslice, vslice, wslice,
   // 			   CellWidthTemp[2], diffcoef, 
-=======
-  //   FORTRAN_NAME(woc_flux_hll)(dslice, eslice, geslice, uslice, vslice, wslice,
-  // 			   CellWidthTemp[2], diffcoef,
->>>>>>> 14ba4c1c
   // 			   &mz, &mx,
   // 			   &is, &ie, &js, &je, &dt, &gamma_,
-  // 			   &ppm_diffusion_, &dual_energy_,
-  // 			   &dual_energy_eta1_,
-  // 			   &riemann_solver_fallback,
-  // 			   dls, drs, pls, prs, uls, urs,
   // 			   vls, vrs, wls, wrs, gels, gers,
   // 			   df, uf, vf, wf, ef, gef, ges,
   // 			   &NumberOfcolors, colslice, colls, colrs, colf);
   //   break;
 
   // case HLLC:
-<<<<<<< HEAD
   //   FORTRAN_NAME(flux_hllc)(dslice, eslice, geslice, uslice, vslice, wslice,
   // 			    CellWidthTemp[2], diffcoef, 
-=======
-  //   FORTRAN_NAME(woc_flux_hllc)(dslice, eslice, geslice, uslice, vslice, wslice,
-  // 			    CellWidthTemp[2], diffcoef,
->>>>>>> 14ba4c1c
   // 			    &mz, &mx,
   // 			    &is, &ie, &js, &je, &dt, &gamma_,
   // 			    &ppm_diffusion_, &dual_energy_,
@@ -1977,19 +1876,11 @@
 
   // /* Compute Eulerian fluxes and update zone-centered quantities */
 
-<<<<<<< HEAD
   // FORTRAN_NAME(euler)(dslice, eslice, grslice, geslice, uslice, vslice, wslice,
   // 		      CellWidthTemp[2], diffcoef, 
   // 		      &mz, &mx, 
   // 		      &is, &ie, &js, &je, &dt, &gamma_, 
   // 		      &ppm_diffusion_, &gravity_, &dual_energy_, 
-=======
-  // FORTRAN_NAME(woc_euler)(dslice, eslice, grslice, geslice, uslice, vslice, wslice,
-  // 		      CellWidthTemp[2], diffcoef,
-  // 		      &mz, &mx,
-  // 		      &is, &ie, &js, &je, &dt, &gamma_,
-  // 		      &ppm_diffusion_, &gravity_, &dual_energy_,
->>>>>>> 14ba4c1c
   // 		      &dual_energy_eta1_, &dual_energy_eta2_,
   // 		      df, ef, uf, vf, wf, gef, ges,
   // 		      &NumberOfcolors, colslice, colf, &density_floor_);
@@ -1997,17 +1888,10 @@
   // /* If necessary, recompute the pressure to correctly set ge and e */
 
   // if (dual_energy_)
-<<<<<<< HEAD
   //   FORTRAN_NAME(pgas2d_dual)(dslice, eslice, geslice, pslice, uslice, vslice, 
   // 			      wslice, &dual_energy_eta1_, 
   // 			      &dual_energy_eta2_, &mz, 
   // 			      &mx, &is_m3, &ie_p3, &js, &je, 
-=======
-  //   FORTRAN_NAME(woc_pgas2d_dual)(dslice, eslice, geslice, pslice, uslice, vslice,
-  // 			      wslice, &dual_energy_eta1_,
-  // 			      &dual_energy_eta2_, &mz,
-  // 			      &mx, &is_m3, &ie_p3, &js, &je,
->>>>>>> 14ba4c1c
   // 			      &gamma_, &ppm_pressure_floor_);
 
   // /* Check this slice against the list of subgrids (all subgrid
