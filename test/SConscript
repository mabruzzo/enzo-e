Import('env')
Import('parallel_run')
Import('parallel_arg')
Import('serial_run')
Import('ip_charm')
Import('bin_path')
Import('test_path')
Import('prec')

import os

#----------------------------------------------------------------------
SConscript('Balance/SConscript')
#----------------------------------------------------------------------

env['COPY'] = ''
env['CPIN'] = 'touch parameters.out; mv parameters.out ${TARGET}.in'
env['RMIN'] = 'rm -f parameters.out parameters.libconfig'
# env['ASAN_SYMBOLIZER_PATH'] = '/usr/bin/llvm-symbolizer-3.4'
# env['ASAN_OPTIONS'] = 'symbolize=1'


charm_args = os.getenv('CHARM_ARGS','')
if (charm_args != ""): parallel_arg = charm_args

# Define a test for running unit tests

date_cmd = 'echo "-------------------"; date +"%Y-%m-%d %H:%M:%S";'
hdf5_to_png  = Builder(action = 'test/cello-h5topng.sh $ARGS; mv *.png test');
copy_bin     = Builder(action = "cp $SOURCE $ARGS");
run_serial   = Builder(action = "$RMIN; echo $TARGET > test/STATUS;" + date_cmd + serial_run   +  "$SOURCE $ARGS> $TARGET 2>&1; $CPIN; $COPY")
run_parallel = Builder(action = "$RMIN; echo $TARGET > test/STATUS;" + date_cmd + parallel_run + " $SOURCE " + parallel_arg + " $ARGS " + " > $TARGET 2>&1; $CPIN; $COPY")

make_movie   = Builder(action = "png2swf -r 5 -o $TARGET ${ARGS} ")
png_to_gif   = Builder(action = "convert -delay 5 -loop 0 ${ARGS} $TARGET ")

env.Append(BUILDERS = { 'RunSerial'   : run_serial } ) 
env.Append(BUILDERS = { 'RunParallel' : run_parallel } )
env.Append(BUILDERS = { 'MakeMovie'   : make_movie } )
env.Append(BUILDERS = { 'Hdf5ToPng'   : hdf5_to_png } )
env.Append(BUILDERS = { 'PngToGif'    : png_to_gif } )

env_mv_out  = env.Clone(COPY = 'mv *.png *.h5 Dir_* ' + test_path)
env_mv_test = env.Clone(COPY = 'mv test*out test*in ' + test_path)
env_rm_png  = env.Clone(COPY = 'rm `ls *.png`')


# h5topng

#----------------------------------------------------------------------
# DATA COMPONENT         
#----------------------------------------------------------------------
env.RunSerial('test_Scalar.unit',    bin_path + '/test_Scalar')
env.RunSerial('test_FieldData.unit',bin_path + '/test_FieldData')
env.RunSerial('test_FieldDescr.unit',bin_path + '/test_FieldDescr')
env.RunSerial('test_Field.unit',     bin_path + '/test_Field')
env.RunSerial('test_FieldFace.unit', bin_path + '/test_FieldFace')
env.RunSerial('test_ItIndex.unit',   bin_path + '/test_ItIndex')
env.RunSerial('test_Grouping.unit',  bin_path + '/test_Grouping')
env.RunSerial('test_Particle.unit',  bin_path + '/test_Particle')
env.RunSerial('test_FaceFluxes.unit',bin_path + '/test_FaceFluxes')
env.RunSerial('test_FluxData.unit',  bin_path + '/test_FluxData')
#----------------------------------------------------------------------
# DISK COMPONENT          
#----------------------------------------------------------------------
Clean(env.RunSerial
      ('test_FileHdf5.unit',  bin_path + '/test_FileHdf5'),
      '#test_disk.h5')

#----------------------------------------------------------------------
# ENZO COMPONENT          
#----------------------------------------------------------------------
#----------------------------------------------------------------------
# ERROR COMPONENT         
#----------------------------------------------------------------------
env.RunSerial('test_Error.unit',       bin_path + '/test_Error')
#----------------------------------------------------------------------
# INITIAL COMPONENT
#----------------------------------------------------------------------
Clean(env_mv_out.RunSerial ('test_initial_music-111.unit',bin_path + '/enzo-p', 
		ARGS='input/initial_music-111.in'),
      [Glob('#/' + test_path + '/*-111.png')])
Clean(env_mv_out.RunSerial ('test_initial_music-222.unit',bin_path + '/enzo-p', 
		ARGS='input/initial_music-222.in'),
      [Glob('#/' + test_path + '/*-222.png')])
Clean(env_mv_out.RunSerial ('test_initial_music-444.unit',bin_path + '/enzo-p', 
		ARGS='input/initial_music-444.in'),
      [Glob('#/' + test_path + '/*-444.png')])
Clean(env_mv_out.RunSerial ('test_initial_music-211.unit',bin_path + '/enzo-p', 
		ARGS='input/initial_music-211.in'),
      [Glob('#/' + test_path + '/*-211.png')])
Clean(env_mv_out.RunSerial ('test_initial_music-121.unit',bin_path + '/enzo-p', 
		ARGS='input/initial_music-121.in'),
      [Glob('#/' + test_path + '/*-121.png')])
Clean(env_mv_out.RunSerial ('test_initial_music-112.unit',bin_path + '/enzo-p', 
		ARGS='input/initial_music-112.in'),
      [Glob('#/' + test_path + '/*-112.png')])
Clean(env_mv_out.RunSerial ('test_initial_music-411.unit',bin_path + '/enzo-p', 
		ARGS='input/initial_music-411.in'),
      [Glob('#/' + test_path + '/*-411.png')])
Clean(env_mv_out.RunSerial ('test_initial_music-141.unit',bin_path + '/enzo-p', 
		ARGS='input/initial_music-141.in'),
      [Glob('#/' + test_path + '/*-141.png')])
Clean(env_mv_out.RunSerial ('test_initial_music-114.unit',bin_path + '/enzo-p', 
		ARGS='input/initial_music-114.in'),
      [Glob('#/' + test_path + '/*-114.png')])
#----------------------------------------------------------------------
# IO COMPONENT        
#----------------------------------------------------------------------
env.RunSerial('test_Schedule.unit',     bin_path + '/test_Schedule')
env.RunSerial('test_ItReduce.unit',     bin_path + '/test_ItReduce')
env.RunSerial('test_Colormap.unit',     bin_path + '/test_Colormap')
#----------------------------------------------------------------------
#----------------------------------------------------------------------
# MEMORY COMPONENT        
#----------------------------------------------------------------------
env.RunSerial('test_Memory.unit',      bin_path + '/test_Memory')
#----------------------------------------------------------------------
# METHOD COMPONENT
#----------------------------------------------------------------------
#----------------------------------------------------------------------
# MESH COMPONENT          
#----------------------------------------------------------------------
env.RunSerial('test_Data.unit',     bin_path + '/test_Data')
env.RunSerial('test_Index.unit',    bin_path + '/test_Index')
env.RunSerial('test_Face.unit',     bin_path + '/test_Face')
Clean(env_mv_out.RunSerial('test_Tree.unit', bin_path + '/test_Tree'),
      ['#/test_Tree.unit.in',
       '#/test_tree_1-initial.png',	
       '#/test_tree_2-balanced.png',
       '#/test_tree_3-merged.png' ])
Clean(env_mv_out.RunSerial('test_TreeDensity.unit',
	      bin_path + '/test_TreeDensity',
              ARGS='input/density_128.h5 Density 0 10'),
      ['#/density_3d_1-initial.png',
       '#/density_x_1-initial.png',
       '#/density_3d_2-balanced.png',
       '#/density_x_2-balanced.png',
       '#/density_3d_3-coalesced.png',
       '#/density_x_3-coalesced.png'])

env.RunSerial('test_ItFace.unit',    bin_path + '/test_ItFace')
env.RunSerial('test_ItChild.unit',   bin_path + '/test_ItChild')

env.RunSerial('test_Node.unit',      bin_path + '/test_Node')
env.RunSerial('test_NodeTrace.unit', bin_path + '/test_NodeTrace')
env.RunSerial('test_ItNode.unit',    bin_path + '/test_ItNode')
#----------------------------------------------------------------------
# MONITOR COMPONENT       
#----------------------------------------------------------------------
env.RunSerial('test_Monitor.unit',      bin_path + '/test_Monitor')
#----------------------------------------------------------------------
# PARAMETERS COMPONENT    
#----------------------------------------------------------------------
Clean(env_mv_test.RunSerial
      ('test_Parameters.unit',  bin_path + '/test_Parameters'),
      ['#/test.in','#/test/test.in','#/test/test1.out','#/test/test2.out'])
#----------------------------------------------------------------------
# PERFORMANCE COMPONENT   
#----------------------------------------------------------------------
env.RunSerial('test_Performance.unit', bin_path + '/test_Performance')
env.RunSerial('test_Papi.unit',        bin_path + '/test_Papi')
env.RunSerial('test_Timer.unit',       bin_path + '/test_Timer')

#----------------------------------------------------------------------
# PORTAL COMPONENT        
#----------------------------------------------------------------------

#----------------------------------------------------------------------
# PROBLEM COMPONENT        
#----------------------------------------------------------------------

env.RunSerial('test_Refresh.unit', bin_path + '/test_Refresh')
env.RunSerial('test_Mask.unit',    bin_path + '/test_Mask')
env.RunSerial('test_Value.unit',   bin_path + '/test_Value')


#----------------------------------------------------------------------
# UNITS COMPONENT        
#----------------------------------------------------------------------

env.RunSerial('test_EnzoUnits.unit',bin_path + '/test_EnzoUnits')

#----------------------------------------------------------------------
# SYNC COMPONENT        
#----------------------------------------------------------------------

env.RunSerial('test_Sync.unit',bin_path + '/test_Sync')

#----------------------------------------------------------------------
# CELLO
#----------------------------------------------------------------------

env.RunSerial('test_Type.unit', bin_path + '/test_Type')

#----------------------------------------------------------------------
# TEST INPUT PARAMETER PARSER
#----------------------------------------------------------------------

env.RunSerial('test_parse_groups.unit',     bin_path + '/test_Parse', ARGS='input/parse_groups.in')
env.RunSerial('test_parse_integer.unit',    bin_path + '/test_Parse', ARGS='input/parse_integer.in')
env.RunSerial('test_parse_list.unit',       bin_path + '/test_Parse', ARGS='input/parse_list.in')
env.RunSerial('test_parse_logical.unit',    bin_path + '/test_Parse', ARGS='input/parse_logical.in')
env.RunSerial('test_parse_scalar.unit',     bin_path + '/test_Parse', ARGS='input/parse_scalar.in')
env.RunSerial('test_parse_include.unit',    bin_path + '/test_Parse', ARGS='input/parse_include.in')
env.RunSerial('test_parse_implosion.unit',  bin_path + '/test_Parse', ARGS='input/test_implosion.in')

#----------------------------------------------------------------------
# TEST PROLONG_LINEAR
#----------------------------------------------------------------------

env.RunSerial('test_prolong_linear.unit',  bin_path + '/test_ProlongLinear')

#----------------------------------------------------------------------
# TEST FULL APPLICATION
#----------------------------------------------------------------------

#----------------------------------------------------------------------
# MethodPpm tests
#----------------------------------------------------------------------

# serial
Clean(env_mv_out.RunSerial ('test_method_ppm-1.unit',bin_path + '/enzo-p', 
		ARGS='input/method_ppm-1.in'),
      [Glob('#/' + test_path + '/method_ppm-1*.png'),
       Glob('#/' + test_path + '/method_ppm-1*.h5')])

env.MakeMovie ("method_ppm-1.swf", "test_method_ppm-1.unit", \
                ARGS= test_path + "/method_ppm-1*.png");
env.PngToGif ("method_ppm-1.gif", "test_method_ppm-1.unit", \
                ARGS= test_path + "/method_ppm-1*.png");


# parallel

Clean(env_mv_out.RunParallel ('test_method_ppm-8.unit',bin_path + '/enzo-p', 
		ARGS='input/method_ppm-8.in'),
      [Glob('#/' + test_path + '/method_ppm-8*.png'),
      Glob('#/' + test_path + '/method_ppm-8*.h5')])

env.MakeMovie ("method_ppm-8.swf", "test_method_ppm-8.unit", \
                ARGS= test_path + "/method_ppm-8-*.png");
env.PngToGif ("method_ppm-8.gif", "test_method_ppm-8.unit", \
                ARGS= test_path + "/method_ppm-8-*.png");

#----------------------------------------------------------------------
# MethodGravity tests
#----------------------------------------------------------------------

# serial
Clean(env_mv_out.RunSerial ('test_method_gravity_cg-1.unit',bin_path + '/enzo-p', 
		ARGS='input/method_gravity_cg-1.in'),
      [Glob('#/' + test_path + '/method_gravity_cg-1*.png'),
       Glob('#/' + test_path + '/method_gravity_cg-1*.h5')])

env.MakeMovie ("method_gravity_cg-1.swf", "test_method_gravity_cg-1.unit", \
                ARGS= test_path + "/method_gravity_cg-1*.png");
env.PngToGif ("method_gravity_cg-1.gif", "test_method_gravity_cg-1.unit", \
                ARGS= test_path + "/method_gravity_cg-1*.png");

# parallel

Clean(env_mv_out.RunParallel ('test_method_gravity_cg-8.unit',bin_path + '/enzo-p', 
		ARGS='input/method_gravity_cg-8.in'),
      [Glob('#/' + test_path + '/method_gravity_cg-8*.png'),
      Glob('#/' + test_path + '/method_gravity_cg-8*.h5')])

env.MakeMovie ("method_gravity_cg-8.swf", "test_method_gravity_cg-8.unit", \
                ARGS= test_path + "/method_gravity_cg-8-*.png");
env.PngToGif ("method_gravity_cg-8.gif", "test_method_gravity_cg-8.unit", \
                ARGS= test_path + "/method_gravity_cg-8-*.png");

#----------------------------------------------------------------------
# MethodCosmology tests
#----------------------------------------------------------------------

Clean(env_mv_out.RunParallel ('test_cosmo-cg.unit',bin_path + '/enzo-p', 
		ARGS='input/test_cosmo-cg.in'),
      [Glob('#/' + test_path + '/Dir_COSMO_CG_*'),
       Glob('#/' + test_path + '/Dir_COSMO_CG_*')])
Clean(env_mv_out.RunParallel ('test_cosmo-bcg.unit',bin_path + '/enzo-p', 
		ARGS='input/test_cosmo-bcg.in'),
      [Glob('#/' + test_path + '/Dir_COSMO_BCG_*'),
       Glob('#/' + test_path + '/Dir_COSMO_BCG_*')])
Clean(env_mv_out.RunParallel ('test_cosmo-mg.unit',bin_path + '/enzo-p', 
		ARGS='input/test_cosmo-mg.in'),
      [Glob('#/' + test_path + '/Dir_COSMO_MG_*'),
       Glob('#/' + test_path + '/Dir_COSMO_MG_*')])
Clean(env_mv_out.RunParallel ('test_cosmo-ddmg.unit',bin_path + '/enzo-p', 
		ARGS='input/test_cosmo-ddmg.in'),
      [Glob('#/' + test_path + '/Dir_COSMO_DDMG_*'),
       Glob('#/' + test_path + '/Dir_COSMO_DDMG_*')])
<<<<<<< HEAD
=======

#----------------------------------------------------------------------
# MethodCollapse tests
#----------------------------------------------------------------------

if (prec == "double"):
    Clean(env_mv_out.RunParallel ('test_collapse-bcg2d.unit',
                                  bin_path + '/enzo-p', 
		                  ARGS='input/test_collapse-bcg2d.in'),
          [Glob('#/' + test_path + '/Dir_COLLAPSE_BCG2D_*'),
           Glob('#/' + test_path + '/Dir_COLLAPSE_BCG2D_*')])
    Clean(env_mv_out.RunParallel ('test_collapse-bcg3d.unit',
                                  bin_path + '/enzo-p', 
		                  ARGS='input/test_collapse-bcg3d.in'),
          [Glob('#/' + test_path + '/Dir_COLLAPSE_BCG3D_*'),
           Glob('#/' + test_path + '/Dir_COLLAPSE_BCG3D_*')])
>>>>>>> d7cd212a

#----------------------------------------------------------------------
# MethodHeat tests
#----------------------------------------------------------------------

# serial
Clean(env_mv_out.RunSerial ('test_method_heat-1.unit',bin_path + '/enzo-p', 
		ARGS='input/method_heat-1.in'),
      [Glob('#/' + test_path + '/method_heat*-1*.png'),
       Glob('#/' + test_path + '/method_heat*-1*.h5')])

env.MakeMovie ("method_heat-1.swf", "test_method_heat-1.unit", \
                ARGS= test_path + "/method_heat*-1*.png");
env.PngToGif ("method_heat-1.gif", "test_method_heat-1.unit", \
                ARGS= test_path + "/method_heat*-1*.png");

# parallel

Clean(env_mv_out.RunParallel ('test_method_heat-8.unit',bin_path + '/enzo-p', 
		ARGS='input/method_heat-8.in'),
      [Glob('#/' + test_path + '/method_heat*-8*.png'),
       Glob('#/' + test_path + '/method_heat*-8*.h5')])

env.MakeMovie ("method_heat-8.swf", "test_method_heat-8.unit", \
                ARGS= test_path + "/method_heat*-8-*.png");
env.PngToGif ("method_heat-8.gif", "test_method_heat-8.unit", \
                ARGS= test_path + "/method_heat*-8-*.png");


#----------------------------------------------------------------------
# serial restart
#----------------------------------------------------------------------

checkpoint_ppm_1 = env_rm_png.RunSerial (
  'test_checkpoint_ppm-1.unit',
  bin_path + '/enzo-p', 
  ARGS='input/checkpoint_ppm-1.in')

restart_ppm_1 = env_mv_out.RunSerial (
   'test_restart_ppm-1.unit',
   bin_path + '/enzo-p',
   ARGS='+restart checkpoint_ppm-1-10')


env.MakeMovie ("restart_ppm-1.swf", "test_restart_ppm-1.unit", \
                  ARGS= test_path + "/checkpoint_ppm-1-*.png");
env.PngToGif ("restart_ppm-1.gif", "test_restart_ppm-1.unit", \
                  ARGS= test_path + "/checkpoint_ppm-1-*.png");

Clean(restart_ppm_1,
      [Glob('#/' + test_path + '/checkpoint_ppm-1*.png')])

env.Requires(restart_ppm_1,checkpoint_ppm_1)

# parallel restart


checkpoint_ppm_8 = env_rm_png.RunParallel (
   'test_checkpoint_ppm-8.unit',
   bin_path + '/enzo-p', 
   ARGS='input/checkpoint_ppm-8.in')

restart_ppm_8 = env_mv_out.RunParallel (
   'test_restart_ppm-8.unit',
   bin_path + '/enzo-p',
   ARGS='+restart checkpoint_ppm-8-10')


env.MakeMovie ("restart_ppm-8.swf", "test_restart_ppm-8.unit", \
                 ARGS= test_path + "/checkpoint_ppm-8-*.png");
env.PngToGif ("restart_ppm-8.gif", "test_restart_ppm-8.unit", \
                 ARGS= test_path + "/checkpoint_ppm-8-*.png");

Clean(restart_ppm_8,
      [Glob('#/' + test_path + '/checkpoint_ppm-8*.png')])

env.Requires(restart_ppm_8,checkpoint_ppm_8)

# MethodPpml tests

Clean(env_mv_out.RunSerial ('test_method_ppml-1.unit',bin_path + '/enzo-p', 
		ARGS='input/method_ppml-1.in'),
      [Glob('#/' + test_path + '/method_ppml-1-?-????-*.png'),
       Glob('#/' + test_path + '/method_ppml-1-??-????-*.h5')])

env.MakeMovie ("method_ppml-1-x.swf", "test_method_ppml-1.unit", \
                ARGS= test_path + "/method_ppml-1-x-????.png");
env.PngToGif ("method_ppml-1-x.gif", "test_method_ppml-1.unit", \
                ARGS= test_path + "/method_ppml-1-x-????.png");
env.MakeMovie ("method_ppml-1-y.swf", "test_method_ppml-1.unit", \
                ARGS= test_path + "/method_ppml-1-y-????.png");
env.PngToGif ("method_ppml-1-y.gif", "test_method_ppml-1.unit", \
                ARGS= test_path + "/method_ppml-1-y-????.png");
env.MakeMovie ("method_ppml-1-z.swf", "test_method_ppml-1.unit", \
                ARGS= test_path + "/method_ppml-1-z-????.png");
env.PngToGif ("method_ppml-1-z.gif", "test_method_ppml-1.unit", \
                ARGS= test_path + "/method_ppml-1-z-????.png");

Clean(env_mv_out.RunParallel ('test_method_ppml-8.unit',bin_path + '/enzo-p', 
		ARGS='input/method_ppml-8.in'),
      [Glob('#/' + test_path + '/method_ppml-8-?-????-*.png'),
       Glob('#/' + test_path + '/method_ppml-8-??-????-*.h5')])

env.MakeMovie ("method_ppml-8-x.swf", "test_method_ppml-8.unit", \
                ARGS= test_path + "/method_ppml-8-x-????.png");
env.PngToGif ("method_ppml-8-x.gif", "test_method_ppml-8.unit", \
                ARGS= test_path + "/method_ppml-8-x-????.png");
env.MakeMovie ("method_ppml-8-y.swf", "test_method_ppml-8.unit", \
                ARGS= test_path + "/method_ppml-8-y-????.png");
env.PngToGif ("method_ppml-8-y.gif", "test_method_ppml-8.unit", \
                ARGS= test_path + "/method_ppml-8-y-????.png");
env.MakeMovie ("method_ppml-8-z.swf", "test_method_ppml-8.unit", \
                ARGS= test_path + "/method_ppml-8-z-????.png");
env.PngToGif ("method_ppml-8-z.gif", "test_method_ppml-8.unit", \
                ARGS= test_path + "/method_ppml-8-z-????.png");

# Updated PPML test using EnzoInitialPpmlTest for multi-nodes

Clean(env_mv_out.RunSerial ('test_method_ppml-test-1.unit',bin_path + '/enzo-p',
                            ARGS='input/method_ppml-test-1.in'),
      [Glob('#/' + test_path + '/PPML1_*')])

Clean(env_mv_out.RunParallel ('test_method_ppml-test-8.unit',bin_path + '/enzo-p',
                            ARGS='input/method_ppml-test-8.in'),
      [Glob('#/' + test_path + '/PPML8_*')])

#----------------------------------------------------------------------
# BOUNDARY CONDITIONS
#----------------------------------------------------------------------

# 2D boundary condition tests

Clean(env_mv_out.RunParallel ('test_boundary_reflecting-2d.unit',
                bin_path + '/enzo-p', 
                ARGS='input/boundary_reflecting-2d.in'),
      [Glob('#/' + test_path + '/boundary_reflecting-2d.png'),
       'test_boundary_reflecting-2d.unit'])

Clean(env_mv_out.RunParallel ('test_boundary_periodic-2d.unit',
		bin_path + '/enzo-p', 
		ARGS='input/boundary_periodic-2d.in'),
      [Glob('#/' + test_path + '/boundary_periodic-2d.png'),
       'test_boundary_periodic-2d.unit'])

# Clean(env_mv_out.RunParallel ('test_boundary_inflow-2d.unit',
# 		bin_path + '/enzo-p', 
# 		ARGS='input/boundary_inflow-2d.in'),
#       [Glob('#/' + test_path + '/boundary_inflow-2d.png'),
#        'test_boundary_inflow-2d.unit'])

Clean(env_mv_out.RunParallel ('test_boundary_outflow-2d.unit',
		bin_path + '/enzo-p', 
		ARGS='input/boundary_outflow-2d.in'),
      [Glob('#/' + test_path + '/boundary_outflow-2d.png'),
       'test_boundary_outflow-2d.unit'])


env.MakeMovie ("boundary_reflecting-2d.swf", "test_boundary_reflecting-2d.unit", \
                ARGS= test_path + "/boundary_reflecting-2d-????.png");
env.PngToGif ("boundary_reflecting-2d.gif", "test_boundary_reflecting-2d.unit", \
                ARGS= test_path + "/boundary_reflecting-2d-????.png");
env.MakeMovie ("boundary_periodic-2d.swf","test_boundary_periodic-2d.unit", \
                ARGS= test_path + "/boundary_periodic-2d-????.png");
env.PngToGif ("boundary_periodic-2d.gif","test_boundary_periodic-2d.unit", \
                ARGS= test_path + "/boundary_periodic-2d-????.png");
env.MakeMovie ("boundary_outflow-2d.swf","test_boundary_outflow-2d.unit", \
                ARGS= test_path + "/boundary_outflow-2d-????.png");
env.PngToGif ("boundary_outflow-2d.gif","test_boundary_outflow-2d.unit", \
                ARGS= test_path + "/boundary_outflow-2d-????.png");

# 3D boundary condition tests

Clean(env_mv_out.RunParallel ('test_boundary_reflecting-3d.unit',
		bin_path + '/enzo-p', 
		ARGS='input/boundary_reflecting-3d.in'),
      [Glob('#/' + test_path + '/boundary_reflecting-3d.png'),
       'test_boundary_reflecting-3d.unit'])

Clean(env_mv_out.RunParallel ('test_boundary_periodic-3d.unit',
		bin_path + '/enzo-p', 
		ARGS='input/boundary_periodic-3d.in'),
      [Glob('#/' + test_path + '/boundary_periodic-3d.png'),
       'test_boundary_periodic-3d.unit'])

# Clean(env_mv_out.RunParallel ('test_boundary_inflow-3d.unit',
# 		bin_path + '/enzo-p', 
# 		ARGS='input/boundary_inflow-3d.in'),
#       [Glob('#/' + test_path + '/boundary_inflow-3d.png'),
#        'test_boundary_inflow-3d.unit'])

Clean(env_mv_out.RunParallel ('test_boundary_outflow-3d.unit',
		bin_path + '/enzo-p', 
		ARGS='input/boundary_outflow-3d.in'),
      [Glob('#/' + test_path + '/boundary_outflow-3d.png'),
       'test_boundary_outflow-3d.unit'])

env.MakeMovie ("boundary_reflecting-3d.swf","test_boundary_reflecting-3d.unit",
                ARGS= test_path + "/boundary_reflecting-3d-????.png");
env.PngToGif ("boundary_reflecting-3d.gif","test_boundary_reflecting-3d.unit",
                ARGS= test_path + "/boundary_reflecting-3d-????.png");
env.MakeMovie ("boundary_periodic-3d.swf","test_boundary_periodic-3d.unit", \
                ARGS= test_path + "/boundary_periodic-3d-????.png");
env.PngToGif ("boundary_periodic-3d.gif","test_boundary_periodic-3d.unit", \
                ARGS= test_path + "/boundary_periodic-3d-????.png");
# env.MakeMovie ("boundary_inflow-3d.swf","test_boundary_inflow-3d.unit", \
#                 ARGS= test_path + "/boundary_inflow-3d-????.png");
env.MakeMovie ("boundary_outflow-3d.swf","test_boundary_outflow-3d.unit", \
                ARGS= test_path + "/boundary_outflow-3d-????.png");
env.PngToGif ("boundary_outflow-3d.gif","test_boundary_outflow-3d.unit", \
                ARGS= test_path + "/boundary_outflow-3d-????.png");

#----------------------------------------------------------------------
# Mesh generation
#----------------------------------------------------------------------

Clean(env_mv_out.RunSerial ('test_mesh-balanced.unit',bin_path + '/enzo-p', 
		ARGS='input/mesh-balanced.in'),
      [Glob('#/' + test_path + '/mesh-balanced*.png')])

# Clean(env_mv_out.RunSerial ('test_mesh-unbalanced.unit',bin_path + '/enzo-p', 
# 		ARGS='input/mesh-unbalanced.in'),
#       [Glob('#/' + test_path + '/mesh-unbalanced*.png')])

#----------------------------------------------------------------------
# AMR PPM
#----------------------------------------------------------------------


# serial

# Clean(env_mv_out.RunParallel ('test_adapt-L1-P1.unit',bin_path + '/enzo-p', 
# 		ARGS='input/adapt-L1-P1.in'),
#       [Glob('#/' + test_path + '/adapt-L1-P1*.png')])
# env.MakeMovie ("adapt-L1-P1-mesh.swf", "test_adapt-L1-P1-mesh.unit", \
#                 ARGS= test_path + "/adapt-L1-P1-mesh-*.png");
# env.MakeMovie ("adapt-L1-P1-density.swf", "test_adapt-L1-P1-density.unit", \
#                 ARGS= test_path + "/adapt-L1-P1-density-*.png");
# 
# Clean(env_mv_out.RunParallel ('test_adapt-L2-P1.unit',bin_path + '/enzo-p', 
# 		ARGS='input/adapt-L2-P1.in'),
#       [Glob('#/' + test_path + '/adapt-L2-P1*.png')])
# env.MakeMovie ("adapt-L2-P1-mesh.swf", "test_adapt-L2-P1-mesh.unit", \
#                 ARGS= test_path + "/adapt-L2-P1-mesh-*.png");
# env.MakeMovie ("adapt-L2-P1-density.swf", "test_adapt-L2-P1-density.unit", \
#                 ARGS= test_path + "/adapt-L2-P1-density-*.png");
# 
# Clean(env_mv_out.RunParallel ('test_adapt-L3-P1.unit',bin_path + '/enzo-p', 
# 		ARGS='input/adapt-L3-P1.in'),
#       [Glob('#/' + test_path + '/adapt-L3-P1*.png')])
# env.MakeMovie ("adapt-L3-P1-mesh.swf", "test_adapt-L3-P1-mesh.unit", \
#                 ARGS= test_path + "/adapt-L3-P1-mesh-*.png");
# env.MakeMovie ("adapt-L3-P1-density.swf", "test_adapt-L3-P1-density.unit", \
#                 ARGS= test_path + "/adapt-L3-P1-density-*.png");
# 
# Clean(env_mv_out.RunParallel ('test_adapt-L4-P1.unit',bin_path + '/enzo-p', 
# 		ARGS='input/adapt-L4-P1.in'),
#       [Glob('#/' + test_path + '/adapt-L4-P1*.png')])
# env.MakeMovie ("adapt-L4-P1-mesh.swf", "test_adapt-L4-P1-mesh.unit", \
#                 ARGS= test_path + "/adapt-L4-P1-mesh-*.png");
# env.MakeMovie ("adapt-L4-P1-density.swf", "test_adapt-L4-P1-density.unit", \
#                 ARGS= test_path + "/adapt-L4-P1-density-*.png");

Clean(env_mv_out.RunParallel ('test_adapt-L5-P1.unit',bin_path + '/enzo-p', 
		ARGS='input/adapt-L5-P1.in'),
      [Glob('#/' + test_path + '/adapt-L5-P1*.png')])
env.MakeMovie ("adapt-L5-P1-mesh.swf", "test_adapt-L5-P1.unit", \
                ARGS= test_path + "/adapt-L5-P1-mesh-*.png");
env.PngToGif ("adapt-L5-P1-mesh.gif", "test_adapt-L5-P1.unit", \
                ARGS= test_path + "/adapt-L5-P1-mesh-*.png");
env.MakeMovie ("adapt-L5-P1-density.swf", "test_adapt-L5-P1.unit", \
                ARGS= test_path + "/adapt-L5-P1-density-*.png");
env.PngToGif ("adapt-L5-P1-density.gif", "test_adapt-L5-P1.unit", \
                ARGS= test_path + "/adapt-L5-P1-density-*.png");



#----------------------------------------------------------------------
# PERFORMANCE
#----------------------------------------------------------------------

# env.RunParallel ('test_performance-papi.unit',
#                 bin_path + '/enzo-p', 
#                 ARGS='input/performance-papi.in')


Clean(env_mv_out.RunParallel ('test_initial_png.unit',
		bin_path + '/enzo-p', 
		ARGS='input/initial_png.in'),
      [Glob('#/' + test_path + '/initial_png.png'),
       'test_initial_png.unit'])
env.MakeMovie ("initial_png.swf","test_initial_png.unit", \
                ARGS= test_path + "/initial_png-??.png");
env.PngToGif ("initial_png.gif","test_initial_png.unit", \
                ARGS= test_path + "/initial_png-??.png");


#----------------------------------------------------------------------
# PROBLEM
#----------------------------------------------------------------------

#----------------------------------------------------------------------
# OUTPUT
#----------------------------------------------------------------------

output_stride_1_RUN = env.RunParallel (
   'test_output-stride-1.unit',
   bin_path + '/enzo-p', 
   ARGS='input/output-stride-1.in')

output_stride_1_C00 = env_mv_out.Hdf5ToPng (
   'test_output-stride-1-C00.unit',
   'test_output-stride-1.unit',
   ARGS='output-stride-1 00');

output_stride_1_C10 = env_mv_out.Hdf5ToPng (
   'test_output-stride-1-C10.unit',
   'test_output-stride-1-C00.unit',
   ARGS='output-stride-1 10');

output_stride_1 = env_mv_out.Hdf5ToPng (
   'test_output-stride-1-H5.unit',
   'test_output-stride-1-C10.unit',
   ARGS='output-stride-1 20');

env.Requires(output_stride_1,    output_stride_1_C10)
env.Requires(output_stride_1_C10,output_stride_1_C00)
env.Requires(output_stride_1_C00,output_stride_1_RUN)

Clean(output_stride_1,
      [Glob('#/' + test_path + '/output-stride-1*.png'),
       'test_output-stride-1.unit'])

#----------------------------------------------------------------------

output_stride_2_RUN = env.RunParallel (
   'test_output-stride-2.unit',
   bin_path + '/enzo-p', 
   ARGS='input/output-stride-2.in')

output_stride_2_C00 = env_mv_out.Hdf5ToPng (
   'test_output-stride-2-C00.unit',
   'test_output-stride-2.unit',
   ARGS='output-stride-2 00');

output_stride_2_C10 = env_mv_out.Hdf5ToPng (
   'test_output-stride-2-C10.unit',
   'test_output-stride-2-C00.unit',
   ARGS='output-stride-2 10');

output_stride_2 = env_mv_out.Hdf5ToPng (
   'test_output-stride-2-H5.unit',
   'test_output-stride-2-C10.unit',
   ARGS='output-stride-2 20');

env.Requires(output_stride_2,    output_stride_2_C10)
env.Requires(output_stride_2_C10,output_stride_2_C00)
env.Requires(output_stride_2_C00,output_stride_2_RUN)

Clean(output_stride_2,
      [Glob('#/' + test_path + '/output-stride-2*.png'),
       'test_output-stride-2.unit'])

#----------------------------------------------------------------------

output_stride_4_RUN = env.RunParallel (
   'test_output-stride-4.unit',
   bin_path + '/enzo-p', 
   ARGS='input/output-stride-4.in')

output_stride_4_C00 = env_mv_out.Hdf5ToPng (
   'test_output-stride-4-C00.unit',
   'test_output-stride-4.unit',
   ARGS='output-stride-4 00');

output_stride_4_C10 = env_mv_out.Hdf5ToPng (
   'test_output-stride-4-C10.unit',
   'test_output-stride-4-C00.unit',
   ARGS='output-stride-4 10');

output_stride_4 = env_mv_out.Hdf5ToPng (
   'test_output-stride-4-H5.unit',
   'test_output-stride-4-C10.unit',
   ARGS='output-stride-4 20');

env.Requires(output_stride_4,    output_stride_4_C10)
env.Requires(output_stride_4_C10,output_stride_4_C00)
env.Requires(output_stride_4_C00,output_stride_4_RUN)

Clean(output_stride_4,
      [Glob('#/' + test_path + '/output-stride-4*.png'),
       'test_output-stride-4.unit'])

#----------------------------------------------------------------------

Clean(env_mv_out.RunParallel ('test_output-headers.unit',
                bin_path + '/enzo-p', 
                ARGS='input/output-headers.in'),
		[Glob('#/' + test_path + '/Dir_*')])

#----------------------------------------------------------------------
# PARTICLES
#----------------------------------------------------------------------
Clean(env_mv_out.RunParallel ('test_particle-x.unit',
                bin_path + '/enzo-p', 
                ARGS='input/test_particle-x.in'),
		[Glob('#/' + test_path + '/particle-x.png')])

env.PngToGif("particle-x.gif", "test_particle-x.unit", \
             ARGS = test_path + "/particle-x*.png")			       


Clean(env_mv_out.RunParallel ('test_particle-y.unit',
                bin_path + '/enzo-p', 
                ARGS='input/test_particle-y.in'),
		[Glob('#/' + test_path + '/particle-y.png')])

env.PngToGif("particle-y.gif", "test_particle-y.unit", \
             ARGS = test_path + "/particle-y*.png")			       

Clean(env_mv_out.RunParallel ('test_particle-xy.unit',
                bin_path + '/enzo-p', 
                ARGS='input/test_particle-xy.in'),
		[Glob('#/' + test_path + '/particle-xy.png')])
env.PngToGif("particle-xy.gif", "test_particle-xy.unit", \
             ARGS = test_path + "/particle-xy*.png")			       

Clean(env_mv_out.RunParallel ('test_particle-circle.unit',
                bin_path + '/enzo-p', 
                ARGS='input/test_particle-circle.in'),
		[Glob('#/' + test_path + '/particle-circle.png')])
env.PngToGif("particle-circle.gif", "test_particle-circle.unit", \
             ARGS = test_path + "/particle-circle*.png")

Clean(env_mv_out.RunParallel ('test_particle-amr-static.unit',
                bin_path + '/enzo-p', 
                ARGS='input/test_particle-amr-static.in'),
		[Glob('#/' + test_path + '/particle-amr-static.png')])
env.PngToGif("particle-amr-static.gif", "test_particle-amr-static.unit", \
             ARGS = test_path + "/particle-amr-static*.png")

Clean(env_mv_out.RunParallel ('test_particle-amr-dynamic.unit',
                bin_path + '/enzo-p', 
                ARGS='input/test_particle-amr-dynamic.in'),
		[Glob('#/' + test_path + '/particle-amr-dynamic.png')])
env.PngToGif("particle-amr-dynamic.gif", "test_particle-amr-dynamic.unit", \
             ARGS = test_path + "/particle-amr-dynamic*.png")

#----------------------------------------------------------------------

# Prevent concurrent running of parallel jobs

SideEffect('log.txt', 
     [ 'method_ppm-1.unit',
       'method_ppm-8.unit'])

env.Clean('.',Glob('test_*.in'))
env.Clean('.',Glob('*/test_*.in'))<|MERGE_RESOLUTION|>--- conflicted
+++ resolved
@@ -29,7 +29,7 @@
 hdf5_to_png  = Builder(action = 'test/cello-h5topng.sh $ARGS; mv *.png test');
 copy_bin     = Builder(action = "cp $SOURCE $ARGS");
 run_serial   = Builder(action = "$RMIN; echo $TARGET > test/STATUS;" + date_cmd + serial_run   +  "$SOURCE $ARGS> $TARGET 2>&1; $CPIN; $COPY")
-run_parallel = Builder(action = "$RMIN; echo $TARGET > test/STATUS;" + date_cmd + parallel_run + " $SOURCE " + parallel_arg + " $ARGS " + " > $TARGET 2>&1; $CPIN; $COPY")
+run_parallel = Builder(action = "$RMIN; echo $TARGET > test/STATUS;" + date_cmd + parallel_run + " $SOURCE " + charm_args + " $ARGS " + " > $TARGET 2>&1; $CPIN; $COPY")
 
 make_movie   = Builder(action = "png2swf -r 5 -o $TARGET ${ARGS} ")
 png_to_gif   = Builder(action = "convert -delay 5 -loop 0 ${ARGS} $TARGET ")
@@ -290,8 +290,6 @@
 		ARGS='input/test_cosmo-ddmg.in'),
       [Glob('#/' + test_path + '/Dir_COSMO_DDMG_*'),
        Glob('#/' + test_path + '/Dir_COSMO_DDMG_*')])
-<<<<<<< HEAD
-=======
 
 #----------------------------------------------------------------------
 # MethodCollapse tests
@@ -308,7 +306,6 @@
 		                  ARGS='input/test_collapse-bcg3d.in'),
           [Glob('#/' + test_path + '/Dir_COLLAPSE_BCG3D_*'),
            Glob('#/' + test_path + '/Dir_COLLAPSE_BCG3D_*')])
->>>>>>> d7cd212a
 
 #----------------------------------------------------------------------
 # MethodHeat tests
