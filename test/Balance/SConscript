Import('env')
Import('parallel_run')
Import('serial_run')
Import('ip_charm')
Import('bin_path')
Import('test_path')
import os
#----------------------------------------------------------------------
# defines
#----------------------------------------------------------------------

env['CPIN'] = 'touch parameters.out; mv parameters.out ${TARGET}.in'
env['RMIN'] = 'rm -f parameters.out'
env['clocal_cmd'] = '++local'


date_cmd = 'echo $TARGET > test/STATUS; echo "-------------------"; date +"%Y-%m-%d %H:%M:%S";'

run_balance_none = Builder(action = "$RMIN; " + date_cmd + parallel_run + "  $SOURCE  $clocal_cmd $ARGS  > $TARGET 2>&1; $CPIN; $COPY")
env.Append(BUILDERS = { 'RunBalanceNone' : run_balance_none } )
env_mv_none  = env.Clone(COPY = 'mkdir -p ' + test_path + '/Balance/None; mv `ls *.png *.h5` ' + test_path + '/Balance/None')

run_balance_greedy = Builder(action = "$RMIN; " + date_cmd + parallel_run + " $SOURCE  $clocal_cmd $ARGS +balancer GreedyLB > $TARGET 2>&1; $CPIN; $COPY")
env.Append(BUILDERS = { 'RunBalanceGreedy' : run_balance_greedy } )
env_mv_greedy  = env.Clone(COPY = 'mkdir -p ' + test_path + '/Balance/Greedy; mv `ls *.png *.h5` ' + test_path + '/Balance/Greedy')

#run_balance_hybrid = Builder(action = "$RMIN; " + date_cmd + parallel_run + " $SOURCE  $clocal_cmd $ARGS +balancer HybridLB > $TARGET 2>&1; $CPIN; $COPY")
#env.Append(BUILDERS = { 'RunBalanceHybrid' : run_balance_hybrid } )
#env_mv_hybrid  = env.Clone(COPY = 'mkdir -p ' + test_path + '/Balance/Hybrid; mv `ls *.png *.h5` ' + test_path + '/Balance/Hybrid')

run_balance_rand_cent = Builder(action = "$RMIN; " + date_cmd + parallel_run + " $SOURCE  $clocal_cmd $ARGS +balancer RandCentLB > $TARGET 2>&1; $CPIN; $COPY")
env.Append(BUILDERS = { 'RunBalanceRandCent' : run_balance_rand_cent } )
env_mv_rand_cent  = env.Clone(COPY = 'mkdir -p ' + test_path + '/Balance/RandCent; mv `ls *.png *.h5` ' + test_path + '/Balance/RandCent')

run_balance_refine = Builder(action = "$RMIN; " + date_cmd + parallel_run + " $SOURCE  $clocal_cmd $ARGS +balancer RefineLB > $TARGET 2>&1; $CPIN; $COPY")
env.Append(BUILDERS = { 'RunBalanceRefine' : run_balance_refine } )
env_mv_refine  = env.Clone(COPY = 'mkdir -p ' + test_path + '/Balance/Refine; mv `ls *.png *.h5` ' + test_path + '/Balance/Refine')

run_balance_rotate = Builder(action = "$RMIN; " + date_cmd + parallel_run + " $SOURCE  $clocal_cmd $ARGS +balancer RotateLB > $TARGET 2>&1; $CPIN; $COPY")
env.Append(BUILDERS = { 'RunBalanceRotate' : run_balance_rotate } )
env_mv_rotate  = env.Clone(COPY = 'mkdir -p ' + test_path + '/Balance/Rotate; mv `ls *.png *.h5` ' + test_path + '/Balance/Rotate')


#----------------------------------------------------------------------
# Load Balancing
#----------------------------------------------------------------------

# NoLB

balance_none = env_mv_none.RunBalanceNone (
   'test_balance_none.unit',
<<<<<<< HEAD
   bin_path + '/enzo-e', 
   ARGS='input/load-balance-4.in')
=======
   bin_path + '/enzo-p', 
   ARGS='input/Balance/load-balance-4.in')
>>>>>>> 3a625856

Clean(balance_none,
      [Glob('#/' + test_path + '/Balance/balance*png'),
       '#/input/parameters.out',])

# GreedyLB

balance_greedy = env_mv_greedy.RunBalanceGreedy (
   'test_balance_greedy.unit',
<<<<<<< HEAD
   bin_path + '/enzo-e', 
   ARGS='input/load-balance-4.in')
=======
   bin_path + '/enzo-p', 
   ARGS='input/Balance/load-balance-4.in')
>>>>>>> 3a625856

Clean(balance_greedy,
      [Glob('#/' + test_path + '/Balance/balance*png'),
       '#/input/parameters.out',])

# HybridLB

# balance_hybrid = env_mv_hybrid.RunBalanceHybrid (
#    'test_balance_hybrid.unit',
<<<<<<< HEAD
#    bin_path + '/enzo-e', 
#    ARGS='input/load-balance-4.in')
=======
#    bin_path + '/enzo-p', 
#    ARGS='input/Balance/load-balance-4.in')
>>>>>>> 3a625856

# Clean(balance_hybrid,
#       [Glob('#/' + test_path + '/Balance/balance*png'),
#        '#/input/parameters.out',])

# NeighborLB

# DOES NOTHING?
# balance_neighbor = env_mv_neighbor.RunBalanceNeighbor (
#    'test_balance_neighbor.unit',
<<<<<<< HEAD
#    bin_path + '/enzo-e', 
#    ARGS='input/load-balance-4.in')
=======
#    bin_path + '/enzo-p', 
#    ARGS='input/Balance/load-balance-4.in')
>>>>>>> 3a625856
# 
# Clean(balance_neighbor,
#       [Glob('#/' + test_path + '/Balance/balance*png'),
#        '#/input/parameters.out',])

# RandCentLB

balance_rand_cent = env_mv_rand_cent.RunBalanceRandCent (
   'test_balance_rand_cent.unit',
<<<<<<< HEAD
   bin_path + '/enzo-e', 
   ARGS='input/load-balance-4.in')
=======
   bin_path + '/enzo-p', 
   ARGS='input/Balance/load-balance-4.in')
>>>>>>> 3a625856

Clean(balance_rand_cent,
      [Glob('#/' + test_path + '/Balance/balance*png'),
       '#/input/parameters.out',])

# RefineCommLB

# balance_refine_comm = env_mv_refine_comm.RunBalanceRefineComm (
#    'test_balance_refine_comm.unit',
<<<<<<< HEAD
#    bin_path + '/enzo-e', 
#    ARGS='input/load-balance-4.in')
=======
#    bin_path + '/enzo-p', 
#    ARGS='input/Balance/load-balance-4.in')
>>>>>>> 3a625856

# Clean(balance_refine_comm,
#       [Glob('#/' + test_path + '/Balance/balance*png'),
#        '#/input/parameters.out',])

# RefineLB

balance_refine = env_mv_refine.RunBalanceRefine (
   'test_balance_refine.unit',
<<<<<<< HEAD
   bin_path + '/enzo-e', 
   ARGS='input/load-balance-4.in')
=======
   bin_path + '/enzo-p', 
   ARGS='input/Balance/load-balance-4.in')
>>>>>>> 3a625856

Clean(balance_refine,
      [Glob('#/' + test_path + '/Balance/balance*png'),
       '#/input/parameters.out',])

# RotateLB

balance_rotate = env_mv_rotate.RunBalanceRotate (
   'test_balance_rotate.unit',
<<<<<<< HEAD
   bin_path + '/enzo-e', 
   ARGS='input/load-balance-4.in')
=======
   bin_path + '/enzo-p', 
   ARGS='input/Balance/load-balance-4.in')
>>>>>>> 3a625856

Clean(balance_rotate,
      [Glob('#/' + test_path + '/Balance/balance*png'),
       '#/input/parameters.out',])
<|MERGE_RESOLUTION|>--- conflicted
+++ resolved
@@ -49,13 +49,8 @@
 
 balance_none = env_mv_none.RunBalanceNone (
    'test_balance_none.unit',
-<<<<<<< HEAD
    bin_path + '/enzo-e', 
-   ARGS='input/load-balance-4.in')
-=======
-   bin_path + '/enzo-p', 
    ARGS='input/Balance/load-balance-4.in')
->>>>>>> 3a625856
 
 Clean(balance_none,
       [Glob('#/' + test_path + '/Balance/balance*png'),
@@ -65,13 +60,8 @@
 
 balance_greedy = env_mv_greedy.RunBalanceGreedy (
    'test_balance_greedy.unit',
-<<<<<<< HEAD
    bin_path + '/enzo-e', 
-   ARGS='input/load-balance-4.in')
-=======
-   bin_path + '/enzo-p', 
    ARGS='input/Balance/load-balance-4.in')
->>>>>>> 3a625856
 
 Clean(balance_greedy,
       [Glob('#/' + test_path + '/Balance/balance*png'),
@@ -81,13 +71,8 @@
 
 # balance_hybrid = env_mv_hybrid.RunBalanceHybrid (
 #    'test_balance_hybrid.unit',
-<<<<<<< HEAD
 #    bin_path + '/enzo-e', 
-#    ARGS='input/load-balance-4.in')
-=======
-#    bin_path + '/enzo-p', 
 #    ARGS='input/Balance/load-balance-4.in')
->>>>>>> 3a625856
 
 # Clean(balance_hybrid,
 #       [Glob('#/' + test_path + '/Balance/balance*png'),
@@ -98,13 +83,8 @@
 # DOES NOTHING?
 # balance_neighbor = env_mv_neighbor.RunBalanceNeighbor (
 #    'test_balance_neighbor.unit',
-<<<<<<< HEAD
 #    bin_path + '/enzo-e', 
-#    ARGS='input/load-balance-4.in')
-=======
-#    bin_path + '/enzo-p', 
 #    ARGS='input/Balance/load-balance-4.in')
->>>>>>> 3a625856
 # 
 # Clean(balance_neighbor,
 #       [Glob('#/' + test_path + '/Balance/balance*png'),
@@ -114,13 +94,8 @@
 
 balance_rand_cent = env_mv_rand_cent.RunBalanceRandCent (
    'test_balance_rand_cent.unit',
-<<<<<<< HEAD
    bin_path + '/enzo-e', 
-   ARGS='input/load-balance-4.in')
-=======
-   bin_path + '/enzo-p', 
    ARGS='input/Balance/load-balance-4.in')
->>>>>>> 3a625856
 
 Clean(balance_rand_cent,
       [Glob('#/' + test_path + '/Balance/balance*png'),
@@ -130,13 +105,8 @@
 
 # balance_refine_comm = env_mv_refine_comm.RunBalanceRefineComm (
 #    'test_balance_refine_comm.unit',
-<<<<<<< HEAD
 #    bin_path + '/enzo-e', 
-#    ARGS='input/load-balance-4.in')
-=======
-#    bin_path + '/enzo-p', 
 #    ARGS='input/Balance/load-balance-4.in')
->>>>>>> 3a625856
 
 # Clean(balance_refine_comm,
 #       [Glob('#/' + test_path + '/Balance/balance*png'),
@@ -146,13 +116,8 @@
 
 balance_refine = env_mv_refine.RunBalanceRefine (
    'test_balance_refine.unit',
-<<<<<<< HEAD
    bin_path + '/enzo-e', 
-   ARGS='input/load-balance-4.in')
-=======
-   bin_path + '/enzo-p', 
    ARGS='input/Balance/load-balance-4.in')
->>>>>>> 3a625856
 
 Clean(balance_refine,
       [Glob('#/' + test_path + '/Balance/balance*png'),
@@ -162,13 +127,8 @@
 
 balance_rotate = env_mv_rotate.RunBalanceRotate (
    'test_balance_rotate.unit',
-<<<<<<< HEAD
    bin_path + '/enzo-e', 
-   ARGS='input/load-balance-4.in')
-=======
-   bin_path + '/enzo-p', 
    ARGS='input/Balance/load-balance-4.in')
->>>>>>> 3a625856
 
 Clean(balance_rotate,
       [Glob('#/' + test_path + '/Balance/balance*png'),
