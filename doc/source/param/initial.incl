----

:Parameter:  :p:`Initial` : :p:`cycle`
:Summary: :s:`Initial cycle number`
:Type:    :t:`list` ( :t:`integer` )
:Default: :d:`0`
:Scope:     :c:`Cello`

:e:`Initial value for the cycle number.`

----

:Parameter:  :p:`Initial` : :p:`time`
:Summary: :s:`Initial time`
:Type:    :t:`float`
:Default: :d:`0.0`
:Scope:     :c:`Cello`

:e:`Initial time in code units.`

value
-----

:Parameter:  :p:`Initial` : :p:`value` : :p:`<field>` :
:Summary: :s:`Initialize field values`
:Type:    :t:`list` ( :t:`float-expr`, [ :t:`logical-expr`, :t:`float-expr`, [ ... ] ] )
:Default: :d:`[]`
:Scope:     Cello

:e:`This initialization approach allows initializing field values directly.  The first element of the list must be a` :t:`float` :e:`expression, and may include arithmetic operators, variables "x", "y", "z", and most functions in the POSIX math library /include/math.h.  The second optional list element is a logical expression, and  serves as a "mask" of the domain.  The third` :t:`float` :e:`expression parameter is required if a mask is supplied, and serves as the "else" case.  Multiple such mask-value pairs may be used.  For example:`

::

   Initial {

      list = ["value"];

      value {
         density = [ sin ( x + y ), x - y < 0.0, 1.0 ];
      }
   }
     
	       
:e:`is read as "Set the density field equal to` :p:`sin ( x + y )` :e:`wherever` :p:`x - y < 0.0` :e:`, otherwise set to` :p:`1.0` :e:`".`

cloud
-----

The :p:`cloud` Initial subgroup is used to setup a Spherical cloud embedded in
a hot wind. The cloud and wind are assumed to be in pressure equilibrium with one another.

The presence of (or lack thereof) the "bfield_x", "bfield_y", and "bfield_z"
fields indicate whether the setup is purely hydrodynamic or involves magnetic
fields. Presently, only uniform magnetic fields are supported if they are
constant across the entire domain. The values of the magnetic fields are
specified in one of 2 ways:

1. If the :p:`uniform_bfield` parameter is passed a list of 3 floats, the
   first, second, and third entries are used to initilize the x, y, and z
   componentents of a uniform magnetic field. If the "bfieldi_x",
   "bfieldi_y", and "bfieldi_z" face-centered fields are defined, then they
   will be correctly initialized for use with the VL+CT integrator.
2. (Deprecated) If the :p:`uniform_bfield` parameter is not specified (or is
   passed a list containing 0 entries), then the cell-centered magnetic
   fields are assumed to have been initialized by another Initial subgroup
   (e.g. value) prior to the call of this subgroup.

The initial density of a cell (from a uniform-resolution mesh) is
initialized to
:math:`f_{V} \rho_{\rm cl} \delta + (1 - f_{\rm V})\rho_{\rm w}`,
where :math:`f_{V}` is the fraction of the cell's volume enclosed
by the cloud (estimated by subsampling) and :math:`\delta` is
nominally `1`. Machinery is provided to optionally produce
perturbations to break symmetries in the initial density
distribution. When this machinery is used, :math:`\delta` is
randomly drawn from a truncated Gaussian with :math:`\mu=1`.
Pressure equilibria is maintained when this machinery is used.

:Parameter:  :p:`Initial` : :p:`cloud` : :p:`subsample_n`
:Summary: :s:`Determines the subsampling resolution`
:Type:    :t:`integer`
:Default: :d:`0`
:Scope:   Enzo

:e:`Subsampling is used to initialize the fields in regions of overlap
between the cloud and the wind. For cells in this region, the fraction
of the volume enclosed by the cloud is estimated by subdividing a cell
into` :math:`2^n` :e:`subcells along each axis (a value of 0,
corresponds to no subsampling. The average density of the cells in
this region are volume weighted and the average velocities are mass
weighted. The total energy in a cell is currently computed by assuming
constant internal energy density throughout the grid and using the
average velocities and densities (and, if applicable, the magnetic
fields).`

----

:Parameter:  :p:`Initial` : :p:`cloud` : :p:`cloud_radius`
:Summary: :s:`Initial radius of the spherical cloud`
:Type:    :t:`float`
:Default: :d:`none`
:Scope:   Enzo

:e:`This must be a positive value.`

----

:Parameter:  :p:`Initial` : :p:`cloud` : :p:`cloud_center_x`
:Summary: :s:`x coordinate of the cloud center`
:Type:    :t:`float`
:Default: :d:`0.0`
:Scope:   Enzo

----

:Parameter:  :p:`Initial` : :p:`cloud` : :p:`cloud_center_y`
:Summary: :s:`y coordinate of the cloud center`
:Type:    :t:`float`
:Default: :d:`0.0`
:Scope:   Enzo

----

:Parameter:  :p:`Initial` : :p:`cloud` : :p:`cloud_center_z`
:Summary: :s:`z coordinate of the cloud center`
:Type:    :t:`float`
:Default: :d:`0.0`
:Scope:   Enzo

----

:Parameter:  :p:`Initial` : :p:`cloud` : :p:`cloud_density`
:Summary: :s:`initial mass density of the cloud`
:Type:    :t:`float`
:Default: :d:`none`
:Scope:   Enzo

:e:`This must be a positive value.`

----

:Parameter:  :p:`Initial` : :p:`cloud` : :p:`metal_mass_frac`
:Summary: :s:`initial fraction of the mass density contributed by metals`
:Type:    :t:`float`
:Default: :d:`0.0`
:Scope:   Enzo

:e:`If the ` ``"metal_density_frac"`` :e:`field exists and is
registered as a member of the ` ``"colour"`` :e:`group, then the field
is initialized by multiplying this value by the` ``"density"``
:e:`field (this is done everywhere, regardless of proximity to the
cloud center). Under these circumstances, this must have a positive
value.`

----

:Parameter:  :p:`Initial` : :p:`cloud` : :p:`uniform_bfield`
:Summary: :s:`initial uniform magnetic field values`
:Type:    :t:`list` ( :t:`float` )
:Default: :d:`[ ]`
:Scope:   :z:`Enzo`

:e:`If specified, provides the values of the components of the initial magnetic field that are uniform throughout the entire domain. When employed this MUST have 3 entries. This will also initialize the face-centered fields magnetic fields (in addition to the cell-centered fields) if the appropriate fields have been defined. When this is not specified (i.e., when this has a list of 0 entries), the magnetic fields are assumed to have been pre-initialized by a separate problem initializer prior to the execution of the cloud initializer.`

----

:Parameter:  :p:`Initial` : :p:`cloud` : :p:`wind_density`
:Summary: :s:`initial mass density of the wind`
:Type:    :t:`float`
:Default: :d:`none`
:Scope:   Enzo

:e:`This must be a positive value.`

----

:Parameter:  :p:`Initial` : :p:`cloud` : :p:`wind_velocity`
:Summary: :s:`initial velocity of the wind along the x-axis`
:Type:    :t:`float`
:Default: :d:`0.0`
:Scope:   Enzo

----

:Parameter:  :p:`Initial` : :p:`cloud` : :p:`wind_total_energy`
:Summary: :s:`initial specific total energy of the wind`
:Type:    :t:`float`
:Default: :d:`none`
:Scope:   Enzo

:e:`This must be a positive value.`

----

:Parameter:  :p:`Initial` : :p:`cloud` : :p:`wind_internal_energy`
:Summary: :s:`initial specific internal energy of the wind`
:Type:    :t:`float`
:Default: :d:`0`
:Scope:   Enzo

:e:`If the` ``"internal_energy"`` :e:`field is defined, then this must
be a positive value. In this case, the value is also used to help
initialize the` ``"total_energy"`` :e:`field for cells that overlap
with the cloud.  However, if the` ``"internal_energy"`` :e:`field is
not defined, then this must not have a specified value (i.e. it must
have a value of 0).`

----

:Parameter:  :p:`Initial` : :p:`cloud` : :p:`perturb_standard_deviation`
:Summary: :s:`standard deviation used for perturbations`
:Type:    :t:`float`
:Default: :d:`0`
:Scope:   Enzo

:e:`This must be either 0 or a positive value. In the former case, the
perturbation machinery is not used. In the latter case, it gives the
standard deviation of the truncated gaussian for truncation (technically,
it's the standard deviation of the gaussian before truncation).`

----

:Parameter:  :p:`Initial` : :p:`cloud` : :p:`perturb_truncation_deviation`
:Summary: :s:`number of deviation where perturbation gaussian is truncated`
:Type:    :t:`float`
:Default: :d:`0`
:Scope:   Enzo

:e:`Meaningless unless Initial:cloud:perturb_standard_deviation is
positive. This must be either 0 or a positive value. In the former
case, the gaussian is not truncated (nominally allowing the
possibility of negative values). In the latter case, this determines
the number of standard deviations from the mean at which the gaussian
should be truncated.`

----

:Parameter:  :p:`Initial` : :p:`cloud` : :p:`perturb_seed`
:Summary: :s:`Seeds the perturbations to cloud density`
:Type:    :t:`integer`
:Default: :d:`0`
:Scope:   Enzo

:e:`This must be a zero or larger. Meaningless unless
Initial:cloud:perturb_standard_deviation is positive.`

   .. warning::

      Due to reliance on ``std::normal_distribution`` the perturbations are
      not currently guaranteed to be the same (when the seed is the same) for
      different compilers or versions of the c++ standard library.

      Changes in the grid resolution, domain size, way that mesh is divided
      across root blocks, or ghost depth will also affect the perturbations.

----

:Parameter:  :p:`Initial` : :p:`cloud` : :p:`wind_total_energy`
:Summary: :s:`initial specific total energy of the wind`
:Type:    :t:`float`
:Default: :d:`none`
:Scope:   Enzo

:e:`This must be a positive value.`

inclined_wave
-------------

The :p:`inclined_wave` Initial subgroup is used to setup a HD or
MHD wave at an angle inclined to the simulation domain for testing
HD/MHD integrators. If applicable, magnetic fields fields are set
to zero when a HD wave is initialized.

The procedure to addopted from
`Gardiner & Stone (2008) <http://adsabs.harvard.edu/abs/2008JCoPh.227.4123G>`_ .
Specifically, a coordinate system "x0", "x1", "x2" is defined and the
wave is initialized to travel along "x0". The transformation between
"x", "y", "z" and "x0", "x1", "x2", is determined by the values of the
:p:`alpha` and :p:`beta` parameters. They are explicitly related by

.. math::

   x &= x_0\cos\alpha\cos\beta - x_1\sin\beta - x_2\sin \alpha \cos \beta \\
   y &= x_0\cos\alpha\sin\beta + x_1\cos\beta - x_2\sin \alpha \sin \beta \\
   z &= x_0\sin\alpha + x_2 \cos\alpha

As in that paper, non-zero magnetic fields are initialized using the
vector potential to ensure that they are divergence-free.

:Parameter:  :p:`Initial` : :p:`inclined_wave` : :p:`alpha`
:Summary: :s:`Angle used to help determine wave inclination`
:Type:    :t:`float`
:Default: :d:`0`
:Scope:   :z:`Enzo`

:e:`The angle is assumed to have units of radians.`

----

:Parameter:  :p:`Initial` : :p:`inclined_wave` : :p:`beta`
:Summary: :s:`Angle used to help determine wave inclination`
:Type:    :t:`float`
:Default: :d:`0`
:Scope:   :z:`Enzo`

:e:`The angle is assumed to have units of radians.`

----

:Parameter:  :p:`Initial` : :p:`inclined_wave` : :p:`wave_type`
:Summary: :s:`Specifies the type of wave to initialize.`
:Type:    :t:`string`
:Default: :d:`alfven`
:Scope:   :z:`Enzo`

:e:`The values used to initialize hydrodynamical linear waves are taken from
the columns of the matrix given in equation B3 of`
`Stone et al. (2008) <http://adsabs.harvard.edu/abs/2008ApJS..178..137S>`_
:e:`. Valid hydrodynamical waves include:`

  * ``"sound"`` :e:`A linear sound wave.`

  * ``"hd_entropy"`` :e:`A linear HD entropy wave with perturbations
    in v0 (velocity along the "x0"-axis).`

  * ``"hd_transv_entropy_v1"`` :e:`A linear HD entropy wave with
    perturbations in velocity component v1 (transverse to the direction
    of bulk motion).`

  * ``"hd_transv_entropy_v2"`` :e:`A linear HD entropy wave with
    perturbations in velocity component v2 (transverse to the direction of
    bulk motion).`

:e:`Each of the valid MHD waves are described in`
`Gardiner & Stone (2008) <http://adsabs.harvard.edu/abs/2008JCoPh.227.4123G>`_
:e:`. Valid MHD wave types include:`

  * ``"alfven"`` :e:`A linear Alfven wave with perturbations to the
    magnetic field along the "x2"-axis.`
  * ``"circ_alfven"`` :e:`A traveling circularly polarized Alfven
    wave.`
  * ``"mhd_entropy"`` :e:`A linear MHD entropy wave.`
  * ``"fast"`` :e:`A linear fast magnetosonic wave.`
  * ``"slow"`` :e:`A linear slow magnetosonic wave.`

----

:Parameter:  :p:`Initial` : :p:`inclined_wave` : :p:`amplitude`
:Summary: :s:`Sets the amplitudes of the waves.`
:Type:    :t:`float`
:Default: :d:`1.e-6`
:Scope:   :z:`Enzo`

:e:`This must be a positive value. This has no effect for the circularly
polarized Alfven wave (for that case, amplitude is fixed at 0.1).`

----

:Parameter:  :p:`Initial` : :p:`inclined_wave` : :p:`lambda`
:Summary: :s:`The wavelength of the wave.`
:Type:    :t:`float`
:Default: :d:`1.`
:Scope:   :z:`Enzo`

:e:`This must be a positive value.`

----

:Parameter:  :p:`Initial` : :p:`inclined_wave` : :p:`positive_vel`
:Summary: :s:`Sets the sign of the wave speed.`
:Type:    :t:`logical`
:Default: :d:`true`
:Scope:   :z:`Enzo`

:e:`This has no effect for the circularly polarized Alfven wave. This is
ignored for linear HD entropy waves when Initial:inclined_wave:parallel_vel
is specified.`

----

:Parameter:  :p:`Initial` : :p:`inclined_wave` : :p:`parallel_vel`
:Summary: :s:`optionally sets the background velocity for HD waves`
:Type:    :t:`float`
:Default: :d:`none`
:Scope:   Enzo

:e:`This can be used to specify a background velocity along v0 for
HD linear waves.`

merge_sinks_test
----------------

The :p:`merge_sinks_test` Initial subgroup is used to read and initialise
particle data from a text file. It is designed to be run with a small number of
particles, in order to check conservation of mass and momentum (and potentially
other quantities) when running with the `"merge_sinks"` method. The data are
assumed to be arranged into seven columns, corresponding to mass, the x,y,z
coordinates and the x,y,z-components of velocity, respectively. Each row
corresponds to one sink particle.

<<<<<<< HEAD
Note: star particles must have a ``"mass"`` attribute if this initializer is
used.

:Parameter:  :p:`Initial` : :p:`merge_stars_test` : :p:`particle_data_filename`
=======
:Parameter:  :p:`Initial` : :p:`merge_sinks_test` : :p:`particle_data_filename`
>>>>>>> 2a7d03b2
:Summary: :s:`Name of the file to read from.`
:Type:    :t:`string`
:Default: :d:`none`
:Scope:   :z:`Enzo`

:e:`Must point to a valid text file, with data arranged in seven columns seperated by blank space`


music
-----

The :p:`music` Initial subgroup is used to read block data from HDF5
files generated by MUSIC initial conditions generator.  Parameters are
used to specify the HDF5 files to read from, the names of the HDF5
datasets, what type of data the datasets contain (``"field"`` or
``"particle"``), field or particle names, and particle attributes.
Additionally, a :p:`coords` parameter is used to specify the axis
ordering used.  The :p:`music` group has its own :p:`list` parameter,
one for each field or particle type and attribute.

The following example reads the ``"density"`` field from ``"GridDensity"``
file, and the ``"dark"`` particle ``"position_x"`` attributes from the
``"ParticleDisplacements_x"`` file:

    ::

     Initial {

       list = ["music"];
       music {

          file_list = ["FD","PX"];
          FD {
            type      = "field";
	    name      = "density";
	    coords    = ".zyx";
	    file      = "GridDensity";
	    dataset   = "GridDensity";
	  }
          PX {
	    type      = "particle";
	    name      = "dark";
	    coords    = ".zyx";
	    attribute = "position_x";
	    file      = "ParticleDisplacements_x";
	    dataset   = "ParticleDisplacements_x";
	  }
       }
     }
  
:Parameter:  :p:`Initial` : :p:`music` : :p:`list`
:Summary: :s:`Name of the HDF5 to read from`
:Type:    :t:`string`
:Default: :d:`none`
:Scope:   :z:`Enzo`

:e:`List of file identifiers, one for each field or particle type+attribute.`

----

:Parameter:  :p:`Initial` : :p:`music` : :p:`<file>` : :p:`type`
:Summary: :s:`Type of data to read in`
:Type:    :t:`string`
:Default: :d:`none`
:Scope:   :z:`Enzo`

:e:`Type of data to read in, either "field" or "particle".`

----

:Parameter:  :p:`Initial` : :p:`music` : :p:`<file>` : :p:`file`
:Summary: :s:`Name of the HDF5 file to read from`
:Type:    :t:`string`
:Default: :d:`none`
:Scope:   :z:`Enzo`

:e:`Name of the HDF5 file to read from.`

----

:Parameter:  :p:`Initial` : :p:`music` : :p:`<file>` : :p:`dataset`
:Summary: :s:`Name of the dataset to read from the the HDF5 file`
:Type:    :t:`string`
:Default: :d:`none`
:Scope:   :z:`Enzo`

:e:`Name of the dataset to read from the the HDF5 file.`

----

:Parameter:  :p:`Initial` : :p:`music` : :p:`<file>` : :p:`name`
:Summary: :s:`Name of the field or particle type`
:Type:    :t:`string`
:Default: :d:`none`
:Scope:   :z:`Enzo`

:e:`Name of the field or particle type.`

----

:Parameter:  :p:`Initial` : :p:`music` : :p:`<file>` : :p:`attribute`
:Summary: :s:`Name of the particle attribute to initialize`
:Type:    :t:`string`
:Default: :d:`none`
:Scope:   :z:`Enzo`

:e:`Name of the particle attribute to initialize..`

----

:Parameter:  :p:`Initial` : :p:`music` : :p:`<file>` : :p:`coords`
:Summary: :s:`Ordering of axes in the HDF5 file`
:Type:    :t:`string`
:Default: :d:`"zyx"`
:Scope:   :z:`Enzo`

:e:`String defining the axis ordering of 'x', 'y', and 'z' in the HDF5 file.  For MUSIC initial conditions, which may have 4D datasets, "tzyx" can be used,  where "t" is ignored and can be any character other than 'x', 'y', or 'z'.`


sedov
-----

:Parameter:  :p:`Initial` : :p:`sedov` : :p:`array`
:Summary: :s:`Size of array of Sedov blasts`
:Type:    :t:`list` ( :t:`integer` )
:Default: :d:`[ 1, 1, 1 ]`
:Scope:   :z:`Enzo`

:e:`This parameter defines the size of the array of Sedov blast waves.  The default is a single blast.`

----

:Parameter:  :p:`Initial` : :p:`sedov` : :p:`radius_relative`
:Summary: :s:`Initial radius of the Sedov blast`
:Type:    :t:`float`
:Default: :d:`0.1`
:Scope:   Enzo  
:Todo:    :o:`write`

----

:Parameter:  :p:`Initial` : :p:`sedov` : :p:`pressure_in`
:Summary: :s:`Pressure inside the Sedov blast`
:Type:    :t:`float`
:Default: :d:`1.0`
:Scope:     Enzo  
:Todo:    :o:`write`

----

:Parameter:  :p:`Initial` : :p:`sedov` : :p:`pressure_out`
:Summary: :s:`Pressure outside the Sedov blast`
:Type:    :t:`float`
:Default: :d:`1.0e-5`
:Scope:     Enzo  
:Todo:    :o:`write`

----

:Parameter:  :p:`Initial` : :p:`sedov` : :p:`density`
:Summary: :s:`Density for the Sedov blast array problem`
:Type:    :t:`float`
:Default: :d:`1.0`
:Scope:     Enzo  
:Todo:    :o:`write`

shock_tube
----------

The :p:`shock_tube` Initial subgroup is used to setup axis-aligned
shock tube test problems.

Generically, a shock tube get's set up to evolve along an axis given by
the value of :p:`aligned_ax`. The discontinuity is always placed at
0.5 along that axis (typically the domain should extend from 0.0 to 1.0).

:Parameter:  :p:`Initial` : :p:`shock_tube` : :p:`setup_name`
:Summary: :s:`Specifies the name of the shock tube problem to setup.`
:Type:    :t:`string`
:Default: :d:`none`
:Scope:   :z:`Enzo`

:e:`Valid shock tube problems include:`

  * ``"rj2a"`` :e:`An MHD shock tube problem illustrated in Figure 2a of`
    `Ryu & Jones (1995) <http://adsabs.harvard.edu/abs/1995ApJ...442..228R>`_
    :e:`. The initialization assumes that the adiabatic index is 5/3.`
  * ``"sod"`` :e:`The hydrodynamical Sod shock tube test problem. The
    canonical adiabatic is 1.4 (although this is not required).`

----

:Parameter:  :p:`Initial` : :p:`shock_tube` : :p:`aligned_ax`
:Summary: :s:`Specify the axis along which the shock tube evolves along.`
:Type:    :t:`string`
:Default: :d:`x`
:Scope:   :z:`Enzo`

:e:`Allowed values are` ``"x"`` :e:`,`  ``"y"`` :e:`, or` ``"z"`` :e:`.`

----

:Parameter:  :p:`Initial` : :p:`shock_tube` : :p:`axis_velocity`
:Summary: :s:`Value to add to velocity component along aligned_ax`
:Type:    :t:`float`
:Default: :d:`0.`
:Scope:   Enzo

:e:`This value is added throughout the entire domain.`

----

:Parameter:  :p:`Initial` : :p:`shock_tube` : :p:`transverse_velocity`
:Summary: :s:`Value to add to a velocity component perpendicular to aligned_ax`
:Type:    :t:`float`
:Default: :d:`0.`
:Scope:   Enzo

:e:`This value is added throughout the entire domain. If aligned_ax is`
``"x"`` :e:`,`  ``"y"`` :e:`, or` ``"z"`` :e:`, then this value is added to
the` ``"velocity_y"`` :e:`,`  ``"velocity_z"`` :e:`, or` ``"velocity_z"``
:e:`field.`

----

:Parameter:  :p:`Initial` : :p:`shock_tube` : :p:`flip_initialize`
:Summary: :s:`Whether to mirror the initial condition across the discontinuity`
:Type:    :t:`logical`
:Default: :d:`false`
:Scope:   Enzo

:e:`When this is` ``"true"`` :e:`the entire setup is mirrored across
the discontinuity. Basically the left and right states are swapped AND
all components of the magnetic field and velocity (including
contributions from axis_velocity and transverse_velocity) are
multiplied by -1.`

turbulence
----------

:Parameter:  :p:`Initial` : :p:`turbulence` : :p:`density`
:Summary: :s:`Initial density for turbulence initialization and method`
:Type:    :t:`float`
:Default: :d:`1.0`
:Scope:     Enzo  

:e:`Initial density for initializing the turbulence problem.`

----

:Parameter:  :p:`Initial` : :p:`turbulence` : :p:`pressure`

:Summary: :s:`Initial pressure for turbulence initialization and method`
:Type:    :t:`float`
:Default: :d:`0.0`
:Scope:     Enzo  

:e:`Initial pressure for initializing the turbulence problem.  Default is 0.0, meaning it is not used.  Either` `pressure` :e:`or` `temperature` :e:`should be defined, but not both.`

----

:Parameter:  :p:`Initial` : :p:`turbulence` : :p:`temperature`
:Summary: :s:`Initial temperature for turbulence initialization and method`
:Type:    :t:`float`
:Default: :d:`0.0`
:Scope:     Enzo  

:e:`Initial temperature for initializing the turbulence problem.  Default is 0.0, meaning it is not used.  Either` `pressure` :e:`or` `temperature` :e:`should be defined, but not both.`

vlct_bfield
-----------

This is used to compute the cell-centered magnetic field for the VL +
CT MHD method. This initializer can be utilized in 2 ways:

  1. Components of the vector potential (``"Ax"``, ``"Ay"``, ``"Az"``)
     can be specified as parameters of the subgroup (functions can be
     specified for each component in the same way as functions are
     specified for the :p:`value` subgroup. The initializer operates
     in this mode as long as the values for one of the components of
     the vector potential is specified (any unspecified components are
     assumed to be zero everywhere). In this mode, both the
     cell-centered and face-centered magnetic field values get
     specified.

  2. Initialize the cell-centered values of the magnetic fields after
     after another Initial subgroup (e.g. the :p:`value` subgroup) has
     already to specified the face-centered magnetic fields
     (``"bfieldi_x"``, ``"bfieldi_y"``, ``"bfieldi_z"``). The
     cell-centered value is just the average of the corresponding
     face-centered component. The initializer operates in this mode if
     none of the components of the vector potential have specified
     values. (To properly specify use this mode, specify
     ``"vlct_bfield"`` in the Initial:list parameter list following
     the name of the Initial subgroup used to setup the face-centered
     values.

In both modes, the option to update partially initialized
``"total_energy"`` fields with the specific magnetic energy computed
from the newly computed cell-centered bfields and pre-initialized
``"density"`` fields.

*It might be nice to eventually generalize this initializer to be able
to initialize cell-centered B-fields from vector potentials for MHD
integrators that don't require face-centered B-fields*

:Parameter:  :p:`Initial` : :p:`value` : :p:`update_etot` :
:Summary: :s:`update total energy with the initialized magnetic fields`
:Type:    :t:`logical`
:Default: :d:`false`
:Scope:     Enzo

:e:`If true, then the calculated cell-centered magnetic fields are
used to update the specific total energy. This requires that the`
``"total_energy"`` :e:`field has already been partially initialized
(it just doesn't include the specific magnetic energy), and that the`
``"density"`` :e:`field has been initialized.`


:Parameter:  :p:`Initial` : :p:`value` : :p:`Ax` :
:Summary: :s:`Expression for the x-component of the magnetic vector potential`
:Type:    :t:`list` ( :t:`float-expr`, [ :t:`logical-expr`, :t:`float-expr`, [ ... ] ] )
:Default: :d:`[]`
:Scope:     Enzo

:e:`This parameter allows for the direct specification of the x-component of
the magnetic vector potential (which will be used to compute magnetic fields).
The arguements for this parameter follow the same sets of rules as the
parameters of Initial:value. If this parameter is not specified, but the
values of the other components of the magnetic vector potential are, then
this component is assumed to be zero everywhere.`

:Parameter:  :p:`Initial` : :p:`value` : :p:`Ay` :
:Summary: :s:`Expression for the y-component of the magnetic vector potential`
:Type:    :t:`list` ( :t:`float-expr`, [ :t:`logical-expr`, :t:`float-expr`, [ ... ] ] )
:Default: :d:`[]`
:Scope:     Enzo

:e:`This parameter allows for the direct specification of the y-component of
the magnetic vector potential (which will be used to compute magnetic fields).
The arguements for this parameter follow the same sets of rules as the
parameters of Initial:value. If this parameter is not specified, but the
values of the other components of the magnetic vector potential are, then
this component is assumed to be zero everywhere.`

:Parameter:  :p:`Initial` : :p:`value` : :p:`Az` :
:Summary: :s:`Expression for the z-component of the magnetic vector potential`
:Type:    :t:`list` ( :t:`float-expr`, [ :t:`logical-expr`, :t:`float-expr`, [ ... ] ] )
:Default: :d:`[]`
:Scope:     Enzo

:e:`This parameter allows for the direct specification of the z-component of
the magnetic vector potential (which will be used to compute magnetic fields).
The arguements for this parameter follow the same sets of rules as the
parameters of Initial:value. If this parameter is not specified, but the
values of the other components of the magnetic vector potential are, then
this component is assumed to be zero everywhere.`<|MERGE_RESOLUTION|>--- conflicted
+++ resolved
@@ -398,14 +398,10 @@
 coordinates and the x,y,z-components of velocity, respectively. Each row
 corresponds to one sink particle.
 
-<<<<<<< HEAD
-Note: star particles must have a ``"mass"`` attribute if this initializer is
+Note: sink particles must have a ``"mass"`` attribute if this initializer is
 used.
 
 :Parameter:  :p:`Initial` : :p:`merge_stars_test` : :p:`particle_data_filename`
-=======
-:Parameter:  :p:`Initial` : :p:`merge_sinks_test` : :p:`particle_data_filename`
->>>>>>> 2a7d03b2
 :Summary: :s:`Name of the file to read from.`
 :Type:    :t:`string`
 :Default: :d:`none`
