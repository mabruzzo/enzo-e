--- conflicted
+++ resolved
@@ -40,7 +40,35 @@
 
 ----
 
-<<<<<<< HEAD
+.. par:parameter:: Method:mhd_vlct:courant
+
+   :Summary: :s:`Courant safety factor`
+   :Type:   :par:typefmt:`float`
+   :Default: :d:`1.0`
+   :Scope:     :z:`Enzo`
+
+   :e:`The method-specific courant safety factor. The method's minimum timestep is the minimum value of the following expression (which is computed for all cells):`
+
+   .. math:: C \times \min \left( \frac{\Delta x}{c_f + |v_x|} + \frac{\Delta y}{c_f + |v_y|} + \frac{\Delta z}{c_f + |v_z|} \right)
+
+   :e:`in which:`
+
+     * :math:`C` :e:`is the courant factor`
+     * :math:`c_f` :e:`is the local fast magnetosonic speed (it reduces to the local sound speed in the absence of magnetic fields)`
+     * :math:`v_x,\ v_y,\ v_z` :e:`are the velocity components`
+     * :math:`\Delta x,\ \Delta y,\ \Delta z` :e:`are cell widths`
+
+   :e:`A value of 0.5 or smaller is generally recommended.`
+
+   .. warning::
+
+      The way that parsing of the courant safety factor is currently
+      handled, the default value is fixed to 1.0 for all values (which is
+      too large for this method). Some near-term modifications are
+      planned that will resolve this issue.
+
+----
+
 .. par:parameter:: Method:mhd_vlct:time_scheme
 
    :Summary: :s:`name of the time-integration scheme to use`
@@ -63,34 +91,6 @@
 
    :e:`In the future, we may add additional options to this parameter to
    support higher order Runge-Kutta integration schemes.`
-=======
-.. par:parameter:: Method:mhd_vlct:courant
-
-   :Summary: :s:`Courant safety factor`
-   :Type:   :par:typefmt:`float`
-   :Default: :d:`1.0`
-   :Scope:     :z:`Enzo`
-
-   :e:`The method-specific courant safety factor. The method's minimum timestep is the minimum value of the following expression (which is computed for all cells):`
-
-   .. math:: C \times \min \left( \frac{\Delta x}{c_f + |v_x|} + \frac{\Delta y}{c_f + |v_y|} + \frac{\Delta z}{c_f + |v_z|} \right)
-
-   :e:`in which:`
-
-     * :math:`C` :e:`is the courant factor`
-     * :math:`c_f` :e:`is the local fast magnetosonic speed (it reduces to the local sound speed in the absence of magnetic fields)`
-     * :math:`v_x,\ v_y,\ v_z` :e:`are the velocity components`
-     * :math:`\Delta x,\ \Delta y,\ \Delta z` :e:`are cell widths`
-
-   :e:`A value of 0.5 or smaller is generally recommended.`
-
-   .. warning::
-
-      The way that parsing of the courant safety factor is currently
-      handled, the default value is fixed to 1.0 for all values (which is
-      too large for this method). Some near-term modifications are
-      planned that will resolve this issue.
->>>>>>> 01725971
 
 ----
 
