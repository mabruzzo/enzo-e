:p:`Method:mhd_vlct` parameters are used to initialize parameters for
Enzo-E's VL (+ CT) (magneto)hydrodynamic integrator.

The Method:mhd_vlct:mhd_choice determines whether the method is used as a pure hydrodynamic integrator or a MHD integrator that uses constrained transport.

----

.. par:parameter:: Method:mhd_vlct:mhd_choice

   :Summary: :s:`Denotes handling of bfields (or lack thereof)`
   :Type:   :par:typefmt:`string`
   :Default: :d:`none`
   :Scope:     :z:`Enzo`

   :e:`Denotes how the integrator handles magentic fields. This must be
   specified. Valid choices include:`

     * ``"no_bfield"`` :e:`The integrator acts as a pure hydrodynamical
       integrator; magnetic fields are ignored entirely.`

     * ``"constrained_transport"`` :e:`Magnetic fields are evolved using
       constrained transport. The primary representation of the magnetic
       fields are stored in face-centered cello fields and cell-centered
       cello-fields are used to store a secondary representation.`

   :e:`This may be updated to include additional options in the
   future. For more details see`
   :ref:`vlct_overview`

   :e:`For debugging purposes, there is technically one last choice,`
   ``"unsafe_constant_uniform".`` :e:`This is NOT meant for science runs.
   When this option is selected, the magnetic field is treated as a
   cell-centered conserved quantity and the magnetic fluxes computed in
   the Riemann solver are directly added to to the magnetic fields
   (magnetic field values are only stored in cell-centered Cello
   fields). Outside of very specific cases, this will NOT enforce the
   divergence-free constrain of the magnetic fields to grow. To use this
   option, you need to explicitly comment out an error in`
   ``"enzo_EnzoMethodMHDVlct.cpp"``.

----

<<<<<<< HEAD
:Parameter:  :p:`Method` : :p:`mhd_vlct` : :p:`courant`
:Summary: :s:`Courant safety factor`
:Type:    :t:`float`
:Default: :d:`1.0`
:Scope:     :z:`Enzo`

:e:`The method-specific courant safety factor. The method's minimum timestep is the minimum value of the following expression (which is computed for all cells):`

.. math:: C \times \min \left( \frac{\Delta x}{c_f + |v_x|} + \frac{\Delta y}{c_f + |v_y|} + \frac{\Delta z}{c_f + |v_z|} \right)

:e:`in which:`

  * :math:`C` :e:`is the courant factor`
  * :math:`c_f` :e:`is the local fast magnetosonic speed (it reduces to the local sound speed in the absence of magnetic fields)`
  * :math:`v_x,\ v_y,\ v_z` :e:`are the velocity components`
  * :math:`\Delta x,\ \Delta y,\ \Delta z` :e:`are cell widths`

:e:`A value of 0.5 or smaller is generally recommended.`

.. warning::

   The way that parsing of the courant safety factor is currently
   handled, the default value is fixed to 1.0 for all values (which is
   too large for this method). Some near-term modifications are
   planned that will resolve this issue.

----

:Parameter:  :p:`Method` : :p:`mhd_vlct` : :p:`riemann_solver`
:Summary: :s:`name of the Riemann solver to use`
:Type:   :t:`string`
:Default: :d:`hlld`
:Scope:     :z:`Enzo`
=======
.. par:parameter:: Method:mhd_vlct:riemann_solver
>>>>>>> 12a06d4f

   :Summary: :s:`name of the Riemann solver to use`
   :Type:   :par:typefmt:`string`
   :Default: :d:`hlld`
   :Scope:     :z:`Enzo`

   :e:`Name of the Riemann solver to use. For a list of options, see`
   :ref:`using-vlct-riemann-solver`

----

.. par:parameter:: Method:mhd_vlct:half_dt_reconstruct_method

   :Summary: :s:`name of the reconstruction method to use for the full timestep`
   :Type:   :par:typefmt:`string`
   :Default: :d:`nn`
   :Scope:     :z:`Enzo`

   :e:`Name of the interpolation method used to reconstruct face-centered
   primitives for the first half timestep.` ``"nn"`` :e:`is recommended
   for this method (problems arise if` ``"plm"`` :e:`or` ``"plm_athena"``
   :e:`are used). For a list of options, see`
   :ref:`using-vlct-reconstruction`

----

.. par:parameter:: Method:mhd_vlct:full_dt_reconstruct_method

   :Summary: :s:`name of the reconstruction method to use for the full timestep`
   :Type:   :par:typefmt:`string`
   :Default: :d:`plm`
   :Scope:     :z:`Enzo`

   :e:`Name of the interpolation method used to reconstruct face-centered
   primitives for the full timestep. For a list of options, see`
   :ref:`using-vlct-reconstruction`

----

.. par:parameter:: Method:mhd_vlct:theta_limiter

   :Summary: :s:`controls the dissipation of certain slope limiters.`
   :Type:   :par:typefmt:`float`
   :Default: :d:`1.5`
   :Scope:     :z:`Enzo`

   :e:`Modifies the disipation of the slope limiter of the`
   ``"plm"``/``"plm_enzo"`` :e:`piecewise linear reconstruction
   algorithm.  For more details, see` :ref:`using-vlct-reconstruction`

----

Deprecated mhd_vlct parameters
~~~~~~~~~~~~~~~~~~~~~~~~~~~~~~
The following parameters have all been deprecated and will be removed
in a future version of Enzo-E. Going forwards, the corresponding
parameters in :par:paramfmt:`Physics:fluid_props` should be used instead.

----

.. par:parameter:: Method:mhd_vlct:dual_energy

   :Summary: :s:`Whether to use dual-energy formalism`
   :Type:   :par:typefmt:`logical`
   :Default: :d:`false`
   :Scope:     :z:`Enzo`

   :e:`Whether to use the dual-energy formalism.`

----

.. par:parameter:: Method:mhd_vlct:dual_energy_eta

   :Summary: :s:`Dual energy parameter eta`
   :Type:   :par:typefmt:`float`
   :Default: :d:`0.001`
   :Scope:     :z:`Enzo`

   :e:`Dual-energy formalism parameter.`

----

.. par:parameter:: Method:mhd_vlct:density_floor

   :Summary: :s:`Lower limit on density`
   :Type:   :par:typefmt:`float`
   :Default: :d:`none`
   :Scope:     :z:`Enzo`

   :e:`Density floor, which must exceed 0. This is applied during
   reconstruction and quantity updates.`

----

.. par:parameter:: Method:mhd_vlct:pressure_floor

   :Summary: :s:`Lower limit on thermal pressure`
   :Type:   :par:typefmt:`float`
   :Default: :d:`none`
   :Scope:     :z:`Enzo`

   :e:`Thermal pressure floor, which must exceed 0. This is applied during
   reconstruction and quantity updates.`<|MERGE_RESOLUTION|>--- conflicted
+++ resolved
@@ -40,43 +40,36 @@
 
 ----
 
-<<<<<<< HEAD
-:Parameter:  :p:`Method` : :p:`mhd_vlct` : :p:`courant`
-:Summary: :s:`Courant safety factor`
-:Type:    :t:`float`
-:Default: :d:`1.0`
-:Scope:     :z:`Enzo`
+.. par:parameter:: Method:mhd_vlct:courant
 
-:e:`The method-specific courant safety factor. The method's minimum timestep is the minimum value of the following expression (which is computed for all cells):`
+   :Summary: :s:`Courant safety factor`
+   :Type:   :par:typefmt:`float`
+   :Default: :d:`1.0`
+   :Scope:     :z:`Enzo`
 
-.. math:: C \times \min \left( \frac{\Delta x}{c_f + |v_x|} + \frac{\Delta y}{c_f + |v_y|} + \frac{\Delta z}{c_f + |v_z|} \right)
+   :e:`The method-specific courant safety factor. The method's minimum timestep is the minimum value of the following expression (which is computed for all cells):`
 
-:e:`in which:`
+   .. math:: C \times \min \left( \frac{\Delta x}{c_f + |v_x|} + \frac{\Delta y}{c_f + |v_y|} + \frac{\Delta z}{c_f + |v_z|} \right)
 
-  * :math:`C` :e:`is the courant factor`
-  * :math:`c_f` :e:`is the local fast magnetosonic speed (it reduces to the local sound speed in the absence of magnetic fields)`
-  * :math:`v_x,\ v_y,\ v_z` :e:`are the velocity components`
-  * :math:`\Delta x,\ \Delta y,\ \Delta z` :e:`are cell widths`
+   :e:`in which:`
 
-:e:`A value of 0.5 or smaller is generally recommended.`
+     * :math:`C` :e:`is the courant factor`
+     * :math:`c_f` :e:`is the local fast magnetosonic speed (it reduces to the local sound speed in the absence of magnetic fields)`
+     * :math:`v_x,\ v_y,\ v_z` :e:`are the velocity components`
+     * :math:`\Delta x,\ \Delta y,\ \Delta z` :e:`are cell widths`
 
-.. warning::
+   :e:`A value of 0.5 or smaller is generally recommended.`
 
-   The way that parsing of the courant safety factor is currently
-   handled, the default value is fixed to 1.0 for all values (which is
-   too large for this method). Some near-term modifications are
-   planned that will resolve this issue.
+   .. warning::
+
+      The way that parsing of the courant safety factor is currently
+      handled, the default value is fixed to 1.0 for all values (which is
+      too large for this method). Some near-term modifications are
+      planned that will resolve this issue.
 
 ----
 
-:Parameter:  :p:`Method` : :p:`mhd_vlct` : :p:`riemann_solver`
-:Summary: :s:`name of the Riemann solver to use`
-:Type:   :t:`string`
-:Default: :d:`hlld`
-:Scope:     :z:`Enzo`
-=======
 .. par:parameter:: Method:mhd_vlct:riemann_solver
->>>>>>> 12a06d4f
 
    :Summary: :s:`name of the Riemann solver to use`
    :Type:   :par:typefmt:`string`
