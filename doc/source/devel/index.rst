--- conflicted
+++ resolved
@@ -17,10 +17,7 @@
    method
    array
    hydro_infrastructure
-<<<<<<< HEAD
+   eos-fluidprops
    debugging
-=======
-   eos-fluidprops
    cmake_primer
->>>>>>> 4dd77d2f
    writing-docs