--- conflicted
+++ resolved
@@ -321,11 +321,7 @@
 
   docs-build:
     docker:
-<<<<<<< HEAD
-      - image: cimg/python:3.8.4
-=======
       - image: cimg/python:3.10
->>>>>>> 0d20e200
 
     working_directory: ~/enzo-e
 
