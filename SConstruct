import os
import sys
import subprocess
import time
import socket

#======================================================================
# USER CONFIGURATION
#======================================================================


#----------------------------------------------------------------------
# Temporary setting for using new Refresh implementation
#----------------------------------------------------------------------

new_refresh = os.getenv('NEW_REFRESH')

#----------------------------------------------------------------------
# Temporary setting for using new Output implementation
#----------------------------------------------------------------------

new_output = 0

#----------------------------------------------------------------------
# Maximum number of procesess per shared-memory node (can be larger than needed)
#----------------------------------------------------------------------

node_size = 64

#----------------------------------------------------------------------
# Whether to print out detailed messages with the TRACE() series of statements
#----------------------------------------------------------------------

trace = 0

#----------------------------------------------------------------------
# Whether to trace main phases
#----------------------------------------------------------------------

verbose = 0

#----------------------------------------------------------------------
# Whether to print out messages with the TRACE_CHARM() and TRACEPUP()
#  series of statements
#----------------------------------------------------------------------

trace_charm = 0

#----------------------------------------------------------------------
# Whether to enable displaying messages with the DEBUG() series of
# statements. Also writes messages to out.debug.<P> where P is the
# (physical) process rank. Still requires the "DEBUG" group to be
# enabled in Monitor (that is Monitor::is_active("DEBUG") must be true
# for any output)
#----------------------------------------------------------------------

debug = 0
debug_field = 0
debug_field_face = 0

#----------------------------------------------------------------------
# Do extra run-time checking.  Useful for debugging, but can potentially
# slow calculations down
#----------------------------------------------------------------------

check = 0

#----------------------------------------------------------------------
# Whether to periodically print all field values.  See
# src/Field/field_FieldBlock.cpp
#----------------------------------------------------------------------

debug_verbose = 0

#----------------------------------------------------------------------
# Whether to track dynamic memory statistics.  Can be useful, but can
# cause problems on some systems that also override new [] () / delete
# [] ()
#----------------------------------------------------------------------

memory = 1

#----------------------------------------------------------------------
# Set to 1 if Charm++ version is >= 6.7.0
#----------------------------------------------------------------------

new_charm = 1

#----------------------------------------------------------------------
# Enable charm++ dynamic load balancing
#----------------------------------------------------------------------

balance = 1

balancer = ['CommonLBs']

#----------------------------------------------------------------------
# Whether to compile with -pg to use gprof for performance profiling
#----------------------------------------------------------------------

use_gprof = 0

#----------------------------------------------------------------------
# Whether to compile with the Grackle chemistry and cooling library
#
# WARNING: must update grackle-related lines in src/Enzo/enzo.ci
#----------------------------------------------------------------------

use_grackle = 1

#----------------------------------------------------------------------
# Whether to run the test programs using valgrind to check for memory leaks
#----------------------------------------------------------------------

use_valgrind = 0

#----------------------------------------------------------------------
# Whether to use Cello Performance class for collecting performance
# data (currently requires global reductions, and may not be fully
# functional) (basic time data on root processor is still output)
#----------------------------------------------------------------------

use_performance = 1

#----------------------------------------------------------------------
# Whether to compile the CHARM++ version for use with the Projections
# performance tool.
#----------------------------------------------------------------------

use_projections = 0

#----------------------------------------------------------------------
# How many processors to run parallel unit tests
#----------------------------------------------------------------------

ip_charm = '4'

#----------------------------------------------------------------------
# Whether this is a Git repository
#----------------------------------------------------------------------

have_git = 1

#----------------------------------------------------------------------
# Whether this is a Mercurial repository
#----------------------------------------------------------------------

have_mercurial = 0

#----------------------------------------------------------------------
# Whether to use the jemalloc library for memory allocation
#----------------------------------------------------------------------

use_jemalloc = 0

#----------------------------------------------------------------------
# AUTO CONFIGURATION
#----------------------------------------------------------------------

# Whether the system has the PAPI performance API installed
# (config include may override use_papi)

use_papi = 0

#-----------------------------------------------------------------------
# COMMAND-LINE ARGUMENTS
#-----------------------------------------------------------------------

# scons command line (overrides CELLO_* environment variables)

arch = ARGUMENTS.get('arch','unknown')
prec = ARGUMENTS.get('prec','unknown')

# use environment variable if scons command line not provided

if (arch == 'unknown' and "CELLO_ARCH" in os.environ):
     arch = os.environ["CELLO_ARCH"]
if (prec == 'unknown' and "CELLO_PREC" in os.environ):
     prec = os.environ["CELLO_PREC"]

print 
print "    CELLO_ARCH scons arch=",arch
print "    CELLO_PREC scons prec=",prec
print 

#----------------------------------------------------------------------
# CONFIGURATION DEFINES
#----------------------------------------------------------------------

define = {}

# Temporary defines

# Precision defines

define["single"] =    'CONFIG_PRECISION_SINGLE'
define["double"] =    'CONFIG_PRECISION_DOUBLE'
define_int_size  =    'SMALL_INTS'

# Grackle defines

define_grackle   = 'CONFIG_USE_GRACKLE'
grackle_path     = 'grackle_path_not_set'

# Jemalloc defines
define_jemalloc  = 'CONFIG_USE_JEMALLOC'

# Performance defines

define_memory =       'CONFIG_USE_MEMORY'
define_new_charm =    'CONFIG_NEW_CHARM'
define_projections =  'CONFIG_USE_PROJECTIONS'
define_performance =  'CONFIG_USE_PERFORMANCE'
define_papi  =        'CONFIG_USE_PAPI','PAPI3'

# Experimental code defines

define_new_refresh  = 'NEW_REFRESH'
define_new_output   = 'NEW_OUTPUT'

# Debugging defines

define_trace =        'CELLO_TRACE'
define_verbose =      'CELLO_VERBOSE'
define_trace_charm =  'CELLO_TRACE_CHARM'
define_debug =        'CELLO_DEBUG'
define_debug_field =  'DEBUG_FIELD'
define_debug_field_face =  'DEBUG_FIELD_FACE'
define_check =        'CELLO_CHECK'

define_debug_verbose = 'CELLO_DEBUG_VERBOSE'

# Library defines

define_png   =        'NO_FREETYPE'

# Python version defines

define_python_lt_27 = 'CONFIG_PYTHON_LT_27'

# Version control defines (Git or Mercurial)

define_have_version_control = 'CONFIG_HAVE_VERSION_CONTROL'


#======================================================================
# ARCHITECTURE SETTINGS
#======================================================================

is_arch_valid = 0

# Assume Python is new, but may be overridden in machine configuration
# files if needed.  For example, gordon and comet have Python 2.6
# installed, but subprocess.check_output() used below requires 2.7, so
# we set python_lt_27 = 1 in those configuration files to avoid
# calling check_output()

python_lt_27 = 0


sys.path.append("./config");

flags_arch_cpp = ''
flags_arch_fortran = ''
flags_config = ''
flags_cxx = ''
flags_cc = ''
flags_fc = ''
flags_link = ''
flags_cxx_charm = ''
flags_cc_charm = ''
flags_fc_charm = ''
flags_link_charm = ''
boost_inc = ''
boost_lib = ''
serial_run   = ""
serial_arg   = ""
parallel_run = ""
parallel_arg = ""
smp = 0

if   (arch == "gordon_gnu"):   from gordon_gnu   import *
elif (arch == "gordon_intel"): from gordon_intel import *
elif (arch == "gordon_pgi"):   from gordon_pgi   import *
elif (arch == "comet_gnu"):    from comet_gnu    import *
elif (arch == "linux_gnu"):    from linux_gnu    import *
elif (arch == "linux_illium"): from linux_illium import *
elif (arch == "linux_intel"):  from linux_intel  import *
elif (arch == "linux_yt"):     from linux_yt     import *
elif (arch == "linux_gprof"):  from linux_gprof  import *
elif (arch == "linux_mpe"):    from linux_mpe    import *
elif (arch == "linux_tau"):    from linux_tau    import *
elif (arch == "ncsa_bw"):      from ncsa_bw import *
elif (arch == "ncsa_bw_net"):   from ncsa_bw_net import *
elif (arch == "ncsa_bw_smp"):   from ncsa_bw_smp import *
elif (arch == "faraday_gnu"):  from faraday_gnu  import *
elif (arch == "faraday_gnu_debug"):  from faraday_gnu_debug  import *
elif (arch == "mf_gnu"):       from mf_gnu       import *
elif (arch == "mf_gnu_debug"): from mf_gnu_debug import *
elif (arch == "stampede_gnu"): from stampede_gnu import *
elif (arch == "stampede_intel"): from stampede_intel import *
elif (arch == "davros_gnu"):   from davros_gnu   import *
elif (arch == "davros_gnu_debug"):  from davros_gnu_debug  import *
elif (arch == "darwin_gnu"):   from darwin_gnu   import *
elif (arch == "darwin_homebrew"):   from darwin_homebrew   import *

#======================================================================
# END ARCHITECTURE SETTINGS
#======================================================================

if (not is_arch_valid):
   print "Unrecognized architecture ",arch
   sys.exit(1)

#----------------------------------------------------------------------
# ASSEMBLE DEFINES
#----------------------------------------------------------------------

defines = []

# Precision configuration

if (prec == 'single' or prec == 'double'):
     defines.append(define[prec])
else:
     print "Unrecognized precision ",prec
     print
     print "Valid precisions are 'single' and 'double'"
     print
     print "The precision is set using the environment variable $CELLO_PREC"
     print "or by using 'scons prec=<precision>"
     sys.exit(1)

defines.append(define_int_size)

defines.append({'CONFIG_NODE_SIZE' : node_size })
defines.append({'CONFIG_NODE_SIZE_3' : node_size*3 })

defines.append(define_png)

charm_perf = ''

if (use_projections == 1):
     defines.append(define_projections)
     charm_perf = '-tracemode projections'

if (use_performance == 1):
     defines.append(define_performance)

if (use_gprof == 1):
     flags_config = flags_config + ' -pg'

if (use_jemalloc == 1):
   defines.append(define_jemalloc)

if (use_papi != 0):      defines.append( define_papi )
if (use_grackle != 0):   defines.append( define_grackle )

if (new_refresh != '0'):
   defines.append( define_new_refresh )
#   defines.append("DEBUG_NEW_REFRESH");
if (new_output != 0):    defines.append( define_new_output )

if (trace != 0):         defines.append( define_trace )
if (verbose != 0):       defines.append( define_verbose )
if (trace_charm != 0):   defines.append( define_trace_charm )
if (debug != 0):         defines.append( define_debug )
if (debug_field != 0):   defines.append( define_debug_field )
if (debug_field_face != 0): defines.append( define_debug_field_face )
if (check != 0):         defines.append( define_check )
if (debug_verbose != 0): defines.append( define_debug_verbose )
if (memory != 0):        defines.append( define_memory )
if (new_charm != 0):     defines.append( define_new_charm )
if (python_lt_27 != 0):  defines.append( define_python_lt_27 )
if (have_git != 0 or have_mercurial != 0 ):
   defines.append( define_have_version_control )

#======================================================================
# FINAL CHARM SETUP
#======================================================================

charmc = charm_path + '/bin/charmc -language charm++ '

cxx = charmc + charm_perf + ' '

if (balance == 1):
     flags_cxx_charm = flags_cxx_charm + " -balancer " + " -balancer ".join(balancer)
     flags_link_charm = flags_link_charm + " -module " + " -module ".join(balancer)

#======================================================================
# UNIT TEST SETTINGS
#======================================================================

<<<<<<< HEAD
if (parallel_run == ''):
   if (smp == 1):
      parallel_run = charm_path + "/bin/charmrun ++ppn " + ip_charm + " +p" + ip_charm
   else:
=======
serial_run   = ""
if (smp == 1):
      parallel_run = charm_path + "/bin/charmrun ++ppn " + ip_charm + " +p" + ip_charm
else:
>>>>>>> d9a4f681
      parallel_run = charm_path + "/bin/charmrun +p" + ip_charm

if (use_valgrind):
     valgrind = "valgrind --leak-check=full"
     serial_run   = valgrind + " " + serial_run
     parallel_run = parallel_run + " " + valgrind

#======================================================================
# CELLO PATHS
#======================================================================

bin_path = '#/bin'
lib_path = '#/lib'
inc_path = '#/include'
test_path= 'test'

Export('bin_path')
Export('grackle_path')
Export('use_grackle')
Export('use_jemalloc')
Export('lib_path')
Export('inc_path')
Export('test_path')
Export('ip_charm')
Export('smp')


cpppath     = [inc_path]
fortranpath = [inc_path]
libpath     = [lib_path]

#----------------------------------------------------------------------
# PAPI PATHS
#----------------------------------------------------------------------

if (use_papi):
     cpppath = cpppath + [papi_inc]
     libpath = libpath + [papi_lib]

#----------------------------------------------------------------------
# HDF5 PATHS
#----------------------------------------------------------------------

cpppath = cpppath + [ hdf5_inc ]
libpath = libpath + [ hdf5_lib ]

#----------------------------------------------------------------------
# BOOST PATHS
#----------------------------------------------------------------------

cpppath = cpppath + [ boost_inc ]
libpath = libpath + [ boost_lib ]

#----------------------------------------------------------------------
# GRACKLE PATH
#----------------------------------------------------------------------

if (use_grackle != 0):
      cpppath.append(grackle_path + '/include')
      libpath.append(grackle_path + '/lib')

#----------------------------------------------------------------------
# LIBPNG PATHS
#----------------------------------------------------------------------

cpppath = cpppath + [ png_path + '/include' ]
libpath = libpath + [ png_path + '/lib']

#----------------------------------------------------------------------
# FORTRAN LINK PATH
#----------------------------------------------------------------------

libpath = libpath + [libpath_fortran]


#======================================================================
# ENVIRONMENT
#======================================================================

environ  = os.environ

cxxflags = flags_arch + ' ' + flags_arch_cpp
cxxflags = cxxflags + ' ' + flags_cxx
cxxflags = cxxflags + ' ' + flags_config
cxxflags = cxxflags + ' ' + flags_cxx_charm
Export('cxxflags')

cflags   = flags_arch
cflags   = cflags + ' ' + flags_cc
cflags   = cflags + ' ' + flags_config
cflags   = cflags + ' ' + flags_cc_charm

fortranflags = flags_arch + ' ' + flags_arch_fortran
fortranflags = fortranflags + ' ' + flags_fc
fortranflags = fortranflags + ' ' + flags_config
fortranflags = fortranflags + ' ' + flags_fc_charm

linkflags    = flags_arch + ' ' + flags_arch_cpp
linkflags    = linkflags + ' ' + flags_link
linkflags    = linkflags + ' ' + flags_config
linkflags    = linkflags + ' ' + flags_link_charm

if (prec == 'double'):
    fortranflags = fortranflags + ' ' + flags_prec_double
if (prec == 'single'):
    fortranflags = fortranflags + ' ' + flags_prec_single

if not os.path.exists("include"):
     os.makedirs("include")
cello_def = open ("include/auto_config.def", "w")


env = Environment (
     CC           = cc,
     CFLAGS       = cflags,
     CPPDEFINES   = defines,
     CPPPATH      = cpppath,
     CXX          = cxx,
     CXXFLAGS     = cxxflags,
     ENV          = environ,
     FORTRANFLAGS = fortranflags,
     FORTRAN      = f90,
     FORTRANLIBS  = libs_fortran,
     FORTRANPATH  = fortranpath,
     LIBPATH      = libpath,
     LINKFLAGS    = linkflags )

cello_def.write ("#define CELLO_ARCH "
		"\""+arch+"\"\n")
cello_def.write ("#define CELLO_PREC "
		"\""+prec+"\"\n")
cello_def.write ("#define CELLO_CC "
		"\""+cc+"\"\n")	
cello_def.write ("#define CELLO_CFLAGS "
		"\""+cflags+"\"\n")
cello_def.write ("#define CELLO_CPPDEFINES "
		"\""+" ".join(map(str,defines))+"\"\n")
cello_def.write ("#define CELLO_CPPPATH "
		"\""+" ".join(map(str,cpppath))+"\"\n")
cello_def.write ("#define CELLO_CXX "
		"\""+cxx+"\"\n")	
cello_def.write ("#define CELLO_CXXFLAGS "
		"\""+cxxflags+"\"\n")
cello_def.write ("#define CELLO_FORTRANFLAGS "
		"\""+fortranflags+"\"\n")
cello_def.write ("#define CELLO_FORTRAN "
		"\""+f90+"\"\n")
cello_def.write ("#define CELLO_FORTRANLIBS "
		"\""+" ".join(map(str,libs_fortran))+"\"\n")
cello_def.write ("#define CELLO_FORTRANPATH "
		"\""+" ".join(map(str,fortranpath))+"\"\n")
cello_def.write ("#define CELLO_LIBPATH "
		"\""+" ".join(map(str,libpath))+"\"\n")
cello_def.write ("#define CELLO_LINKFLAGS "
		"\""+linkflags+"\"\n" )
cello_def.write ("#define CELLO_HOST "
		"\""+socket.gethostname()+"\"\n" )
cello_def.write ("#define CELLO_DIR "
		"\""+Dir('.').abspath+"\"\n" )
cello_def.write ("#define CELLO_DATE "
		"\""+time.strftime("%Y-%m-%d",time.gmtime())+"\"\n" )
cello_def.write ("#define CELLO_TIME "
		"\""+time.strftime("%H:%M:%S",time.gmtime())+"\"\n" )

#----------
# Python version >= 2.7 is required for subprocess.check_output()

if (python_lt_27 == 0):
     charm_version =  subprocess.check_output (["cat", charm_path + "/VERSION"]).rstrip();
     cello_def.write ("#define CELLO_CHARM_VERSION "+charm_version+"\n" )
     
     fp_charm_version = open ("test/CHARM_VERSION", "w")
     fp_charm_version.write(charm_version + "\n");
     fp_charm_version.close()
     		      
else:
     cello_def.write ("#define CELLO_CHARM_VERSION 0\n")	
     fp_charm_version = open ("test/CHARM_VERSION", "w")
     fp_charm_version.write("unknown\n");
     fp_charm_version.close()

Clean('.','test/CHARM_VERSION')

cello_def.write ("#define CELLO_CHARM_PATH \"" + charm_path + "\"\n" )

#----------
# Both Python version 2.7 is required, and git must be installed

if (python_lt_27 == 0 and have_git):

     cello_def.write ("#define CELLO_CHANGESET "
		      "\""+subprocess.check_output
		      (["git", "rev-parse", "HEAD"]).rstrip()+"\"\n" )

elif (python_lt_27 == 0 and have_mercurial):

     cello_def.write ("#define CELLO_CHANGESET "
                      "\""+subprocess.check_output
                      (["hg","id","-n"]).rstrip()+"\"\n" )

else:
     cello_def.write ("#define CELLO_CHANGESET \"unknown\"\n" )

#----------

# Find how Charm++ was compiled using the bin symbolic link real path

t = os.path.realpath(charm_path + '/bin')
i0=t.rfind('/')
i0=t.rfind('/',0,i0)
i1=t.rfind('/bin')
charm_build = t[i0+1:i1]

cello_def.write ("#define CHARM_BUILD \"" + charm_build + "\"\n")
fp_charm_build = open ("test/CHARM_BUILD", "w")
fp_charm_build.write(charm_build + "\n");
fp_charm_build.close()
cello_def.close()
Clean('.','test/CHARM_BUILD')

#======================================================================
# BUILDERS
#======================================================================

charm_builder = Builder (action="${CXX} $SOURCE; mv ${ARG}.*.h `dirname $SOURCE`")
cpp_builder = Builder (action="/usr/bin/cpp -E $_CPPDEFFLAGS $SOURCE > $TARGET")
env.Append(BUILDERS = { 'CharmBuilder' : charm_builder })
env.Append(BUILDERS = { 'CppBuilder'   : cpp_builder })

Export('env')
Export('parallel_run')
Export('parallel_arg')
Export('serial_run')
Export('serial_arg')
Export('use_papi')

# Build in build-<branch> directory if this is a git repository

if (have_git == 1):
   branch = subprocess.check_output(['git', 'rev-parse', '--abbrev-ref', 'HEAD']).rstrip()
   if (new_refresh == '0'):
      build_dir = 'build-' + branch + '-0'
   else:	
      build_dir = 'build-' + branch + '-1'
else:     
   build_dir = 'build'
   
SConscript( 'src/SConscript',variant_dir=build_dir)
SConscript('test/SConscript')

#======================================================================
# CLEANING
#======================================================================

# non-permanent directories
Clean('.','bin')
Clean('.','lib')
Clean('.','src-html')
Clean('.','src-latex')
Clean('.','src-xml')

# files left behind by enzo-p
Clean('.','Checkpoint')
Clean('.','parameters.out')
Clean('.','parameters.libconfig')

#======================================================================
# PACKAGING
#======================================================================

# env = Environment(tools=['default', 'packaging'])
# title = 'Enzo-P / Cello Extreme AMR Astrophysics and Cosmology'
# env.Package( NAME           = 'cello',
#              VERSION        = '0.5.0',
#              PACKAGEVERSION = 0,
#              PACKAGETYPE    = 'targz',
#              LICENSE        = 'New BSD',
#              SUMMARY        = title,
#              DESCRIPTION    = title
#         )<|MERGE_RESOLUTION|>--- conflicted
+++ resolved
@@ -391,17 +391,11 @@
 # UNIT TEST SETTINGS
 #======================================================================
 
-<<<<<<< HEAD
+
 if (parallel_run == ''):
    if (smp == 1):
       parallel_run = charm_path + "/bin/charmrun ++ppn " + ip_charm + " +p" + ip_charm
    else:
-=======
-serial_run   = ""
-if (smp == 1):
-      parallel_run = charm_path + "/bin/charmrun ++ppn " + ip_charm + " +p" + ip_charm
-else:
->>>>>>> d9a4f681
       parallel_run = charm_path + "/bin/charmrun +p" + ip_charm
 
 if (use_valgrind):
