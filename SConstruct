--- conflicted
+++ resolved
@@ -9,14 +9,6 @@
 #======================================================================
 
 #----------------------------------------------------------------------
-<<<<<<< HEAD
-# Whether to bypass passing MsgRefine directly to Block constructor
-# or request from separate entry method to bypass Charm++ memory
-# leak bug
-#----------------------------------------------------------------------
-
-bug_fix_150 = 1
-=======
 # Whether to bypass passing MsgRefine directly to Block constructor,
 # or request it from a separate entry method to bypass a Charm++
 # memory leak. This should only be set to 0 after (and if) the bug is
@@ -25,7 +17,6 @@
 # ----------------------------------------------------------------------
 
 bypass_charm_mem_leak = 1
->>>>>>> ded8a972
 
 #----------------------------------------------------------------------
 # Maximum number of procesess per shared-memory node (can be larger than needed)
@@ -319,15 +310,9 @@
 
 defines.append(define_int_size)
 
-<<<<<<< HEAD
-if (bug_fix_150 == 1):
-   defines.append('BUG_FIX_150')
-   
-=======
 if (bypass_charm_mem_leak == 1):
    defines.append('BYPASS_CHARM_MEM_LEAK')
 
->>>>>>> ded8a972
 defines.append({'CONFIG_NODE_SIZE' : node_size })
 defines.append({'CONFIG_NODE_SIZE_3' : node_size*3 })
 
