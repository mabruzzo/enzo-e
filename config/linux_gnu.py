
import os

is_arch_valid = 1

#
#flags_arch = '-g -fprofile-arcs -ftest-coverage' # gcov
#flags_arch = '-Wall -O3 -g -ffast-math -funroll-loops -fPIC'
#flags_arch = '-Wall -O3 -g'
flags_arch = '-Wall -O0 -g'
<<<<<<< HEAD
#flags_arch = '-Wall -O0 -g'
=======
>>>>>>> 9193630f
#flags_arch = '-O3 -pg -g'
#flags_arch = '-fprofile-arcs -ftest-coverage'
#flags_arch = '-Wall -g -fsanitize=address -fno-omit-frame-pointer'
#flags_arch = '-Wall -O3 -pg'

# rdynamic required for backtraces
#flags_link_charm = '-rdynamic' 
#flags_link_charm = '-memory paranoid'
#flags_link_charm = '-fprofile-arcs' # gcov

#optional fortran flag
flags_arch_fortran = '-ffixed-line-length-132'

cc  = 'gcc '
f90 = 'gfortran'

flags_prec_single = ''
flags_prec_double = '-fdefault-real-8 -fdefault-double-8'

libpath_fortran = '/usr/lib/x86_64-linux-gnu'
libs_fortran    = ['gfortran']

home = os.getenv('HOME')

charm_path = os.getenv('CHARM_HOME')

# use Charm++ with randomized message queues for debugging and stress-testing
# charm_path = home + '/Charm/charm.random'

if charm_path is None:
	if home is not None:
		if os.path.isdir(home + '/Charm/charm'):
			charm_path = home + '/Charm/charm'
		elif os.path.isdir(home + '/charm'):
			charm_path = home + '/charm'
		elif os.path.isdir(home + '/local/charm'):
			charm_path = home + '/local/charm'
		elif os.path.isdir(home + '/src/charm'):
			charm_path = home + '/src/charm'
		elif os.path.isdir(home + '/source/charm'):
			charm_path = home + '/source/charm'
	if charm_path is None:
		if os.path.isdir('/usr/local/charm'):
			charm_path = '/usr/local/charm'
		elif os.path.isdir('/opt/charm'):
			charm_path = '/opt/charm'
		else:
			raise Exception('Charm++ was not found.  Try setting the CHARM_HOME environment variable.')

# use_papi = 1
# papi_inc = os.getenv('PAPI_INC', '/usr/include')
# papi_lib = os.getenv('PAPI_LIB', '/usr/lib')

hdf5_inc = os.getenv('HDF5_INC')
if hdf5_inc is None:
	if os.path.exists('/usr/include/hdf5.h'):
	        hdf5_inc    = '/usr/include'
	elif os.path.exists('/usr/include/hdf5/serial/hdf5.h'):
		hdf5_inc    = '/usr/include/hdf5/serial'
	else:
		raise Exception('HDF5 include file was not found.  Try setting the HDF5_INC environment variable such that $HDF5_INC/hdf5.h exists.')

hdf5_lib = os.getenv('HDF5_LIB')
if hdf5_lib is None:
	if os.path.exists('/usr/lib/libhdf5.a'):
		hdf5_lib    = '/usr/lib'
	elif os.path.exists('/usr/lib/x86_64-linux-gnu/hdf5/serial/libhdf5.a'):
		hdf5_lib    = '/usr/lib/x86_64-linux-gnu/hdf5/serial'
	else:
		raise Exception('HDF5 lib file was not found.  Try setting the HDF5_LIB environment variable such that $HDF5_LIB/libhdf5.a exists.')

png_path = os.getenv('LIBPNG_HOME', '/lib/x86_64-linux-gnu')

boost_inc = os.getenv('BOOST_INC', '/usr/include/boost')
boost_lib = os.getenv('BOOST_LIB', '/usr/lib/x86_64-linux-gnu')

grackle_path = os.getenv('GRACKLE_HOME')
if grackle_path is None:
	if home is not None:
		if os.path.isdir(home + '/Grackle/src/clib'):
			grackle_path = home + '/Grackle/src/clib'
		elif os.path.isdir(home + '/grackle/src/clib'):
			grackle_path = home + '/grackle/src/clib'
		elif os.path.isdir(home + '/local/grackle/src/clib'):
			charm_path = home + '/local/grackle/src/clib'
		elif os.path.isdir(home + '/src/grackle/src/clib'):
			grackle_path = home + '/src/grackle/src/clib'
		elif os.path.isdir(home + '/source/grackle/src/clib'):
			grackle_path = home + '/source/grackle/src/clib'
		elif os.path.isdir(home + '/Software/Grackle/src/clib'):
			grackle_path = home + '/Software/Grackle/src/clib'
	if grackle_path is None:
		if os.path.isdir('/usr/local/grackle/src/clib'):
			grackle_path = '/usr/local/grackle/src/clib'
		elif os.path.isdir('/opt/grackle/src/clib'):
			grackle_path = '/opt/grackle/src/clib'<|MERGE_RESOLUTION|>--- conflicted
+++ resolved
@@ -8,10 +8,7 @@
 #flags_arch = '-Wall -O3 -g -ffast-math -funroll-loops -fPIC'
 #flags_arch = '-Wall -O3 -g'
 flags_arch = '-Wall -O0 -g'
-<<<<<<< HEAD
-#flags_arch = '-Wall -O0 -g'
-=======
->>>>>>> 9193630f
+
 #flags_arch = '-O3 -pg -g'
 #flags_arch = '-fprofile-arcs -ftest-coverage'
 #flags_arch = '-Wall -g -fsanitize=address -fno-omit-frame-pointer'
